// Copyright 2003 Dolphin Emulator Project
// Licensed under GPLv2+
// Refer to the license.txt file included.

#include <EGL/egl.h>
#include <android/log.h>
#include <android/native_window_jni.h>
#include <cinttypes>
#include <cstdio>
#include <cstdlib>
#include <jni.h>
#include <memory>
#include <mutex>
#include <optional>
#include <string>
#include <thread>
#include <utility>

#include "Common/AndroidAnalytics.h"
#include "Common/CPUDetect.h"
#include "Common/CommonPaths.h"
#include "Common/CommonTypes.h"
#include "Common/Event.h"
#include "Common/FileUtil.h"
#include "Common/GL/GLInterfaceBase.h"
#include "Common/Logging/LogManager.h"
#include "Common/MsgHandler.h"
#include "Common/Version.h"

#include "Core/Analytics.h"
#include "Core/Boot/Boot.h"
#include "Core/BootManager.h"
#include "Core/ConfigLoaders/GameConfigLoader.h"
#include "Core/ConfigManager.h"
#include "Core/Core.h"
#include "Core/HW/DVD/DVDInterface.h"
#include "Core/HW/Wiimote.h"
#include "Core/HW/WiimoteReal/WiimoteReal.h"
#include "Core/Host.h"
#include "Core/PowerPC/JitInterface.h"
#include "Core/PowerPC/PowerPC.h"
#include "Core/PowerPC/Profiler.h"
#include "Core/State.h"

#include "DiscIO/Enums.h"
#include "DiscIO/Volume.h"

#include "UICommon/UICommon.h"

#include "VideoCommon/OnScreenDisplay.h"
#include "VideoCommon/RenderBase.h"
#include "VideoCommon/VideoBackendBase.h"

#include "AudioCommon/AudioCommon.h"
#include "jni/AndroidCommon/AndroidCommon.h"
#include "jni/AndroidCommon/IDCache.h"
#include "jni/ButtonManager.h"

namespace
{
static constexpr char DOLPHIN_TAG[] = "DolphinEmuNative";

ANativeWindow* s_surf;

// The Core only supports using a single Host thread.
// If multiple threads want to call host functions then they need to queue
// sequentially for access.
std::mutex s_host_identity_lock;
Common::Event s_update_main_frame_event;
bool s_have_wm_user_stop = false;
}  // Anonymous namespace

void Host_NotifyMapLoaded()
{
}
void Host_RefreshDSPDebuggerWindow()
{
}

void Host_Message(HostMessageID id)
{
  if (id == HostMessageID::WMUserJobDispatch)
  {
    s_update_main_frame_event.Set();
  }
  else if (id == HostMessageID::WMUserStop)
  {
    s_have_wm_user_stop = true;
    if (Core::IsRunning())
      Core::QueueHostJob(&Core::Stop);
  }
}

void* Host_GetRenderHandle()
{
  return s_surf;
}

void Host_UpdateTitle(const std::string& title)
{
  __android_log_write(ANDROID_LOG_INFO, DOLPHIN_TAG, title.c_str());
}

void Host_UpdateDisasmDialog()
{
}

void Host_UpdateMainFrame()
{
}

void Host_RequestRenderWindowSize(int width, int height)
{
}

bool Host_UINeedsControllerState()
{
  return true;
}

bool Host_RendererHasFocus()
{
  return true;
}

bool Host_RendererIsFullscreen()
{
  return false;
}

void Host_ShowVideoConfig(void*, const std::string&)
{
}

void Host_YieldToUI()
{
}

void Host_UpdateProgressDialog(const char* caption, int position, int total)
{
}

static bool MsgAlert(const char* caption, const char* text, bool yes_no, MsgType /*style*/)
{
  __android_log_print(ANDROID_LOG_ERROR, DOLPHIN_TAG, "%s:%s", caption, text);

  // Associate the current Thread with the Java VM.
  JNIEnv* env;
  IDCache::GetJavaVM()->AttachCurrentThread(&env, nullptr);

  // Execute the Java method.
  jboolean result = env->CallStaticBooleanMethod(
      IDCache::GetNativeLibraryClass(), IDCache::GetDisplayAlertMsg(), ToJString(env, caption),
      ToJString(env, text), yes_no ? JNI_TRUE : JNI_FALSE);

  // Must be called before the current thread exits; might as well do it here.
  IDCache::GetJavaVM()->DetachCurrentThread();

  return result != JNI_FALSE;
}

static void ReportSend(std::string endpoint, std::string report)
{
  // Associate the current Thread with the Java VM.
  JNIEnv* env;
  IDCache::GetJavaVM()->AttachCurrentThread(&env, nullptr);

  jbyteArray output_array = env->NewByteArray(report.size());
  jbyte* output = env->GetByteArrayElements(output_array, nullptr);
  memcpy(output, report.data(), report.size());
  env->ReleaseByteArrayElements(output_array, output, 0);
  env->CallStaticVoidMethod(IDCache::GetAnalyticsClass(), IDCache::GetSendAnalyticsReport(),
                            ToJString(env, endpoint), output_array);

  IDCache::GetJavaVM()->DetachCurrentThread();
}

static std::string GetAnalyticValue(std::string key)
{
  // Associate the current Thread with the Java VM.
  JNIEnv* env;
  bool attached = false;
  int getEnvStat =
      IDCache::GetJavaVM()->GetEnv(reinterpret_cast<void**>(&env), IDCache::JNI_VERSION);
  if (getEnvStat == JNI_EDETACHED)
  {
    IDCache::GetJavaVM()->AttachCurrentThread(&env, nullptr);
    attached = true;
  }

  jstring value = reinterpret_cast<jstring>(env->CallStaticObjectMethod(
      IDCache::GetAnalyticsClass(), IDCache::GetAnalyticsValue(), ToJString(env, key)));

  std::string stdvalue = GetJString(env, value);

  // Only detach the thread if it wasn't already attached
  if (attached)
    IDCache::GetJavaVM()->DetachCurrentThread();

  return stdvalue;
}

#ifdef __cplusplus
extern "C" {
#endif

JNIEXPORT void JNICALL Java_org_dolphinemu_dolphinemu_NativeLibrary_UnPauseEmulation(JNIEnv* env,
<<<<<<< HEAD
=======
                                                                                     jobject obj);
JNIEXPORT void JNICALL Java_org_dolphinemu_dolphinemu_NativeLibrary_PauseEmulation(JNIEnv* env,
                                                                                   jobject obj);
JNIEXPORT void JNICALL Java_org_dolphinemu_dolphinemu_NativeLibrary_StopEmulation(JNIEnv* env,
                                                                                  jobject obj);
JNIEXPORT jboolean JNICALL Java_org_dolphinemu_dolphinemu_NativeLibrary_IsRunning(JNIEnv* env,
                                                                                  jobject obj);
JNIEXPORT jboolean JNICALL Java_org_dolphinemu_dolphinemu_NativeLibrary_onGamePadEvent(
    JNIEnv* env, jobject obj, jstring jDevice, jint Button, jint Action);
JNIEXPORT void JNICALL Java_org_dolphinemu_dolphinemu_NativeLibrary_onGamePadMoveEvent(
    JNIEnv* env, jobject obj, jstring jDevice, jint Axis, jfloat Value);
JNIEXPORT jstring JNICALL
Java_org_dolphinemu_dolphinemu_NativeLibrary_GetVersionString(JNIEnv* env, jobject obj);
JNIEXPORT jstring JNICALL Java_org_dolphinemu_dolphinemu_NativeLibrary_GetGitRevision(JNIEnv* env,
                                                                                      jobject obj);
JNIEXPORT void JNICALL Java_org_dolphinemu_dolphinemu_NativeLibrary_SaveScreenShot(JNIEnv* env,
                                                                                   jobject obj);
JNIEXPORT void JNICALL Java_org_dolphinemu_dolphinemu_NativeLibrary_eglBindAPI(JNIEnv* env,
                                                                               jobject obj,
                                                                               jint api);
JNIEXPORT jstring JNICALL Java_org_dolphinemu_dolphinemu_NativeLibrary_GetConfig(
    JNIEnv* env, jobject obj, jstring jFile, jstring jSection, jstring jKey, jstring jDefault);
JNIEXPORT void JNICALL Java_org_dolphinemu_dolphinemu_NativeLibrary_SetConfig(
    JNIEnv* env, jobject obj, jstring jFile, jstring jSection, jstring jKey, jstring jValue);
JNIEXPORT void JNICALL Java_org_dolphinemu_dolphinemu_NativeLibrary_SetFilename(JNIEnv* env,
                                                                                jobject obj,
                                                                                jstring jFile);
JNIEXPORT void JNICALL Java_org_dolphinemu_dolphinemu_NativeLibrary_SaveState(JNIEnv* env,
                                                                              jobject obj,
                                                                              jint slot,
                                                                              jboolean wait);
JNIEXPORT void JNICALL Java_org_dolphinemu_dolphinemu_NativeLibrary_SaveStateAs(JNIEnv* env,
                                                                                jobject obj,
                                                                                jstring path,
                                                                                jboolean wait);
JNIEXPORT void JNICALL Java_org_dolphinemu_dolphinemu_NativeLibrary_LoadState(JNIEnv* env,
                                                                              jobject obj,
                                                                              jint slot);
JNIEXPORT void JNICALL Java_org_dolphinemu_dolphinemu_NativeLibrary_LoadStateAs(JNIEnv* env,
                                                                                jobject obj,
                                                                                jstring path);
JNIEXPORT void JNICALL
Java_org_dolphinemu_dolphinemu_services_DirectoryInitializationService_CreateUserDirectories(
    JNIEnv* env, jobject obj);
JNIEXPORT void JNICALL Java_org_dolphinemu_dolphinemu_NativeLibrary_SetUserDirectory(
    JNIEnv* env, jobject obj, jstring jDirectory);
JNIEXPORT jstring JNICALL
Java_org_dolphinemu_dolphinemu_NativeLibrary_GetUserDirectory(JNIEnv* env, jobject obj);
JNIEXPORT jint JNICALL Java_org_dolphinemu_dolphinemu_NativeLibrary_DefaultCPUCore(JNIEnv* env,
                                                                                   jobject obj);
JNIEXPORT void JNICALL Java_org_dolphinemu_dolphinemu_NativeLibrary_SetProfiling(JNIEnv* env,
                                                                                 jobject obj,
                                                                                 jboolean enable);
JNIEXPORT void JNICALL
Java_org_dolphinemu_dolphinemu_NativeLibrary_WriteProfileResults(JNIEnv* env, jobject obj);
JNIEXPORT void JNICALL Java_org_dolphinemu_dolphinemu_NativeLibrary_Run__Ljava_lang_String_2Z(
    JNIEnv* env, jobject obj, jstring jFile, jboolean jfirstOpen);
JNIEXPORT void JNICALL
Java_org_dolphinemu_dolphinemu_NativeLibrary_Run__Ljava_lang_String_2Ljava_lang_String_2Z(
    JNIEnv* env, jobject obj, jstring jFile, jstring jSavestate, jboolean jDeleteSavestate);
JNIEXPORT void JNICALL Java_org_dolphinemu_dolphinemu_NativeLibrary_SurfaceChanged(JNIEnv* env,
                                                                                   jobject obj,
                                                                                   jobject surf);
JNIEXPORT void JNICALL Java_org_dolphinemu_dolphinemu_NativeLibrary_SurfaceDestroyed(JNIEnv* env,
                                                                                     jobject obj);

JNIEXPORT void JNICALL Java_org_dolphinemu_dolphinemu_NativeLibrary_UnPauseEmulation(JNIEnv* env,
>>>>>>> f2323331
                                                                                     jobject obj)
{
  std::lock_guard<std::mutex> guard(s_host_identity_lock);
  Core::SetState(Core::State::Running);
}

JNIEXPORT void JNICALL Java_org_dolphinemu_dolphinemu_NativeLibrary_PauseEmulation(JNIEnv* env,
                                                                                   jobject obj)
{
  std::lock_guard<std::mutex> guard(s_host_identity_lock);
  Core::SetState(Core::State::Paused);
}

JNIEXPORT void JNICALL Java_org_dolphinemu_dolphinemu_NativeLibrary_StopEmulation(JNIEnv* env,
                                                                                  jobject obj)
{
  std::lock_guard<std::mutex> guard(s_host_identity_lock);
  //Core::SaveScreenShot("thumb", true);
  Core::Stop();
  s_update_main_frame_event.Set();  // Kick the waiting event
}

JNIEXPORT jboolean JNICALL Java_org_dolphinemu_dolphinemu_NativeLibrary_IsRunning(JNIEnv* env,
                                                                                  jobject obj)
{
  return Core::IsRunning();
}

JNIEXPORT jboolean JNICALL Java_org_dolphinemu_dolphinemu_NativeLibrary_onGamePadEvent(
    JNIEnv* env, jobject obj, jstring jDevice, jint Button, jint Action)
{
  return ButtonManager::GamepadEvent(GetJString(env, jDevice), Button, Action);
}

JNIEXPORT void JNICALL Java_org_dolphinemu_dolphinemu_NativeLibrary_onGamePadMoveEvent(
    JNIEnv* env, jobject obj, jstring jDevice, jint Axis, jfloat Value)
{
  ButtonManager::GamepadAxisEvent(GetJString(env, jDevice), Axis, Value);
}

JNIEXPORT jstring JNICALL Java_org_dolphinemu_dolphinemu_NativeLibrary_GetVersionString(JNIEnv* env,
                                                                                        jobject obj)
{
  return ToJString(env, Common::scm_rev_str);
}

JNIEXPORT jstring JNICALL Java_org_dolphinemu_dolphinemu_NativeLibrary_GetGitRevision(JNIEnv* env,
                                                                                      jobject obj)
{
  return ToJString(env, Common::scm_rev_git_str);
}

JNIEXPORT void JNICALL Java_org_dolphinemu_dolphinemu_NativeLibrary_SaveScreenShot(JNIEnv* env,
                                                                                   jobject obj)
{
  std::lock_guard<std::mutex> guard(s_host_identity_lock);
  Core::SaveScreenShot();
}

JNIEXPORT void JNICALL Java_org_dolphinemu_dolphinemu_NativeLibrary_eglBindAPI(JNIEnv* env,
                                                                               jobject obj,
                                                                               jint api)
{
  eglBindAPI(api);
}

JNIEXPORT void JNICALL Java_org_dolphinemu_dolphinemu_NativeLibrary_InitGameIni(JNIEnv* env,
                                                                                jobject obj,
                                                                                jstring jGameID)
{
  // Initialize an empty INI file
  IniFile ini;
  std::string gameid = GetJString(env, jGameID);

  __android_log_print(ANDROID_LOG_DEBUG, "InitGameIni", "Initializing base game config file");
  ini.Save(File::GetUserPath(D_GAMESETTINGS_IDX) + gameid + ".ini");
}

JNIEXPORT jstring JNICALL Java_org_dolphinemu_dolphinemu_NativeLibrary_GetUserSetting(
    JNIEnv* env, jobject obj, jstring jGameID, jstring jSection, jstring jKey)
{
  IniFile ini;
  std::string gameid = GetJString(env, jGameID);
  std::string section = GetJString(env, jSection);
  std::string key = GetJString(env, jKey);

  ini = SConfig::GetInstance().LoadGameIni(gameid, 0);
  std::string value;

  ini.GetOrCreateSection(section)->Get(key, &value, "-1");

  return ToJString(env, value);
}

JNIEXPORT void JNICALL Java_org_dolphinemu_dolphinemu_NativeLibrary_SetUserSetting(
    JNIEnv* env, jobject obj, jstring jGameID, jstring jSection, jstring jKey, jstring jValue)
{
  IniFile ini;
  std::string gameid = GetJString(env, jGameID);
  std::string section = GetJString(env, jSection);
  std::string key = GetJString(env, jKey);
  std::string val = GetJString(env, jValue);

  ini.Load(File::GetUserPath(D_GAMESETTINGS_IDX) + gameid + ".ini");

  if (val != "-1")
  {
    ini.GetOrCreateSection(section)->Set(key, val);
  }
  else
  {
    ini.GetOrCreateSection(section)->Delete(key);
  }

  ini.Save(File::GetUserPath(D_GAMESETTINGS_IDX) + gameid + ".ini");
}

JNIEXPORT jstring JNICALL Java_org_dolphinemu_dolphinemu_NativeLibrary_GetConfig(
    JNIEnv* env, jobject obj, jstring jFile, jstring jSection, jstring jKey, jstring jDefault)
{
  IniFile ini;
  std::string file = GetJString(env, jFile);
  std::string section = GetJString(env, jSection);
  std::string key = GetJString(env, jKey);
  std::string defaultValue = GetJString(env, jDefault);

  ini.Load(File::GetUserPath(D_CONFIG_IDX) + std::string(file));
  std::string value;

  ini.GetOrCreateSection(section)->Get(key, &value, defaultValue);

  return ToJString(env, value);
}

JNIEXPORT void JNICALL Java_org_dolphinemu_dolphinemu_NativeLibrary_SetConfig(
    JNIEnv* env, jobject obj, jstring jFile, jstring jSection, jstring jKey, jstring jValue)
{
  IniFile ini;
  std::string file = GetJString(env, jFile);
  std::string section = GetJString(env, jSection);
  std::string key = GetJString(env, jKey);
  std::string value = GetJString(env, jValue);

  ini.Load(File::GetUserPath(D_CONFIG_IDX) + std::string(file));

  ini.GetOrCreateSection(section)->Set(key, value);
  ini.Save(File::GetUserPath(D_CONFIG_IDX) + std::string(file));
}

JNIEXPORT void JNICALL Java_org_dolphinemu_dolphinemu_NativeLibrary_SaveState(JNIEnv* env,
                                                                              jobject obj,
                                                                              jint slot,
                                                                              jboolean wait)
{
  std::lock_guard<std::mutex> guard(s_host_identity_lock);
  State::Save(slot, wait);
}

JNIEXPORT void JNICALL Java_org_dolphinemu_dolphinemu_NativeLibrary_SaveStateAs(JNIEnv* env,
                                                                                jobject obj,
                                                                                jstring path,
                                                                                jboolean wait)
{
  std::lock_guard<std::mutex> guard(s_host_identity_lock);
  State::SaveAs(GetJString(env, path), wait);
}

JNIEXPORT void JNICALL Java_org_dolphinemu_dolphinemu_NativeLibrary_LoadState(JNIEnv* env,
                                                                              jobject obj,
                                                                              jint slot)
{
  std::lock_guard<std::mutex> guard(s_host_identity_lock);
  State::Load(slot);
}

JNIEXPORT void JNICALL Java_org_dolphinemu_dolphinemu_NativeLibrary_LoadStateAs(JNIEnv* env,
                                                                                jobject obj,
                                                                                jstring path)
{
  std::lock_guard<std::mutex> guard(s_host_identity_lock);
  State::LoadAs(GetJString(env, path));
}

JNIEXPORT void JNICALL
Java_org_dolphinemu_dolphinemu_services_DirectoryInitializationService_SetSysDirectory(
    JNIEnv* env, jobject obj, jstring jPath)
{
  const std::string path = GetJString(env, jPath);
  File::SetSysDirectory(path);
}

JNIEXPORT void JNICALL
Java_org_dolphinemu_dolphinemu_services_DirectoryInitializationService_CreateUserDirectories(
    JNIEnv* env, jobject obj)
{
  UICommon::CreateDirectories();
}

JNIEXPORT void JNICALL Java_org_dolphinemu_dolphinemu_NativeLibrary_SetUserDirectory(
    JNIEnv* env, jobject obj, jstring jDirectory)
{
  std::lock_guard<std::mutex> guard(s_host_identity_lock);
  UICommon::SetUserDirectory(GetJString(env, jDirectory));
}

JNIEXPORT jstring JNICALL Java_org_dolphinemu_dolphinemu_NativeLibrary_GetUserDirectory(JNIEnv* env,
                                                                                        jobject obj)
{
  return ToJString(env, File::GetUserPath(D_USER_IDX));
}

JNIEXPORT jint JNICALL Java_org_dolphinemu_dolphinemu_NativeLibrary_DefaultCPUCore(JNIEnv* env,
                                                                                   jobject obj)
{
  return static_cast<jint>(PowerPC::DefaultCPUCore());
}

JNIEXPORT jobjectArray JNICALL Java_org_dolphinemu_dolphinemu_NativeLibrary_GetAudioBackendList(JNIEnv* env,
                                                                                           jobject obj)
{
  const std::vector<std::string> backends = AudioCommon::GetSoundBackends();
  jsize size = (jsize)backends.size();
  jobjectArray list = (jobjectArray) env->NewObjectArray(
    size,
    env->FindClass("java/lang/String"),
    ToJString(env, ""));

  for(int i = 0; i < size; ++i)
  {
    env->SetObjectArrayElement(list, i, ToJString(env, backends[i]));
  }
  return list;
}

JNIEXPORT jstring JNICALL Java_org_dolphinemu_dolphinemu_NativeLibrary_DefaultAudioBackend(JNIEnv* env,
                                                                                   jobject obj)
{
  return ToJString(env, AudioCommon::GetDefaultSoundBackend());
}

JNIEXPORT void JNICALL Java_org_dolphinemu_dolphinemu_NativeLibrary_SetProfiling(JNIEnv* env,
                                                                                 jobject obj,
                                                                                 jboolean enable)
{
  std::lock_guard<std::mutex> guard(s_host_identity_lock);
  Core::SetState(Core::State::Paused);
  JitInterface::ClearCache();
  Profiler::g_ProfileBlocks = enable;
  Core::SetState(Core::State::Running);
}

JNIEXPORT void JNICALL Java_org_dolphinemu_dolphinemu_NativeLibrary_WriteProfileResults(JNIEnv* env,
                                                                                        jobject obj)
{
  std::lock_guard<std::mutex> guard(s_host_identity_lock);
  std::string filename = File::GetUserPath(D_DUMP_IDX) + "Debug/profiler.txt";
  File::CreateFullPath(filename);
  JitInterface::WriteProfileResults(filename);
}

// Surface Handling
JNIEXPORT void JNICALL Java_org_dolphinemu_dolphinemu_NativeLibrary_SurfaceChanged(JNIEnv* env,
                                                                                   jobject obj,
                                                                                   jobject surf)
{
  s_surf = ANativeWindow_fromSurface(env, surf);
  if (s_surf == nullptr)
    __android_log_print(ANDROID_LOG_ERROR, DOLPHIN_TAG, "Error: Surface is null.");

  if (g_renderer)
    g_renderer->ChangeSurface(s_surf);
}

JNIEXPORT void JNICALL Java_org_dolphinemu_dolphinemu_NativeLibrary_SurfaceDestroyed(JNIEnv* env,
                                                                                     jobject obj)
{
  if (g_renderer)
    g_renderer->ChangeSurface(nullptr);

  if (s_surf)
  {
    ANativeWindow_release(s_surf);
    s_surf = nullptr;
  }
}

JNIEXPORT void JNICALL Java_org_dolphinemu_dolphinemu_NativeLibrary_RefreshWiimotes(JNIEnv* env,
                                                                                    jobject obj)
{
  std::lock_guard<std::mutex> guard(s_host_identity_lock);
  WiimoteReal::Refresh();
}

static void Run(const std::string& path, bool first_open,
                std::optional<std::string> savestate_path = {}, bool delete_savestate = false)
{
  __android_log_print(ANDROID_LOG_INFO, DOLPHIN_TAG, "Running : %s", path.c_str());

  // Install our callbacks
  OSD::AddCallback(OSD::CallbackType::Initialization, ButtonManager::Init);
  OSD::AddCallback(OSD::CallbackType::Shutdown, ButtonManager::Shutdown);

  RegisterMsgAlertHandler(&MsgAlert);
  Common::AndroidSetReportHandler(&ReportSend);
  DolphinAnalytics::AndroidSetGetValFunc(&GetAnalyticValue);

  std::unique_lock<std::mutex> guard(s_host_identity_lock);
  UICommon::Init();

  if (first_open)
  {
    DolphinAnalytics::Instance()->ReportDolphinStart(GetAnalyticValue("DEVICE_TYPE"));
  }

  WiimoteReal::InitAdapterClass();

  // No use running the loop when booting fails
  s_have_wm_user_stop = false;
  std::unique_ptr<BootParameters> boot = BootParameters::GenerateFromFile(path, savestate_path);
  boot->delete_savestate = delete_savestate;
  if (BootManager::BootCore(std::move(boot)))
  {
    static constexpr int TIMEOUT = 10000;
    static constexpr int WAIT_STEP = 25;
    int time_waited = 0;
    // A Core::CORE_ERROR state would be helpful here.
    while (!Core::IsRunning() && time_waited < TIMEOUT && !s_have_wm_user_stop)
    {
      std::this_thread::sleep_for(std::chrono::milliseconds(WAIT_STEP));
      time_waited += WAIT_STEP;
    }
    while (Core::IsRunning())
    {
      guard.unlock();
      s_update_main_frame_event.Wait();
      guard.lock();
      Core::HostDispatchJobs();
    }
  }

  Core::Shutdown();
  UICommon::Shutdown();
  guard.unlock();

  if (s_surf)
  {
    ANativeWindow_release(s_surf);
    s_surf = nullptr;
  }
}

JNIEXPORT void JNICALL Java_org_dolphinemu_dolphinemu_NativeLibrary_Run__Ljava_lang_String_2Z(
    JNIEnv* env, jobject obj, jstring jFile, jboolean jfirstOpen)
{
  Run(GetJString(env, jFile), jfirstOpen);
}

JNIEXPORT void JNICALL
Java_org_dolphinemu_dolphinemu_NativeLibrary_Run__Ljava_lang_String_2Ljava_lang_String_2Z(
    JNIEnv* env, jobject obj, jstring jFile, jstring jSavestate, jboolean jDeleteSavestate)
{
  Run(GetJString(env, jFile), false, GetJString(env, jSavestate), jDeleteSavestate);
}

JNIEXPORT void JNICALL Java_org_dolphinemu_dolphinemu_NativeLibrary_ChangeDisc(JNIEnv* env,
                                                                               jobject obj,
                                                                               jstring jFile)
{
  const std::string path = GetJString(env, jFile);
  __android_log_print(ANDROID_LOG_INFO, DOLPHIN_TAG, "Change Disc: %s", path.c_str());
  Core::RunAsCPUThread([&path] { DVDInterface::ChangeDisc(path); });
}

#ifdef __cplusplus
}
#endif<|MERGE_RESOLUTION|>--- conflicted
+++ resolved
@@ -159,122 +159,11 @@
   return result != JNI_FALSE;
 }
 
-static void ReportSend(std::string endpoint, std::string report)
-{
-  // Associate the current Thread with the Java VM.
-  JNIEnv* env;
-  IDCache::GetJavaVM()->AttachCurrentThread(&env, nullptr);
-
-  jbyteArray output_array = env->NewByteArray(report.size());
-  jbyte* output = env->GetByteArrayElements(output_array, nullptr);
-  memcpy(output, report.data(), report.size());
-  env->ReleaseByteArrayElements(output_array, output, 0);
-  env->CallStaticVoidMethod(IDCache::GetAnalyticsClass(), IDCache::GetSendAnalyticsReport(),
-                            ToJString(env, endpoint), output_array);
-
-  IDCache::GetJavaVM()->DetachCurrentThread();
-}
-
-static std::string GetAnalyticValue(std::string key)
-{
-  // Associate the current Thread with the Java VM.
-  JNIEnv* env;
-  bool attached = false;
-  int getEnvStat =
-      IDCache::GetJavaVM()->GetEnv(reinterpret_cast<void**>(&env), IDCache::JNI_VERSION);
-  if (getEnvStat == JNI_EDETACHED)
-  {
-    IDCache::GetJavaVM()->AttachCurrentThread(&env, nullptr);
-    attached = true;
-  }
-
-  jstring value = reinterpret_cast<jstring>(env->CallStaticObjectMethod(
-      IDCache::GetAnalyticsClass(), IDCache::GetAnalyticsValue(), ToJString(env, key)));
-
-  std::string stdvalue = GetJString(env, value);
-
-  // Only detach the thread if it wasn't already attached
-  if (attached)
-    IDCache::GetJavaVM()->DetachCurrentThread();
-
-  return stdvalue;
-}
-
 #ifdef __cplusplus
 extern "C" {
 #endif
 
 JNIEXPORT void JNICALL Java_org_dolphinemu_dolphinemu_NativeLibrary_UnPauseEmulation(JNIEnv* env,
-<<<<<<< HEAD
-=======
-                                                                                     jobject obj);
-JNIEXPORT void JNICALL Java_org_dolphinemu_dolphinemu_NativeLibrary_PauseEmulation(JNIEnv* env,
-                                                                                   jobject obj);
-JNIEXPORT void JNICALL Java_org_dolphinemu_dolphinemu_NativeLibrary_StopEmulation(JNIEnv* env,
-                                                                                  jobject obj);
-JNIEXPORT jboolean JNICALL Java_org_dolphinemu_dolphinemu_NativeLibrary_IsRunning(JNIEnv* env,
-                                                                                  jobject obj);
-JNIEXPORT jboolean JNICALL Java_org_dolphinemu_dolphinemu_NativeLibrary_onGamePadEvent(
-    JNIEnv* env, jobject obj, jstring jDevice, jint Button, jint Action);
-JNIEXPORT void JNICALL Java_org_dolphinemu_dolphinemu_NativeLibrary_onGamePadMoveEvent(
-    JNIEnv* env, jobject obj, jstring jDevice, jint Axis, jfloat Value);
-JNIEXPORT jstring JNICALL
-Java_org_dolphinemu_dolphinemu_NativeLibrary_GetVersionString(JNIEnv* env, jobject obj);
-JNIEXPORT jstring JNICALL Java_org_dolphinemu_dolphinemu_NativeLibrary_GetGitRevision(JNIEnv* env,
-                                                                                      jobject obj);
-JNIEXPORT void JNICALL Java_org_dolphinemu_dolphinemu_NativeLibrary_SaveScreenShot(JNIEnv* env,
-                                                                                   jobject obj);
-JNIEXPORT void JNICALL Java_org_dolphinemu_dolphinemu_NativeLibrary_eglBindAPI(JNIEnv* env,
-                                                                               jobject obj,
-                                                                               jint api);
-JNIEXPORT jstring JNICALL Java_org_dolphinemu_dolphinemu_NativeLibrary_GetConfig(
-    JNIEnv* env, jobject obj, jstring jFile, jstring jSection, jstring jKey, jstring jDefault);
-JNIEXPORT void JNICALL Java_org_dolphinemu_dolphinemu_NativeLibrary_SetConfig(
-    JNIEnv* env, jobject obj, jstring jFile, jstring jSection, jstring jKey, jstring jValue);
-JNIEXPORT void JNICALL Java_org_dolphinemu_dolphinemu_NativeLibrary_SetFilename(JNIEnv* env,
-                                                                                jobject obj,
-                                                                                jstring jFile);
-JNIEXPORT void JNICALL Java_org_dolphinemu_dolphinemu_NativeLibrary_SaveState(JNIEnv* env,
-                                                                              jobject obj,
-                                                                              jint slot,
-                                                                              jboolean wait);
-JNIEXPORT void JNICALL Java_org_dolphinemu_dolphinemu_NativeLibrary_SaveStateAs(JNIEnv* env,
-                                                                                jobject obj,
-                                                                                jstring path,
-                                                                                jboolean wait);
-JNIEXPORT void JNICALL Java_org_dolphinemu_dolphinemu_NativeLibrary_LoadState(JNIEnv* env,
-                                                                              jobject obj,
-                                                                              jint slot);
-JNIEXPORT void JNICALL Java_org_dolphinemu_dolphinemu_NativeLibrary_LoadStateAs(JNIEnv* env,
-                                                                                jobject obj,
-                                                                                jstring path);
-JNIEXPORT void JNICALL
-Java_org_dolphinemu_dolphinemu_services_DirectoryInitializationService_CreateUserDirectories(
-    JNIEnv* env, jobject obj);
-JNIEXPORT void JNICALL Java_org_dolphinemu_dolphinemu_NativeLibrary_SetUserDirectory(
-    JNIEnv* env, jobject obj, jstring jDirectory);
-JNIEXPORT jstring JNICALL
-Java_org_dolphinemu_dolphinemu_NativeLibrary_GetUserDirectory(JNIEnv* env, jobject obj);
-JNIEXPORT jint JNICALL Java_org_dolphinemu_dolphinemu_NativeLibrary_DefaultCPUCore(JNIEnv* env,
-                                                                                   jobject obj);
-JNIEXPORT void JNICALL Java_org_dolphinemu_dolphinemu_NativeLibrary_SetProfiling(JNIEnv* env,
-                                                                                 jobject obj,
-                                                                                 jboolean enable);
-JNIEXPORT void JNICALL
-Java_org_dolphinemu_dolphinemu_NativeLibrary_WriteProfileResults(JNIEnv* env, jobject obj);
-JNIEXPORT void JNICALL Java_org_dolphinemu_dolphinemu_NativeLibrary_Run__Ljava_lang_String_2Z(
-    JNIEnv* env, jobject obj, jstring jFile, jboolean jfirstOpen);
-JNIEXPORT void JNICALL
-Java_org_dolphinemu_dolphinemu_NativeLibrary_Run__Ljava_lang_String_2Ljava_lang_String_2Z(
-    JNIEnv* env, jobject obj, jstring jFile, jstring jSavestate, jboolean jDeleteSavestate);
-JNIEXPORT void JNICALL Java_org_dolphinemu_dolphinemu_NativeLibrary_SurfaceChanged(JNIEnv* env,
-                                                                                   jobject obj,
-                                                                                   jobject surf);
-JNIEXPORT void JNICALL Java_org_dolphinemu_dolphinemu_NativeLibrary_SurfaceDestroyed(JNIEnv* env,
-                                                                                     jobject obj);
-
-JNIEXPORT void JNICALL Java_org_dolphinemu_dolphinemu_NativeLibrary_UnPauseEmulation(JNIEnv* env,
->>>>>>> f2323331
                                                                                      jobject obj)
 {
   std::lock_guard<std::mutex> guard(s_host_identity_lock);
@@ -568,7 +457,7 @@
   WiimoteReal::Refresh();
 }
 
-static void Run(const std::string& path, bool first_open,
+static void Run(const std::string& path,
                 std::optional<std::string> savestate_path = {}, bool delete_savestate = false)
 {
   __android_log_print(ANDROID_LOG_INFO, DOLPHIN_TAG, "Running : %s", path.c_str());
@@ -578,16 +467,9 @@
   OSD::AddCallback(OSD::CallbackType::Shutdown, ButtonManager::Shutdown);
 
   RegisterMsgAlertHandler(&MsgAlert);
-  Common::AndroidSetReportHandler(&ReportSend);
-  DolphinAnalytics::AndroidSetGetValFunc(&GetAnalyticValue);
 
   std::unique_lock<std::mutex> guard(s_host_identity_lock);
   UICommon::Init();
-
-  if (first_open)
-  {
-    DolphinAnalytics::Instance()->ReportDolphinStart(GetAnalyticValue("DEVICE_TYPE"));
-  }
 
   WiimoteReal::InitAdapterClass();
 
@@ -626,17 +508,17 @@
   }
 }
 
-JNIEXPORT void JNICALL Java_org_dolphinemu_dolphinemu_NativeLibrary_Run__Ljava_lang_String_2Z(
-    JNIEnv* env, jobject obj, jstring jFile, jboolean jfirstOpen)
-{
-  Run(GetJString(env, jFile), jfirstOpen);
+JNIEXPORT void JNICALL Java_org_dolphinemu_dolphinemu_NativeLibrary_Run__Ljava_lang_String_2(
+    JNIEnv* env, jobject obj, jstring jFile)
+{
+  Run(GetJString(env, jFile));
 }
 
 JNIEXPORT void JNICALL
 Java_org_dolphinemu_dolphinemu_NativeLibrary_Run__Ljava_lang_String_2Ljava_lang_String_2Z(
     JNIEnv* env, jobject obj, jstring jFile, jstring jSavestate, jboolean jDeleteSavestate)
 {
-  Run(GetJString(env, jFile), false, GetJString(env, jSavestate), jDeleteSavestate);
+  Run(GetJString(env, jFile), GetJString(env, jSavestate), jDeleteSavestate);
 }
 
 JNIEXPORT void JNICALL Java_org_dolphinemu_dolphinemu_NativeLibrary_ChangeDisc(JNIEnv* env,
