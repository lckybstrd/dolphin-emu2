--- conflicted
+++ resolved
@@ -1,16 +1,8 @@
 package org.dolphinemu.dolphinemu.fragments;
 
 import android.net.Uri;
-import android.os.Bundle;
 import android.support.annotation.NonNull;
 import android.support.v4.content.FileProvider;
-import android.util.TypedValue;
-import android.view.LayoutInflater;
-import android.view.View;
-import android.view.ViewGroup;
-import android.widget.TextView;
-
-import org.dolphinemu.dolphinemu.R;
 
 import com.nononsenseapps.filepicker.FilePickerFragment;
 
@@ -27,24 +19,4 @@
         getContext().getApplicationContext().getPackageName() + ".filesprovider",
         file);
   }
-
-  @Override public void onActivityCreated(Bundle savedInstanceState)
-  {
-    super.onActivityCreated(savedInstanceState);
-
-    if (mode == MODE_DIR)
-    {
-      TextView ok = getActivity().findViewById(R.id.nnf_button_ok);
-      ok.setText(R.string.select_dir);
-
-<<<<<<< HEAD
-    ok.setAllCaps(false);
-    cancel.setAllCaps(false);
-    return view;
-=======
-      TextView cancel = getActivity().findViewById(R.id.nnf_button_cancel);
-      cancel.setVisibility(View.GONE);
-    }
->>>>>>> 2e370b4e
-  }
 }