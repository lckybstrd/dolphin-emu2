package org.dolphinemu.dolphinemu.utils;

import android.graphics.Bitmap;
import android.graphics.drawable.BitmapDrawable;
import android.widget.ImageView;

import com.squareup.picasso.Callback;
import com.squareup.picasso.Picasso;

import org.dolphinemu.dolphinemu.R;
import org.dolphinemu.dolphinemu.model.GameFile;

import java.io.File;

public class PicassoUtils {
	public static void loadGameBanner(ImageView imageView, GameFile gameFile) {
		File cover = new File(gameFile.getCustomCoverPath());
		if (cover.exists()) {
			Picasso.with(imageView.getContext())
				.load(cover)
				.noPlaceholder()
				.config(Bitmap.Config.ARGB_8888)
				.error(R.drawable.no_banner)
				.into(imageView);
		} else if ((cover = new File(gameFile.getCoverPath())).exists()) {
			Picasso.with(imageView.getContext())
				.load(cover)
				.noPlaceholder()
				.config(Bitmap.Config.ARGB_8888)
				.error(R.drawable.no_banner)
				.into(imageView);
		}
		/**
		 * GameTDB has a pretty close to complete collection for US/EN covers. First pass at getting
		 * the cover will be by the disk's region, second will be the US cover, and third EN.
		 */
		else {
			Picasso.with(imageView.getContext())
				.load(CoverHelper.buildGameTDBUrl(gameFile, CoverHelper.getRegion(gameFile)))
				.noPlaceholder()
				.config(Bitmap.Config.ARGB_8888)
				.error(R.drawable.no_banner)
				.into(imageView, new Callback() {
					@Override
					public void onSuccess() {
						CoverHelper.saveCover(((BitmapDrawable) imageView.getDrawable()).getBitmap(),
							gameFile.getCoverPath());
					}

					@Override
					public void onError() {
<<<<<<< HEAD

=======
						imageView.setImageResource(R.drawable.no_banner);
						CoverHelper.saveCover(((BitmapDrawable) imageView.getDrawable()).getBitmap(), gameFile.getCoverPath());
>>>>>>> d4561fbc
					}
				});
		}
	}
}<|MERGE_RESOLUTION|>--- conflicted
+++ resolved
@@ -49,12 +49,8 @@
 
 					@Override
 					public void onError() {
-<<<<<<< HEAD
-
-=======
 						imageView.setImageResource(R.drawable.no_banner);
 						CoverHelper.saveCover(((BitmapDrawable) imageView.getDrawable()).getBitmap(), gameFile.getCoverPath());
->>>>>>> d4561fbc
 					}
 				});
 		}
