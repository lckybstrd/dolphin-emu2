--- conflicted
+++ resolved
@@ -8,7 +8,6 @@
 
 import android.content.Context;
 import android.content.SharedPreferences;
-import android.content.res.Configuration;
 import android.content.res.Resources;
 import android.graphics.Bitmap;
 import android.graphics.BitmapFactory;
@@ -36,949 +35,26 @@
  * Draws the interactive input overlay on top of the
  * {@link SurfaceView} that is rendering emulation.
  */
-<<<<<<< HEAD
-public final class InputOverlay extends SurfaceView implements OnTouchListener {
-	public static final String CONTROL_INIT_PREF_KEY = "InitOverlay";
-	public static final String CONTROL_SCALE_PREF_KEY = "ControlScale";
-
-	public static final String CONTROL_TYPE_PREF_KEY = "WiiController";
-	public static final int CONTROLLER_GAMECUBE = 0;
-	public static final int COCONTROLLER_CLASSIC = 1;
-	public static final int CONTROLLER_WIINUNCHUK = 2;
-	public static final int CONTROLLER_WIIREMOTE = 3;
-
-	public static final String JOYSTICK_PREF_KEY = "JoystickSetting";
-	public static final int JOYSTICK_RELATIVE_CENTER = 0;
-	public static final int JOYSTICK_FIXED_CENTER = 1;
-	public static final int JOYSTICK_EMULATE_IR = 2;
-	public static final int JOYSTICK_EMULATE_SWING = 3;
-	public static final int JOYSTICK_EMULATE_TILT = 4;
-	public static final int JOYSTICK_EMULATE_SHAKE = 4;
-	public static int JoyStickSetting;
-
-	private final Set<InputOverlayDrawableButton> overlayButtons = new HashSet<>();
-	private final Set<InputOverlayDrawableDpad> overlayDpads = new HashSet<>();
-	private final Set<InputOverlayDrawableJoystick> overlayJoysticks = new HashSet<>();
-
-	private boolean mIsInEditMode = false;
-	private InputOverlayDrawableButton mButtonBeingConfigured;
-	private InputOverlayDrawableDpad mDpadBeingConfigured;
-	private InputOverlayDrawableJoystick mJoystickBeingConfigured;
-
-	private SharedPreferences mPreferences;
-
-	/**
-	 * Resizes a {@link Bitmap} by a given scale factor
-	 *
-	 * @param context The current {@link Context}
-	 * @param bitmap  The {@link Bitmap} to scale.
-	 * @param scale   The scale factor for the bitmap.
-	 * @return The scaled {@link Bitmap}
-	 */
-	public static Bitmap resizeBitmap(Context context, Bitmap bitmap, float scale) {
-		// Determine the button size based on the smaller screen dimension.
-		// This makes sure the buttons are the same size in both portrait and landscape.
-		DisplayMetrics dm = context.getResources().getDisplayMetrics();
-		int minDimension = Math.min(dm.widthPixels, dm.heightPixels);
-
-		return Bitmap.createScaledBitmap(bitmap,
-			(int) (minDimension * scale),
-			(int) (minDimension * scale),
-			true);
-	}
-
-	/**
-	 * Constructor
-	 *
-	 * @param context The current {@link Context}.
-	 * @param attrs   {@link AttributeSet} for parsing XML attributes.
-	 */
-	public InputOverlay(Context context, AttributeSet attrs) {
-		super(context, attrs);
-
-		mPreferences = PreferenceManager.getDefaultSharedPreferences(getContext());
-		if (!mPreferences.getBoolean(CONTROL_INIT_PREF_KEY, false))
-			defaultOverlay();
-
-		JoyStickSetting = mPreferences.getInt(InputOverlay.JOYSTICK_PREF_KEY,
-			InputOverlay.JOYSTICK_RELATIVE_CENTER);
-
-		// Load the controls.
-		refreshControls();
-
-		// Set the on touch listener.
-		setOnTouchListener(this);
-
-		// Force draw
-		setWillNotDraw(false);
-
-		// Request focus for the overlay so it has priority on presses.
-		requestFocus();
-	}
-
-	@Override
-	public void draw(Canvas canvas) {
-		super.draw(canvas);
-
-		for (InputOverlayDrawableButton button : overlayButtons) {
-			button.draw(canvas);
-		}
-
-		for (InputOverlayDrawableDpad dpad : overlayDpads) {
-			dpad.draw(canvas);
-		}
-
-		for (InputOverlayDrawableJoystick joystick : overlayJoysticks) {
-			joystick.draw(canvas);
-		}
-	}
-
-	@Override
-	public boolean onTouch(View v, MotionEvent event) {
-		if (isInEditMode()) {
-			return onTouchWhileEditing(event);
-		}
-
-		int pointerIndex = event.getActionIndex();
-
-		for (InputOverlayDrawableButton button : overlayButtons) {
-			// Determine the button state to apply based on the MotionEvent action flag.
-			switch (event.getAction() & MotionEvent.ACTION_MASK) {
-				case MotionEvent.ACTION_DOWN:
-				case MotionEvent.ACTION_POINTER_DOWN:
-					// If a pointer enters the bounds of a button, press that button.
-					if (button.getBounds().contains((int) event.getX(pointerIndex), (int) event.getY(pointerIndex))) {
-						button.setPressedState(true);
-						button.setTrackId(event.getPointerId(pointerIndex));
-						NativeLibrary.onGamePadEvent(NativeLibrary.TouchScreenDevice, button.getId(), ButtonState.PRESSED);
-					}
-					break;
-				case MotionEvent.ACTION_UP:
-				case MotionEvent.ACTION_POINTER_UP:
-					// If a pointer ends, release the button it was pressing.
-					if (button.getTrackId() == event.getPointerId(pointerIndex)) {
-						button.setPressedState(false);
-						NativeLibrary.onGamePadEvent(NativeLibrary.TouchScreenDevice, button.getId(), ButtonState.RELEASED);
-					}
-					break;
-			}
-		}
-
-		for (InputOverlayDrawableDpad dpad : overlayDpads) {
-			// Determine the button state to apply based on the MotionEvent action flag.
-			switch (event.getAction() & MotionEvent.ACTION_MASK) {
-				case MotionEvent.ACTION_DOWN:
-				case MotionEvent.ACTION_POINTER_DOWN:
-				case MotionEvent.ACTION_MOVE:
-					// Up, Down, Left, Right
-					boolean[] pressed = {false, false, false, false};
-					// If a pointer enters the bounds of a button, press that button.
-					if (dpad.getBounds().contains((int) event.getX(pointerIndex), (int) event.getY(pointerIndex))) {
-						if (dpad.getBounds().top + (dpad.getHeight() / 3) > (int) event.getY(pointerIndex))
-							pressed[0] = true;
-						if (dpad.getBounds().bottom - (dpad.getHeight() / 3) < (int) event.getY(pointerIndex))
-							pressed[1] = true;
-						if (dpad.getBounds().left + (dpad.getWidth() / 3) > (int) event.getX(pointerIndex))
-							pressed[2] = true;
-						if (dpad.getBounds().right - (dpad.getWidth() / 3) < (int) event.getX(pointerIndex))
-							pressed[3] = true;
-
-						// Release the buttons first, then press
-						for (int i = 0; i < pressed.length; i++)
-							if (!pressed[i])
-								NativeLibrary.onGamePadEvent(NativeLibrary.TouchScreenDevice, dpad.getId(i), ButtonState.RELEASED);
-						// Press buttons
-						for (int i = 0; i < pressed.length; i++)
-							if (pressed[i])
-								NativeLibrary.onGamePadEvent(NativeLibrary.TouchScreenDevice, dpad.getId(i), ButtonState.PRESSED);
-
-						setDpadState(dpad, pressed[0], pressed[1], pressed[2], pressed[3]);
-						dpad.setTrackId(event.getPointerId(pointerIndex));
-					}
-					break;
-				case MotionEvent.ACTION_UP:
-				case MotionEvent.ACTION_POINTER_UP:
-					// If a pointer ends, release the buttons.
-					if (dpad.getTrackId() == event.getPointerId(pointerIndex)) {
-						for (int i = 0; i < 4; i++) {
-							dpad.setState(InputOverlayDrawableDpad.STATE_DEFAULT);
-							NativeLibrary.onGamePadEvent(NativeLibrary.TouchScreenDevice, dpad.getId(i), ButtonState.RELEASED);
-						}
-					}
-					break;
-			}
-		}
-
-		for (InputOverlayDrawableJoystick joystick : overlayJoysticks) {
-			joystick.TrackEvent(event);
-			float factor = 1.0f;
-			int[] axisIDs = joystick.getAxisIDs();
-			float[] axises = joystick.getAxisValues();
-
-			if (axisIDs[0] == ButtonType.NUNCHUK_STICK_UP) {
-				if (JoyStickSetting == JOYSTICK_EMULATE_IR) {
-					factor = -1.0f;
-					axisIDs[0] = ButtonType.WIIMOTE_IR + 1;
-					axisIDs[1] = ButtonType.WIIMOTE_IR + 2;
-					axisIDs[2] = ButtonType.WIIMOTE_IR + 3;
-					axisIDs[3] = ButtonType.WIIMOTE_IR + 4;
-				} else if (JoyStickSetting == JOYSTICK_EMULATE_SWING) {
-					factor = -1.0f;
-					axisIDs[0] = ButtonType.WIIMOTE_SWING + 1;
-					axisIDs[1] = ButtonType.WIIMOTE_SWING + 2;
-					axisIDs[2] = ButtonType.WIIMOTE_SWING + 3;
-					axisIDs[3] = ButtonType.WIIMOTE_SWING + 4;
-				} else if (JoyStickSetting == JOYSTICK_EMULATE_TILT) {
-					factor = -1.0f;
-					axisIDs[0] = ButtonType.WIIMOTE_TILT + 1;
-					axisIDs[1] = ButtonType.WIIMOTE_TILT + 2;
-					axisIDs[2] = ButtonType.WIIMOTE_TILT + 3;
-					axisIDs[3] = ButtonType.WIIMOTE_TILT + 4;
-				} else if (JoyStickSetting == JOYSTICK_EMULATE_SHAKE) {
-					factor = -1.0f;
-					axisIDs[0] = ButtonType.WIIMOTE_TILT_MODIFIER;
-					axisIDs[1] = ButtonType.WIIMOTE_SHAKE_X;
-					axisIDs[2] = ButtonType.WIIMOTE_SHAKE_Y;
-					axisIDs[3] = ButtonType.WIIMOTE_SHAKE_Z;
-				}
-			}
-
-			for (int i = 0; i < 4; i++) {
-				NativeLibrary.onGamePadMoveEvent(NativeLibrary.TouchScreenDevice, axisIDs[i], factor * axises[i]);
-			}
-		}
-
-		invalidate();
-
-		return true;
-	}
-
-	public boolean onTouchWhileEditing(MotionEvent event) {
-		int pointerIndex = event.getActionIndex();
-		int fingerPositionX = (int) event.getX(pointerIndex);
-		int fingerPositionY = (int) event.getY(pointerIndex);
-
-		// Maybe combine Button and Joystick as subclasses of the same parent?
-		// Or maybe create an interface like IMoveableHUDControl?
-
-		for (InputOverlayDrawableButton button : overlayButtons) {
-			// Determine the button state to apply based on the MotionEvent action flag.
-			switch (event.getAction() & MotionEvent.ACTION_MASK) {
-				case MotionEvent.ACTION_DOWN:
-				case MotionEvent.ACTION_POINTER_DOWN:
-					// If no button is being moved now, remember the currently touched button to move.
-					if (mButtonBeingConfigured == null && button.getBounds().contains(fingerPositionX, fingerPositionY)) {
-						mButtonBeingConfigured = button;
-						mButtonBeingConfigured.onConfigureTouch(event);
-					}
-					break;
-				case MotionEvent.ACTION_MOVE:
-					if (mButtonBeingConfigured != null) {
-						mButtonBeingConfigured.onConfigureTouch(event);
-						invalidate();
-						return true;
-					}
-					break;
-
-				case MotionEvent.ACTION_UP:
-				case MotionEvent.ACTION_POINTER_UP:
-					if (mButtonBeingConfigured == button) {
-						// Persist button position by saving new place.
-						saveControlPosition(mButtonBeingConfigured.getId(), mButtonBeingConfigured.getBounds());
-						mButtonBeingConfigured = null;
-					}
-					break;
-			}
-		}
-
-		for (InputOverlayDrawableDpad dpad : overlayDpads) {
-			// Determine the button state to apply based on the MotionEvent action flag.
-			switch (event.getAction() & MotionEvent.ACTION_MASK) {
-				case MotionEvent.ACTION_DOWN:
-				case MotionEvent.ACTION_POINTER_DOWN:
-					// If no button is being moved now, remember the currently touched button to move.
-					if (mButtonBeingConfigured == null && dpad.getBounds().contains(fingerPositionX, fingerPositionY)) {
-						mDpadBeingConfigured = dpad;
-						mDpadBeingConfigured.onConfigureTouch(event);
-					}
-					break;
-				case MotionEvent.ACTION_MOVE:
-					if (mDpadBeingConfigured != null) {
-						mDpadBeingConfigured.onConfigureTouch(event);
-						invalidate();
-						return true;
-					}
-					break;
-
-				case MotionEvent.ACTION_UP:
-				case MotionEvent.ACTION_POINTER_UP:
-					if (mDpadBeingConfigured == dpad) {
-						// Persist button position by saving new place.
-						saveControlPosition(mDpadBeingConfigured.getId(0), mDpadBeingConfigured.getBounds());
-						mDpadBeingConfigured = null;
-					}
-					break;
-			}
-		}
-
-		for (InputOverlayDrawableJoystick joystick : overlayJoysticks) {
-			switch (event.getAction()) {
-				case MotionEvent.ACTION_DOWN:
-				case MotionEvent.ACTION_POINTER_DOWN:
-					if (mJoystickBeingConfigured == null && joystick.getBounds().contains(fingerPositionX, fingerPositionY)) {
-						mJoystickBeingConfigured = joystick;
-						mJoystickBeingConfigured.onConfigureTouch(event);
-					}
-					break;
-				case MotionEvent.ACTION_MOVE:
-					if (mJoystickBeingConfigured != null) {
-						mJoystickBeingConfigured.onConfigureTouch(event);
-						invalidate();
-					}
-					break;
-				case MotionEvent.ACTION_UP:
-				case MotionEvent.ACTION_POINTER_UP:
-					if (mJoystickBeingConfigured != null) {
-						saveControlPosition(mJoystickBeingConfigured.getId(), mJoystickBeingConfigured.getBounds());
-						mJoystickBeingConfigured = null;
-					}
-					break;
-			}
-		}
-
-		return true;
-	}
-
-	private void setDpadState(InputOverlayDrawableDpad dpad, boolean up, boolean down, boolean left, boolean right) {
-		if (up) {
-			if (left)
-				dpad.setState(InputOverlayDrawableDpad.STATE_PRESSED_UP_LEFT);
-			else if (right)
-				dpad.setState(InputOverlayDrawableDpad.STATE_PRESSED_UP_RIGHT);
-			else
-				dpad.setState(InputOverlayDrawableDpad.STATE_PRESSED_UP);
-		} else if (down) {
-			if (left)
-				dpad.setState(InputOverlayDrawableDpad.STATE_PRESSED_DOWN_LEFT);
-			else if (right)
-				dpad.setState(InputOverlayDrawableDpad.STATE_PRESSED_DOWN_RIGHT);
-			else
-				dpad.setState(InputOverlayDrawableDpad.STATE_PRESSED_DOWN);
-		} else if (left) {
-			dpad.setState(InputOverlayDrawableDpad.STATE_PRESSED_LEFT);
-		} else if (right) {
-			dpad.setState(InputOverlayDrawableDpad.STATE_PRESSED_RIGHT);
-		}
-	}
-
-	private void addGameCubeOverlayControls() {
-		if (mPreferences.getBoolean("buttonToggleGc0", true)) {
-			overlayButtons.add(initializeOverlayButton(R.drawable.gcpad_a, R.drawable.gcpad_a_pressed, ButtonType.BUTTON_A));
-		}
-		if (mPreferences.getBoolean("buttonToggleGc1", true)) {
-			overlayButtons.add(initializeOverlayButton(R.drawable.gcpad_b, R.drawable.gcpad_b_pressed, ButtonType.BUTTON_B));
-		}
-		if (mPreferences.getBoolean("buttonToggleGc2", true)) {
-			overlayButtons.add(initializeOverlayButton(R.drawable.gcpad_x, R.drawable.gcpad_x_pressed, ButtonType.BUTTON_X));
-		}
-		if (mPreferences.getBoolean("buttonToggleGc3", true)) {
-			overlayButtons.add(initializeOverlayButton(R.drawable.gcpad_y, R.drawable.gcpad_y_pressed, ButtonType.BUTTON_Y));
-		}
-		if (mPreferences.getBoolean("buttonToggleGc4", true)) {
-			overlayButtons.add(initializeOverlayButton(R.drawable.gcpad_z, R.drawable.gcpad_z_pressed, ButtonType.BUTTON_Z));
-		}
-		if (mPreferences.getBoolean("buttonToggleGc5", true)) {
-			overlayButtons.add(initializeOverlayButton(R.drawable.gcpad_start, R.drawable.gcpad_start_pressed, ButtonType.BUTTON_START));
-		}
-		if (mPreferences.getBoolean("buttonToggleGc6", true)) {
-			overlayButtons.add(initializeOverlayButton(R.drawable.gcpad_l, R.drawable.gcpad_l_pressed, ButtonType.TRIGGER_L));
-		}
-		if (mPreferences.getBoolean("buttonToggleGc7", true)) {
-			overlayButtons.add(initializeOverlayButton(R.drawable.gcpad_r, R.drawable.gcpad_r_pressed, ButtonType.TRIGGER_R));
-		}
-		if (mPreferences.getBoolean("buttonToggleGc8", true)) {
-			overlayDpads.add(initializeOverlayDpad(R.drawable.gcwii_dpad,
-				R.drawable.gcwii_dpad_pressed_one_direction, R.drawable.gcwii_dpad_pressed_two_directions,
-				ButtonType.BUTTON_UP, ButtonType.BUTTON_DOWN,
-				ButtonType.BUTTON_LEFT, ButtonType.BUTTON_RIGHT));
-		}
-		if (mPreferences.getBoolean("buttonToggleGc9", true)) {
-			overlayJoysticks.add(initializeOverlayJoystick(R.drawable.gcwii_joystick_range,
-				R.drawable.gcwii_joystick, R.drawable.gcwii_joystick_pressed, ButtonType.STICK_MAIN));
-		}
-		if (mPreferences.getBoolean("buttonToggleGc10", true)) {
-			overlayJoysticks.add(initializeOverlayJoystick(R.drawable.gcwii_joystick_range,
-				R.drawable.gcpad_c, R.drawable.gcpad_c_pressed, ButtonType.STICK_C));
-		}
-	}
-
-	private void addWiimoteOverlayControls() {
-		if (mPreferences.getBoolean("buttonToggleWii0", true)) {
-			overlayButtons.add(initializeOverlayButton(R.drawable.wiimote_a, R.drawable.wiimote_a_pressed, ButtonType.WIIMOTE_BUTTON_A));
-		}
-		if (mPreferences.getBoolean("buttonToggleWii1", true)) {
-			overlayButtons.add(initializeOverlayButton(R.drawable.wiimote_b, R.drawable.wiimote_b_pressed, ButtonType.WIIMOTE_BUTTON_B));
-		}
-		if (mPreferences.getBoolean("buttonToggleWii2", true)) {
-			overlayButtons.add(initializeOverlayButton(R.drawable.wiimote_one, R.drawable.wiimote_one_pressed, ButtonType.WIIMOTE_BUTTON_1));
-		}
-		if (mPreferences.getBoolean("buttonToggleWii3", true)) {
-			overlayButtons.add(initializeOverlayButton(R.drawable.wiimote_two, R.drawable.wiimote_two_pressed, ButtonType.WIIMOTE_BUTTON_2));
-		}
-		if (mPreferences.getBoolean("buttonToggleWii4", true)) {
-			overlayButtons.add(initializeOverlayButton(R.drawable.wiimote_plus, R.drawable.wiimote_plus_pressed, ButtonType.WIIMOTE_BUTTON_PLUS));
-		}
-		if (mPreferences.getBoolean("buttonToggleWii5", true)) {
-			overlayButtons.add(initializeOverlayButton(R.drawable.wiimote_minus, R.drawable.wiimote_minus_pressed, ButtonType.WIIMOTE_BUTTON_MINUS));
-		}
-		if (mPreferences.getBoolean("buttonToggleWii6", true)) {
-			overlayButtons.add(initializeOverlayButton(R.drawable.wiimote_home, R.drawable.wiimote_home_pressed, ButtonType.WIIMOTE_BUTTON_HOME));
-		}
-		if (mPreferences.getBoolean("buttonToggleWii7", true)) {
-			if (mPreferences.getInt(CONTROL_TYPE_PREF_KEY, CONTROLLER_WIINUNCHUK) == CONTROLLER_WIINUNCHUK) {
-				overlayDpads.add(initializeOverlayDpad(R.drawable.gcwii_dpad,
-					R.drawable.gcwii_dpad_pressed_one_direction, R.drawable.gcwii_dpad_pressed_two_directions,
-					ButtonType.WIIMOTE_UP, ButtonType.WIIMOTE_DOWN,
-					ButtonType.WIIMOTE_LEFT, ButtonType.WIIMOTE_RIGHT));
-			} else {
-				// Horizontal Wii Remote
-				overlayDpads.add(initializeOverlayDpad(R.drawable.gcwii_dpad,
-					R.drawable.gcwii_dpad_pressed_one_direction, R.drawable.gcwii_dpad_pressed_two_directions,
-					ButtonType.WIIMOTE_RIGHT, ButtonType.WIIMOTE_LEFT,
-					ButtonType.WIIMOTE_UP, ButtonType.WIIMOTE_DOWN));
-				// emulate joystick
-				if(JoyStickSetting != JOYSTICK_RELATIVE_CENTER && JoyStickSetting != JOYSTICK_FIXED_CENTER) {
-					overlayJoysticks.add(initializeOverlayJoystick(R.drawable.gcwii_joystick_range,
-						R.drawable.gcwii_joystick, R.drawable.gcwii_joystick_pressed, ButtonType.NUNCHUK_STICK));
-				}
-			}
-		}
-	}
-
-	private void addNunchukOverlayControls() {
-		if (mPreferences.getBoolean("buttonToggleWii8", true)) {
-			overlayButtons.add(initializeOverlayButton(R.drawable.nunchuk_c, R.drawable.nunchuk_c_pressed, ButtonType.NUNCHUK_BUTTON_C));
-		}
-		if (mPreferences.getBoolean("buttonToggleWii9", true)) {
-			overlayButtons.add(initializeOverlayButton(R.drawable.nunchuk_z, R.drawable.nunchuk_z_pressed, ButtonType.NUNCHUK_BUTTON_Z));
-		}
-		if (mPreferences.getBoolean("buttonToggleWii10", true)) {
-			overlayJoysticks.add(initializeOverlayJoystick(R.drawable.gcwii_joystick_range,
-				R.drawable.gcwii_joystick, R.drawable.gcwii_joystick_pressed, ButtonType.NUNCHUK_STICK));
-		}
-	}
-
-	private void addClassicOverlayControls() {
-		if (mPreferences.getBoolean("buttonToggleClassic0", true)) {
-			overlayButtons.add(initializeOverlayButton(R.drawable.classic_a, R.drawable.classic_a_pressed, ButtonType.CLASSIC_BUTTON_A));
-		}
-		if (mPreferences.getBoolean("buttonToggleClassic1", true)) {
-			overlayButtons.add(initializeOverlayButton(R.drawable.classic_b, R.drawable.classic_b_pressed, ButtonType.CLASSIC_BUTTON_B));
-		}
-		if (mPreferences.getBoolean("buttonToggleClassic2", true)) {
-			overlayButtons.add(initializeOverlayButton(R.drawable.classic_x, R.drawable.classic_x_pressed, ButtonType.CLASSIC_BUTTON_X));
-		}
-		if (mPreferences.getBoolean("buttonToggleClassic3", true)) {
-			overlayButtons.add(initializeOverlayButton(R.drawable.classic_y, R.drawable.classic_y_pressed, ButtonType.CLASSIC_BUTTON_Y));
-		}
-		if (mPreferences.getBoolean("buttonToggleClassic4", true)) {
-			overlayButtons.add(initializeOverlayButton(R.drawable.wiimote_plus, R.drawable.wiimote_plus_pressed, ButtonType.CLASSIC_BUTTON_PLUS));
-		}
-		if (mPreferences.getBoolean("buttonToggleClassic5", true)) {
-			overlayButtons.add(initializeOverlayButton(R.drawable.wiimote_minus, R.drawable.wiimote_minus_pressed, ButtonType.CLASSIC_BUTTON_MINUS));
-		}
-		if (mPreferences.getBoolean("buttonToggleClassic6", true)) {
-			overlayButtons.add(initializeOverlayButton(R.drawable.wiimote_home, R.drawable.wiimote_home_pressed, ButtonType.CLASSIC_BUTTON_HOME));
-		}
-		if (mPreferences.getBoolean("buttonToggleClassic7", true)) {
-			overlayButtons.add(initializeOverlayButton(R.drawable.classic_l, R.drawable.classic_l_pressed, ButtonType.CLASSIC_TRIGGER_L));
-		}
-		if (mPreferences.getBoolean("buttonToggleClassic8", true)) {
-			overlayButtons.add(initializeOverlayButton(R.drawable.classic_r, R.drawable.classic_r_pressed, ButtonType.CLASSIC_TRIGGER_R));
-		}
-		if (mPreferences.getBoolean("buttonToggleClassic9", true)) {
-			overlayButtons.add(initializeOverlayButton(R.drawable.classic_zl, R.drawable.classic_zl_pressed, ButtonType.CLASSIC_BUTTON_ZL));
-		}
-		if (mPreferences.getBoolean("buttonToggleClassic10", true)) {
-			overlayButtons.add(initializeOverlayButton(R.drawable.classic_zr, R.drawable.classic_zr_pressed, ButtonType.CLASSIC_BUTTON_ZR));
-		}
-		if (mPreferences.getBoolean("buttonToggleClassic11", true)) {
-			overlayDpads.add(initializeOverlayDpad(R.drawable.gcwii_dpad,
-				R.drawable.gcwii_dpad_pressed_one_direction, R.drawable.gcwii_dpad_pressed_two_directions,
-				ButtonType.CLASSIC_DPAD_UP, ButtonType.CLASSIC_DPAD_DOWN,
-				ButtonType.CLASSIC_DPAD_LEFT, ButtonType.CLASSIC_DPAD_RIGHT));
-		}
-		if (mPreferences.getBoolean("buttonToggleClassic12", true)) {
-			overlayJoysticks.add(initializeOverlayJoystick(R.drawable.gcwii_joystick_range,
-				R.drawable.gcwii_joystick, R.drawable.gcwii_joystick_pressed, ButtonType.CLASSIC_STICK_LEFT));
-		}
-		if (mPreferences.getBoolean("buttonToggleClassic13", true)) {
-			overlayJoysticks.add(initializeOverlayJoystick(R.drawable.gcwii_joystick_range,
-				R.drawable.gcwii_joystick, R.drawable.gcwii_joystick_pressed, ButtonType.CLASSIC_STICK_RIGHT));
-		}
-	}
-
-	public void refreshControls() {
-		final int controller = mPreferences.getInt(CONTROL_TYPE_PREF_KEY, CONTROLLER_WIINUNCHUK);
-
-		// Remove all the overlay buttons from the HashSet.
-		overlayButtons.removeAll(overlayButtons);
-		overlayDpads.removeAll(overlayDpads);
-		overlayJoysticks.removeAll(overlayJoysticks);
-
-		// Add all the enabled overlay items back to the HashSet.
-		if (EmulationActivity.isGameCubeGame() || controller == CONTROLLER_GAMECUBE) {
-			addGameCubeOverlayControls();
-		} else if (controller == COCONTROLLER_CLASSIC) {
-			addClassicOverlayControls();
-		} else {
-			addWiimoteOverlayControls();
-			if (controller == CONTROLLER_WIINUNCHUK) {
-				addNunchukOverlayControls();
-			}
-		}
-
-		invalidate();
-	}
-
-	private void saveControlPosition(int buttonId, Rect bounds) {
-		final Context context = getContext();
-		final DisplayMetrics dm = context.getResources().getDisplayMetrics();
-		final int controller = getControllerType();
-		SharedPreferences.Editor sPrefsEditor = mPreferences.edit();
-		float x = (bounds.left + (bounds.right - bounds.left) / 2.0f) / dm.widthPixels * 2.0f - 1.0f;
-		float y = (bounds.top + (bounds.bottom - bounds.top) / 2.0f) / dm.heightPixels * 2.0f - 1.0f;
-		sPrefsEditor.putFloat(controller + "_" + buttonId + "_X", x);
-		sPrefsEditor.putFloat(controller + "_" + buttonId + "_Y", y);
-		sPrefsEditor.apply();
-	}
-
-	private int getControllerType() {
-		return EmulationActivity.isGameCubeGame() ?
-			CONTROLLER_GAMECUBE : mPreferences.getInt(CONTROL_TYPE_PREF_KEY, CONTROLLER_WIINUNCHUK);
-	}
-
-	/**
-	 * Initializes an InputOverlayDrawableButton, given by resId, with all of the
-	 * parameters set for it to be properly shown on the InputOverlay.
-	 * <p>
-	 * This works due to the way the X and Y coordinates are stored within
-	 * the {@link SharedPreferences}.
-	 * <p>
-	 * In the input overlay configuration menu,
-	 * once a touch event begins and then ends (ie. Organizing the buttons to one's own liking for the overlay).
-	 * the X and Y coordinates of the button at the END of its touch event
-	 * (when you remove your finger/stylus from the touchscreen) are then stored
-	 * within a SharedPreferences instance so that those values can be retrieved here.
-	 * <p>
-	 * This has a few benefits over the conventional way of storing the values
-	 * (ie. within the Dolphin ini file).
-	 * <ul>
-	 * <li>No native calls</li>
-	 * <li>Keeps Android-only values inside the Android environment</li>
-	 * </ul>
-	 * <p>
-	 * Technically no modifications should need to be performed on the returned
-	 * InputOverlayDrawableButton. Simply add it to the HashSet of overlay items and wait
-	 * for Android to call the onDraw method.
-	 *
-	 * @param defaultResId The resource ID of the {@link Drawable} to get the {@link Bitmap} of (Default State).
-	 * @param pressedResId The resource ID of the {@link Drawable} to get the {@link Bitmap} of (Pressed State).
-	 * @param buttonId     Identifier for determining what type of button the initialized InputOverlayDrawableButton represents.
-	 * @return An {@link InputOverlayDrawableButton} with the correct drawing bounds set.
-	 */
-	private InputOverlayDrawableButton initializeOverlayButton(int defaultResId, int pressedResId, int buttonId) {
-		final Context context = getContext();
-		// Resources handle for fetching the initial Drawable resource.
-		final Resources res = context.getResources();
-		// SharedPreference to retrieve the X and Y coordinates for the InputOverlayDrawableButton.
-		final int controller = getControllerType();
-
-		// Decide scale based on button ID and user preference
-		float scale;
-
-		switch (buttonId) {
-			case ButtonType.BUTTON_A:
-			case ButtonType.WIIMOTE_BUTTON_B:
-			case ButtonType.NUNCHUK_BUTTON_Z:
-			case ButtonType.BUTTON_X:
-			case ButtonType.BUTTON_Y:
-				scale = 0.17f;
-				break;
-			case ButtonType.BUTTON_Z:
-			case ButtonType.TRIGGER_L:
-			case ButtonType.TRIGGER_R:
-				scale = 0.18f;
-				break;
-			case ButtonType.BUTTON_START:
-				scale = 0.075f;
-				break;
-			case ButtonType.WIIMOTE_BUTTON_1:
-			case ButtonType.WIIMOTE_BUTTON_2:
-			case ButtonType.WIIMOTE_BUTTON_PLUS:
-			case ButtonType.WIIMOTE_BUTTON_MINUS:
-			case ButtonType.WIIMOTE_BUTTON_HOME:
-			case ButtonType.CLASSIC_BUTTON_PLUS:
-			case ButtonType.CLASSIC_BUTTON_MINUS:
-			case ButtonType.CLASSIC_BUTTON_HOME:
-				scale = 0.0725f;
-				break;
-			case ButtonType.CLASSIC_TRIGGER_L:
-			case ButtonType.CLASSIC_TRIGGER_R:
-				scale = 0.22f;
-				break;
-			case ButtonType.CLASSIC_BUTTON_ZL:
-			case ButtonType.CLASSIC_BUTTON_ZR:
-				scale = 0.18f;
-				break;
-			default:
-				scale = 0.125f;
-				break;
-		}
-
-		scale *= (mPreferences.getInt(CONTROL_SCALE_PREF_KEY, 50) + 50);
-		scale /= 100;
-
-		// Initialize the InputOverlayDrawableButton.
-		final Bitmap defaultStateBitmap = resizeBitmap(context, BitmapFactory.decodeResource(res, defaultResId), scale);
-		final Bitmap pressedStateBitmap = resizeBitmap(context, BitmapFactory.decodeResource(res, pressedResId), scale);
-		final InputOverlayDrawableButton overlayDrawable = new InputOverlayDrawableButton(res, defaultStateBitmap, pressedStateBitmap, buttonId);
-
-		// The X and Y coordinates of the InputOverlayDrawableButton on the InputOverlay.
-		// These were set in the input overlay configuration menu.
-		float x = mPreferences.getFloat(controller + "_" + buttonId + "_X", 0f);
-		float y = mPreferences.getFloat(controller + "_" + buttonId + "_Y", 0f);
-
-		int width = overlayDrawable.getWidth();
-		int height = overlayDrawable.getHeight();
-		final DisplayMetrics dm = res.getDisplayMetrics();
-		int drawableX = (int) ((dm.widthPixels / 2.0f) * (1.0f + x) - width / 2.0f);
-		int drawableY = (int) ((dm.heightPixels / 2.0f) * (1.0f + y) - height / 2.0f);
-
-		// Now set the bounds for the InputOverlayDrawableButton.
-		// This will dictate where on the screen (and the what the size) the InputOverlayDrawableButton will be.
-		overlayDrawable.setBounds(drawableX, drawableY, drawableX + width, drawableY + height);
-
-		// Need to set the image's position
-		overlayDrawable.setPosition(drawableX, drawableY);
-
-		return overlayDrawable;
-	}
-
-	/**
-	 * Initializes an {@link InputOverlayDrawableDpad}
-	 *
-	 * @param defaultResId              The {@link Bitmap} resource ID of the default sate.
-	 * @param pressedOneDirectionResId  The {@link Bitmap} resource ID of the pressed sate in one direction.
-	 * @param pressedTwoDirectionsResId The {@link Bitmap} resource ID of the pressed sate in two directions.
-	 * @param buttonUp                  Identifier for the up button.
-	 * @param buttonDown                Identifier for the down button.
-	 * @param buttonLeft                Identifier for the left button.
-	 * @param buttonRight               Identifier for the right button.
-	 * @return the initialized {@link InputOverlayDrawableDpad}
-	 */
-	private InputOverlayDrawableDpad initializeOverlayDpad(int defaultResId,
-																												 int pressedOneDirectionResId,
-																												 int pressedTwoDirectionsResId,
-																												 int buttonUp,
-																												 int buttonDown,
-																												 int buttonLeft,
-																												 int buttonRight) {
-		final Context context = getContext();
-		// Resources handle for fetching the initial Drawable resource.
-		final Resources res = context.getResources();
-		// SharedPreference to retrieve the X and Y coordinates for the InputOverlayDrawableDpad.
-		final int controller = getControllerType();
-
-		// Decide scale based on button ID and user preference
-		float scale;
-
-		switch (buttonUp) {
-			case ButtonType.BUTTON_UP:
-				scale = 0.2375f;
-				break;
-			case ButtonType.CLASSIC_DPAD_UP:
-				scale = 0.275f;
-				break;
-			default:
-				scale = 0.2125f;
-				break;
-		}
-
-		scale *= (mPreferences.getInt(CONTROL_SCALE_PREF_KEY, 50) + 50);
-		scale /= 100;
-
-		// Initialize the InputOverlayDrawableDpad.
-		final Bitmap defaultStateBitmap = resizeBitmap(context, BitmapFactory.decodeResource(res, defaultResId), scale);
-		final Bitmap pressedOneDirectionStateBitmap = resizeBitmap(context, BitmapFactory.decodeResource(res, pressedOneDirectionResId), scale);
-		final Bitmap pressedTwoDirectionsStateBitmap = resizeBitmap(context, BitmapFactory.decodeResource(res, pressedTwoDirectionsResId), scale);
-		final InputOverlayDrawableDpad overlayDrawable = new InputOverlayDrawableDpad(res, defaultStateBitmap,
-			pressedOneDirectionStateBitmap, pressedTwoDirectionsStateBitmap,
-			buttonUp, buttonDown, buttonLeft, buttonRight);
-
-		// The X and Y coordinates of the InputOverlayDrawableDpad on the InputOverlay.
-		// These were set in the input overlay configuration menu.
-		float x = mPreferences.getFloat(controller + "_" + buttonUp + "_X", 0f);
-		float y = mPreferences.getFloat(controller + "_" + buttonUp + "_Y", 0f);
-
-		int width = overlayDrawable.getWidth();
-		int height = overlayDrawable.getHeight();
-		final DisplayMetrics dm = res.getDisplayMetrics();
-		int drawableX = (int) ((dm.widthPixels / 2.0f) * (1.0f + x) - width / 2.0f);
-		int drawableY = (int) ((dm.heightPixels / 2.0f) * (1.0f + y) - height / 2.0f);
-
-		// Now set the bounds for the InputOverlayDrawableDpad.
-		// This will dictate where on the screen (and the what the size) the InputOverlayDrawableDpad will be.
-		overlayDrawable.setBounds(drawableX, drawableY, drawableX + width, drawableY + height);
-
-		// Need to set the image's position
-		overlayDrawable.setPosition(drawableX, drawableY);
-
-		return overlayDrawable;
-	}
-
-	/**
-	 * Initializes an {@link InputOverlayDrawableJoystick}
-	 *
-	 * @param resOuter        Resource ID for the outer image of the joystick (the static image that shows the circular bounds).
-	 * @param defaultResInner Resource ID for the default inner image of the joystick (the one you actually move around).
-	 * @param pressedResInner Resource ID for the pressed inner image of the joystick.
-	 * @param joystick        Identifier for which joystick this is.
-	 * @return the initialized {@link InputOverlayDrawableJoystick}.
-	 */
-	private InputOverlayDrawableJoystick initializeOverlayJoystick(int resOuter, int defaultResInner, int pressedResInner, int joystick) {
-		final Context context = getContext();
-		// Resources handle for fetching the initial Drawable resource.
-		final Resources res = context.getResources();
-
-		// SharedPreference to retrieve the X and Y coordinates for the InputOverlayDrawableJoystick.
-		final int controller = getControllerType();
-
-		// Decide scale based on user preference
-		float scale = 0.275f;
-		scale *= (mPreferences.getInt(CONTROL_SCALE_PREF_KEY, 50) + 50);
-		scale /= 100;
-
-		// Initialize the InputOverlayDrawableJoystick.
-		final Bitmap bitmapOuter = resizeBitmap(context, BitmapFactory.decodeResource(res, resOuter), scale);
-		final Bitmap bitmapInnerDefault = BitmapFactory.decodeResource(res, defaultResInner);
-		final Bitmap bitmapInnerPressed = BitmapFactory.decodeResource(res, pressedResInner);
-
-		// The X and Y coordinates of the InputOverlayDrawableButton on the InputOverlay.
-		// These were set in the input overlay configuration menu.
-		float x = mPreferences.getFloat(controller + "_" + joystick + "_X", 0f);
-		float y = mPreferences.getFloat(controller + "_" + joystick + "_Y", 0f);
-
-		// Decide inner scale based on joystick ID
-		float innerScale;
-
-		switch (joystick) {
-			case ButtonType.STICK_C:
-				innerScale = 1.833f;
-				break;
-			default:
-				innerScale = 1.375f;
-				break;
-		}
-
-		// Now set the bounds for the InputOverlayDrawableJoystick.
-		// This will dictate where on the screen (and the what the size) the InputOverlayDrawableJoystick will be.
-		int outerSize = bitmapOuter.getWidth();
-		final DisplayMetrics dm = res.getDisplayMetrics();
-		int drawableX = (int) ((dm.widthPixels / 2.0f) * (1.0f + x) - outerSize / 2.0f);
-		int drawableY = (int) ((dm.heightPixels / 2.0f) * (1.0f + y) - outerSize / 2.0f);
-
-		Rect outerRect = new Rect(drawableX, drawableY, drawableX + outerSize, drawableY + outerSize);
-		Rect innerRect = new Rect(0, 0, (int) (outerSize / innerScale), (int) (outerSize / innerScale));
-
-		// Send the drawableId to the joystick so it can be referenced when saving control position.
-		final InputOverlayDrawableJoystick overlayDrawable = new InputOverlayDrawableJoystick(
-			res, bitmapOuter, bitmapInnerDefault, bitmapInnerPressed, outerRect, innerRect, joystick);
-
-		// Need to set the image's position
-		overlayDrawable.setPosition(drawableX, drawableY);
-
-		return overlayDrawable;
-	}
-
-	public void setIsInEditMode(boolean isInEditMode) {
-		mIsInEditMode = isInEditMode;
-	}
-
-	public boolean isInEditMode() {
-		return mIsInEditMode;
-	}
-
-	private void defaultOverlay() {
-		// It's possible that a user has created their overlay before this was added
-		// Only change the overlay if the 'A' button is not in the upper corner.
-
-		// GameCube
-		if (mPreferences.getFloat(CONTROLLER_GAMECUBE + "_" + ButtonType.BUTTON_A + "_X", 0f) == 0f) {
-			gcDefaultOverlay();
-		}
-
-		// Wii Nunchuk
-		if (mPreferences.getFloat(CONTROLLER_WIINUNCHUK + "_" + ButtonType.WIIMOTE_BUTTON_A + "_X", 0f) == 0f) {
-			wiiNunchukDefaultOverlay();
-		}
-
-		// Wii Remote
-		if (mPreferences.getFloat(CONTROLLER_WIIREMOTE + "_" + ButtonType.WIIMOTE_BUTTON_A + "_X", 0f) == 0f) {
-			wiiRemoteDefaultOverlay();
-		}
-
-		// Wii Classic
-		if (mPreferences.getFloat(COCONTROLLER_CLASSIC + "_" + ButtonType.CLASSIC_BUTTON_A + "_X", 0f) == 0f) {
-			wiiClassicDefaultOverlay();
-		}
-
-		SharedPreferences.Editor sPrefsEditor = mPreferences.edit();
-		sPrefsEditor.putBoolean(CONTROL_INIT_PREF_KEY, true);
-		sPrefsEditor.apply();
-	}
-
-	private void gcDefaultOverlay() {
-		final int controller = CONTROLLER_GAMECUBE;
-		SharedPreferences.Editor sPrefsEditor = mPreferences.edit();
-		Resources res = getResources();
-
-		// Each value is a percent from max X/Y stored as an int. Have to bring that value down
-		// to a decimal before multiplying by MAX X/Y.
-		sPrefsEditor.putFloat(controller + "_" + ButtonType.BUTTON_A + "_X", res.getInteger(R.integer.BUTTON_A_X) / 100.0f);
-		sPrefsEditor.putFloat(controller + "_" + ButtonType.BUTTON_A + "_Y", res.getInteger(R.integer.BUTTON_A_Y) / 100.0f);
-		sPrefsEditor.putFloat(controller + "_" + ButtonType.BUTTON_B + "_X", res.getInteger(R.integer.BUTTON_B_X) / 100.0f);
-		sPrefsEditor.putFloat(controller + "_" + ButtonType.BUTTON_B + "_Y", res.getInteger(R.integer.BUTTON_B_Y) / 100.0f);
-		sPrefsEditor.putFloat(controller + "_" + ButtonType.BUTTON_X + "_X", res.getInteger(R.integer.BUTTON_X_X) / 100.0f);
-		sPrefsEditor.putFloat(controller + "_" + ButtonType.BUTTON_X + "_Y", res.getInteger(R.integer.BUTTON_X_Y) / 100.0f);
-		sPrefsEditor.putFloat(controller + "_" + ButtonType.BUTTON_Y + "_X", res.getInteger(R.integer.BUTTON_Y_X) / 100.0f);
-		sPrefsEditor.putFloat(controller + "_" + ButtonType.BUTTON_Y + "_Y", res.getInteger(R.integer.BUTTON_Y_Y) / 100.0f);
-		sPrefsEditor.putFloat(controller + "_" + ButtonType.BUTTON_Z + "_X", res.getInteger(R.integer.BUTTON_Z_X) / 100.0f);
-		sPrefsEditor.putFloat(controller + "_" + ButtonType.BUTTON_Z + "_Y", res.getInteger(R.integer.BUTTON_Z_Y) / 100.0f);
-		sPrefsEditor.putFloat(controller + "_" + ButtonType.BUTTON_UP + "_X", res.getInteger(R.integer.BUTTON_UP_X) / 100.0f);
-		sPrefsEditor.putFloat(controller + "_" + ButtonType.BUTTON_UP + "_Y", res.getInteger(R.integer.BUTTON_UP_Y) / 100.0f);
-		sPrefsEditor.putFloat(controller + "_" + ButtonType.TRIGGER_L + "_X", res.getInteger(R.integer.TRIGGER_L_X) / 100.0f);
-		sPrefsEditor.putFloat(controller + "_" + ButtonType.TRIGGER_L + "_Y", res.getInteger(R.integer.TRIGGER_L_Y) / 100.0f);
-		sPrefsEditor.putFloat(controller + "_" + ButtonType.TRIGGER_R + "_X", res.getInteger(R.integer.TRIGGER_R_X) / 100.0f);
-		sPrefsEditor.putFloat(controller + "_" + ButtonType.TRIGGER_R + "_Y", res.getInteger(R.integer.TRIGGER_R_Y) / 100.0f);
-		sPrefsEditor.putFloat(controller + "_" + ButtonType.BUTTON_START + "_X", res.getInteger(R.integer.BUTTON_START_X) / 100.0f);
-		sPrefsEditor.putFloat(controller + "_" + ButtonType.BUTTON_START + "_Y", res.getInteger(R.integer.BUTTON_START_Y) / 100.0f);
-		sPrefsEditor.putFloat(controller + "_" + ButtonType.STICK_C + "_X", res.getInteger(R.integer.STICK_C_X) / 100.0f);
-		sPrefsEditor.putFloat(controller + "_" + ButtonType.STICK_C + "_Y", res.getInteger(R.integer.STICK_C_Y) / 100.0f);
-		sPrefsEditor.putFloat(controller + "_" + ButtonType.STICK_MAIN + "_X", res.getInteger(R.integer.STICK_MAIN_X) / 100.0f);
-		sPrefsEditor.putFloat(controller + "_" + ButtonType.STICK_MAIN + "_Y", res.getInteger(R.integer.STICK_MAIN_Y) / 100.0f);
-
-		// We want to commit right away, otherwise the overlay could load before this is saved.
-		sPrefsEditor.commit();
-	}
-
-	private void wiiNunchukDefaultOverlay() {
-		final int controller = CONTROLLER_WIINUNCHUK;
-		SharedPreferences.Editor sPrefsEditor = mPreferences.edit();
-		Resources res = getResources();
-
-		// Each value is a percent from max X/Y stored as an int. Have to bring that value down
-		// to a decimal before multiplying by MAX X/Y.
-		sPrefsEditor.putFloat(controller + "_" + ButtonType.WIIMOTE_BUTTON_A + "_X", res.getInteger(R.integer.WIIMOTE_BUTTON_A_X) / 100.0f);
-		sPrefsEditor.putFloat(controller + "_" + ButtonType.WIIMOTE_BUTTON_A + "_Y", res.getInteger(R.integer.WIIMOTE_BUTTON_A_Y) / 100.0f);
-		sPrefsEditor.putFloat(controller + "_" + ButtonType.WIIMOTE_BUTTON_B + "_X", res.getInteger(R.integer.WIIMOTE_BUTTON_B_X) / 100.0f);
-		sPrefsEditor.putFloat(controller + "_" + ButtonType.WIIMOTE_BUTTON_B + "_Y", res.getInteger(R.integer.WIIMOTE_BUTTON_B_Y) / 100.0f);
-		sPrefsEditor.putFloat(controller + "_" + ButtonType.WIIMOTE_BUTTON_1 + "_X", res.getInteger(R.integer.WIIMOTE_BUTTON_1_X) / 100.0f);
-		sPrefsEditor.putFloat(controller + "_" + ButtonType.WIIMOTE_BUTTON_1 + "_Y", res.getInteger(R.integer.WIIMOTE_BUTTON_1_Y) / 100.0f);
-		sPrefsEditor.putFloat(controller + "_" + ButtonType.WIIMOTE_BUTTON_2 + "_X", res.getInteger(R.integer.WIIMOTE_BUTTON_2_X) / 100.0f);
-		sPrefsEditor.putFloat(controller + "_" + ButtonType.WIIMOTE_BUTTON_2 + "_Y", res.getInteger(R.integer.WIIMOTE_BUTTON_2_Y) / 100.0f);
-		sPrefsEditor.putFloat(controller + "_" + ButtonType.NUNCHUK_BUTTON_Z + "_X", res.getInteger(R.integer.NUNCHUK_BUTTON_Z_X) / 100.0f);
-		sPrefsEditor.putFloat(controller + "_" + ButtonType.NUNCHUK_BUTTON_Z + "_Y", res.getInteger(R.integer.NUNCHUK_BUTTON_Z_Y) / 100.0f);
-		sPrefsEditor.putFloat(controller + "_" + ButtonType.NUNCHUK_BUTTON_C + "_X", res.getInteger(R.integer.NUNCHUK_BUTTON_C_X) / 100.0f);
-		sPrefsEditor.putFloat(controller + "_" + ButtonType.NUNCHUK_BUTTON_C + "_Y", res.getInteger(R.integer.NUNCHUK_BUTTON_C_Y) / 100.0f);
-		sPrefsEditor.putFloat(controller + "_" + ButtonType.WIIMOTE_BUTTON_MINUS + "_X", res.getInteger(R.integer.WIIMOTE_BUTTON_MINUS_X) / 100.0f);
-		sPrefsEditor.putFloat(controller + "_" + ButtonType.WIIMOTE_BUTTON_MINUS + "_Y", res.getInteger(R.integer.WIIMOTE_BUTTON_MINUS_Y) / 100.0f);
-		sPrefsEditor.putFloat(controller + "_" + ButtonType.WIIMOTE_BUTTON_PLUS + "_X", res.getInteger(R.integer.WIIMOTE_BUTTON_PLUS_X) / 100.0f);
-		sPrefsEditor.putFloat(controller + "_" + ButtonType.WIIMOTE_BUTTON_PLUS + "_Y", res.getInteger(R.integer.WIIMOTE_BUTTON_PLUS_Y) / 100.0f);
-		sPrefsEditor.putFloat(controller + "_" + ButtonType.WIIMOTE_UP + "_X", res.getInteger(R.integer.WIIMOTE_UP_X) / 100.0f);
-		sPrefsEditor.putFloat(controller + "_" + ButtonType.WIIMOTE_UP + "_Y", res.getInteger(R.integer.WIIMOTE_UP_Y) / 100.0f);
-		sPrefsEditor.putFloat(controller + "_" + ButtonType.WIIMOTE_BUTTON_HOME + "_X", res.getInteger(R.integer.WIIMOTE_BUTTON_HOME_X) / 100.0f);
-		sPrefsEditor.putFloat(controller + "_" + ButtonType.WIIMOTE_BUTTON_HOME + "_Y", res.getInteger(R.integer.WIIMOTE_BUTTON_HOME_Y) / 100.0f);
-		sPrefsEditor.putFloat(controller + "_" + ButtonType.NUNCHUK_STICK + "_X", res.getInteger(R.integer.NUNCHUK_STICK_X) / 100.0f);
-		sPrefsEditor.putFloat(controller + "_" + ButtonType.NUNCHUK_STICK + "_Y", res.getInteger(R.integer.NUNCHUK_STICK_Y) / 100.0f);
-		// Horizontal dpad
-		sPrefsEditor.putFloat(controller + "_" + ButtonType.WIIMOTE_RIGHT + "_X", res.getInteger(R.integer.WIIMOTE_RIGHT_X) / 100.0f);
-		sPrefsEditor.putFloat(controller + "_" + ButtonType.WIIMOTE_RIGHT + "_Y", res.getInteger(R.integer.WIIMOTE_RIGHT_Y) / 100.0f);
-
-		// We want to commit right away, otherwise the overlay could load before this is saved.
-		sPrefsEditor.commit();
-	}
-
-	private void wiiRemoteDefaultOverlay() {
-		final int controller = CONTROLLER_WIIREMOTE;
-		SharedPreferences.Editor sPrefsEditor = mPreferences.edit();
-		Resources res = getResources();
-
-		// Each value is a percent from max X/Y stored as an int. Have to bring that value down
-		// to a decimal before multiplying by MAX X/Y.
-		sPrefsEditor.putFloat(controller + "_" + ButtonType.WIIMOTE_BUTTON_A + "_X", res.getInteger(R.integer.WIIMOTE_BUTTON_A_X) / 100.0f);
-		sPrefsEditor.putFloat(controller + "_" + ButtonType.WIIMOTE_BUTTON_A + "_Y", res.getInteger(R.integer.WIIMOTE_BUTTON_A_Y) / 100.0f);
-		sPrefsEditor.putFloat(controller + "_" + ButtonType.WIIMOTE_BUTTON_B + "_X", res.getInteger(R.integer.WIIMOTE_BUTTON_B_X) / 100.0f);
-		sPrefsEditor.putFloat(controller + "_" + ButtonType.WIIMOTE_BUTTON_B + "_Y", res.getInteger(R.integer.WIIMOTE_BUTTON_B_Y) / 100.0f);
-		sPrefsEditor.putFloat(controller + "_" + ButtonType.WIIMOTE_BUTTON_1 + "_X", res.getInteger(R.integer.WIIMOTE_BUTTON_1_X) / 100.0f);
-		sPrefsEditor.putFloat(controller + "_" + ButtonType.WIIMOTE_BUTTON_1 + "_Y", res.getInteger(R.integer.WIIMOTE_BUTTON_1_Y) / 100.0f);
-		sPrefsEditor.putFloat(controller + "_" + ButtonType.WIIMOTE_BUTTON_2 + "_X", res.getInteger(R.integer.WIIMOTE_BUTTON_2_X) / 100.0f);
-		sPrefsEditor.putFloat(controller + "_" + ButtonType.WIIMOTE_BUTTON_2 + "_Y", res.getInteger(R.integer.WIIMOTE_BUTTON_2_Y) / 100.0f);
-		sPrefsEditor.putFloat(controller + "_" + ButtonType.WIIMOTE_BUTTON_MINUS + "_X", res.getInteger(R.integer.WIIMOTE_BUTTON_MINUS_X) / 100.0f);
-		sPrefsEditor.putFloat(controller + "_" + ButtonType.WIIMOTE_BUTTON_MINUS + "_Y", res.getInteger(R.integer.WIIMOTE_BUTTON_MINUS_Y) / 100.0f);
-		sPrefsEditor.putFloat(controller + "_" + ButtonType.WIIMOTE_BUTTON_PLUS + "_X", res.getInteger(R.integer.WIIMOTE_BUTTON_PLUS_X) / 100.0f);
-		sPrefsEditor.putFloat(controller + "_" + ButtonType.WIIMOTE_BUTTON_PLUS + "_Y", res.getInteger(R.integer.WIIMOTE_BUTTON_PLUS_Y) / 100.0f);
-		sPrefsEditor.putFloat(controller + "_" + ButtonType.WIIMOTE_BUTTON_HOME + "_X", res.getInteger(R.integer.WIIMOTE_BUTTON_HOME_X) / 100.0f);
-		sPrefsEditor.putFloat(controller + "_" + ButtonType.WIIMOTE_BUTTON_HOME + "_Y", res.getInteger(R.integer.WIIMOTE_BUTTON_HOME_Y) / 100.0f);
-		sPrefsEditor.putFloat(controller + "_" + ButtonType.WIIMOTE_RIGHT + "_X", res.getInteger(R.integer.WIIMOTE_RIGHT_X) / 100.0f);
-		sPrefsEditor.putFloat(controller + "_" + ButtonType.WIIMOTE_RIGHT + "_Y", res.getInteger(R.integer.WIIMOTE_RIGHT_Y) / 100.0f);
-
-		// We want to commit right away, otherwise the overlay could load before this is saved.
-		sPrefsEditor.commit();
-	}
-
-	private void wiiClassicDefaultOverlay() {
-		final int controller = COCONTROLLER_CLASSIC;
-		SharedPreferences.Editor sPrefsEditor = mPreferences.edit();
-		Resources res = getResources();
-
-		// Each value is a percent from max X/Y stored as an int. Have to bring that value down
-		// to a decimal before multiplying by MAX X/Y.
-		sPrefsEditor.putFloat(controller + "_" + ButtonType.CLASSIC_BUTTON_A + "_X", res.getInteger(R.integer.CLASSIC_BUTTON_A_X) / 100.0f);
-		sPrefsEditor.putFloat(controller + "_" + ButtonType.CLASSIC_BUTTON_A + "_Y", res.getInteger(R.integer.CLASSIC_BUTTON_A_Y) / 100.0f);
-		sPrefsEditor.putFloat(controller + "_" + ButtonType.CLASSIC_BUTTON_B + "_X", res.getInteger(R.integer.CLASSIC_BUTTON_B_X) / 100.0f);
-		sPrefsEditor.putFloat(controller + "_" + ButtonType.CLASSIC_BUTTON_B + "_Y", res.getInteger(R.integer.CLASSIC_BUTTON_B_Y) / 100.0f);
-		sPrefsEditor.putFloat(controller + "_" + ButtonType.CLASSIC_BUTTON_X + "_X", res.getInteger(R.integer.CLASSIC_BUTTON_X_X) / 100.0f);
-		sPrefsEditor.putFloat(controller + "_" + ButtonType.CLASSIC_BUTTON_X + "_Y", res.getInteger(R.integer.CLASSIC_BUTTON_X_Y) / 100.0f);
-		sPrefsEditor.putFloat(controller + "_" + ButtonType.CLASSIC_BUTTON_Y + "_X", res.getInteger(R.integer.CLASSIC_BUTTON_Y_X) / 100.0f);
-		sPrefsEditor.putFloat(controller + "_" + ButtonType.CLASSIC_BUTTON_Y + "_Y", res.getInteger(R.integer.CLASSIC_BUTTON_Y_Y) / 100.0f);
-		sPrefsEditor.putFloat(controller + "_" + ButtonType.CLASSIC_BUTTON_MINUS + "_X", res.getInteger(R.integer.CLASSIC_BUTTON_MINUS_X) / 100.0f);
-		sPrefsEditor.putFloat(controller + "_" + ButtonType.CLASSIC_BUTTON_MINUS + "_Y", res.getInteger(R.integer.CLASSIC_BUTTON_MINUS_Y) / 100.0f);
-		sPrefsEditor.putFloat(controller + "_" + ButtonType.CLASSIC_BUTTON_PLUS + "_X", res.getInteger(R.integer.CLASSIC_BUTTON_PLUS_X) / 100.0f);
-		sPrefsEditor.putFloat(controller + "_" + ButtonType.CLASSIC_BUTTON_PLUS + "_Y", res.getInteger(R.integer.CLASSIC_BUTTON_PLUS_Y) / 100.0f);
-		sPrefsEditor.putFloat(controller + "_" + ButtonType.CLASSIC_BUTTON_HOME + "_X", res.getInteger(R.integer.CLASSIC_BUTTON_HOME_X) / 100.0f);
-		sPrefsEditor.putFloat(controller + "_" + ButtonType.CLASSIC_BUTTON_HOME + "_Y", res.getInteger(R.integer.CLASSIC_BUTTON_HOME_Y) / 100.0f);
-		sPrefsEditor.putFloat(controller + "_" + ButtonType.CLASSIC_BUTTON_ZL + "_X", res.getInteger(R.integer.CLASSIC_BUTTON_ZL_X) / 100.0f);
-		sPrefsEditor.putFloat(controller + "_" + ButtonType.CLASSIC_BUTTON_ZL + "_Y", res.getInteger(R.integer.CLASSIC_BUTTON_ZL_Y) / 100.0f);
-		sPrefsEditor.putFloat(controller + "_" + ButtonType.CLASSIC_BUTTON_ZR + "_X", res.getInteger(R.integer.CLASSIC_BUTTON_ZR_X) / 100.0f);
-		sPrefsEditor.putFloat(controller + "_" + ButtonType.CLASSIC_BUTTON_ZR + "_Y", res.getInteger(R.integer.CLASSIC_BUTTON_ZR_Y) / 100.0f);
-		sPrefsEditor.putFloat(controller + "_" + ButtonType.CLASSIC_DPAD_UP + "_X", res.getInteger(R.integer.CLASSIC_DPAD_UP_X) / 100.0f);
-		sPrefsEditor.putFloat(controller + "_" + ButtonType.CLASSIC_DPAD_UP + "_Y", res.getInteger(R.integer.CLASSIC_DPAD_UP_Y) / 100.0f);
-		sPrefsEditor.putFloat(controller + "_" + ButtonType.CLASSIC_STICK_LEFT + "_X", res.getInteger(R.integer.CLASSIC_STICK_LEFT_X) / 100.0f);
-		sPrefsEditor.putFloat(controller + "_" + ButtonType.CLASSIC_STICK_LEFT + "_Y", res.getInteger(R.integer.CLASSIC_STICK_LEFT_Y) / 100.0f);
-		sPrefsEditor.putFloat(controller + "_" + ButtonType.CLASSIC_STICK_RIGHT + "_X", res.getInteger(R.integer.CLASSIC_STICK_RIGHT_X) / 100.0f);
-		sPrefsEditor.putFloat(controller + "_" + ButtonType.CLASSIC_STICK_RIGHT + "_Y", res.getInteger(R.integer.CLASSIC_STICK_RIGHT_Y) / 100.0f);
-		sPrefsEditor.putFloat(controller + "_" + ButtonType.CLASSIC_TRIGGER_L + "_X", res.getInteger(R.integer.CLASSIC_TRIGGER_L_X) / 100.0f);
-		sPrefsEditor.putFloat(controller + "_" + ButtonType.CLASSIC_TRIGGER_L + "_Y", res.getInteger(R.integer.CLASSIC_TRIGGER_L_Y) / 100.0f);
-		sPrefsEditor.putFloat(controller + "_" + ButtonType.CLASSIC_TRIGGER_R + "_X", res.getInteger(R.integer.CLASSIC_TRIGGER_R_X) / 100.0f);
-		sPrefsEditor.putFloat(controller + "_" + ButtonType.CLASSIC_TRIGGER_R + "_Y", res.getInteger(R.integer.CLASSIC_TRIGGER_R_Y) / 100.0f);
-
-		// We want to commit right away, otherwise the overlay could load before this is saved.
-		sPrefsEditor.commit();
-	}
-=======
 public final class InputOverlay extends SurfaceView implements OnTouchListener
 {
+  public static final String CONTROL_INIT_PREF_KEY = "InitOverlay";
+  public static final String CONTROL_SCALE_PREF_KEY = "ControlScale";
+
+  public static final String CONTROL_TYPE_PREF_KEY = "WiiController";
+  public static final int CONTROLLER_GAMECUBE = 0;
+  public static final int COCONTROLLER_CLASSIC = 1;
+  public static final int CONTROLLER_WIINUNCHUK = 2;
+  public static final int CONTROLLER_WIIREMOTE = 3;
+
+  public static final String JOYSTICK_PREF_KEY = "JoystickSetting";
+  public static final int JOYSTICK_RELATIVE_CENTER = 0;
+  public static final int JOYSTICK_FIXED_CENTER = 1;
+  public static final int JOYSTICK_EMULATE_IR = 2;
+  public static final int JOYSTICK_EMULATE_SWING = 3;
+  public static final int JOYSTICK_EMULATE_TILT = 4;
+  public static final int JOYSTICK_EMULATE_SHAKE = 4;
+  public static int JoyStickSetting;
+
   private final Set<InputOverlayDrawableButton> overlayButtons = new HashSet<>();
   private final Set<InputOverlayDrawableDpad> overlayDpads = new HashSet<>();
   private final Set<InputOverlayDrawableJoystick> overlayJoysticks = new HashSet<>();
@@ -1022,8 +98,12 @@
     super(context, attrs);
 
     mPreferences = PreferenceManager.getDefaultSharedPreferences(getContext());
-    if (!mPreferences.getBoolean("OverlayInitV2", false))
+    if (!mPreferences.getBoolean(CONTROL_INIT_PREF_KEY, false))
       defaultOverlay();
+
+    JoyStickSetting = mPreferences.getInt(InputOverlay.JOYSTICK_PREF_KEY,
+            InputOverlay.JOYSTICK_RELATIVE_CENTER);
+
     // Load the controls.
     refreshControls();
 
@@ -1155,12 +235,50 @@
     for (InputOverlayDrawableJoystick joystick : overlayJoysticks)
     {
       joystick.TrackEvent(event);
+      float factor = 1.0f;
       int[] axisIDs = joystick.getAxisIDs();
       float[] axises = joystick.getAxisValues();
 
+      if (axisIDs[0] == ButtonType.NUNCHUK_STICK_UP)
+      {
+        if (JoyStickSetting == JOYSTICK_EMULATE_IR)
+        {
+          factor = -1.0f;
+          axisIDs[0] = ButtonType.WIIMOTE_IR + 1;
+          axisIDs[1] = ButtonType.WIIMOTE_IR + 2;
+          axisIDs[2] = ButtonType.WIIMOTE_IR + 3;
+          axisIDs[3] = ButtonType.WIIMOTE_IR + 4;
+        }
+        else if (JoyStickSetting == JOYSTICK_EMULATE_SWING)
+        {
+          factor = -1.0f;
+          axisIDs[0] = ButtonType.WIIMOTE_SWING + 1;
+          axisIDs[1] = ButtonType.WIIMOTE_SWING + 2;
+          axisIDs[2] = ButtonType.WIIMOTE_SWING + 3;
+          axisIDs[3] = ButtonType.WIIMOTE_SWING + 4;
+        }
+        else if (JoyStickSetting == JOYSTICK_EMULATE_TILT)
+        {
+          factor = -1.0f;
+          axisIDs[0] = ButtonType.WIIMOTE_TILT + 1;
+          axisIDs[1] = ButtonType.WIIMOTE_TILT + 2;
+          axisIDs[2] = ButtonType.WIIMOTE_TILT + 3;
+          axisIDs[3] = ButtonType.WIIMOTE_TILT + 4;
+        }
+        else if (JoyStickSetting == JOYSTICK_EMULATE_SHAKE)
+        {
+          factor = -1.0f;
+          axisIDs[0] = ButtonType.WIIMOTE_TILT_MODIFIER;
+          axisIDs[1] = ButtonType.WIIMOTE_SHAKE_X;
+          axisIDs[2] = ButtonType.WIIMOTE_SHAKE_Y;
+          axisIDs[3] = ButtonType.WIIMOTE_SHAKE_Z;
+        }
+      }
+
       for (int i = 0; i < 4; i++)
       {
-        NativeLibrary.onGamePadMoveEvent(NativeLibrary.TouchScreenDevice, axisIDs[i], axises[i]);
+        NativeLibrary.onGamePadMoveEvent(NativeLibrary.TouchScreenDevice, axisIDs[i],
+                factor * axises[i]);
       }
     }
 
@@ -1174,10 +292,6 @@
     int pointerIndex = event.getActionIndex();
     int fingerPositionX = (int) event.getX(pointerIndex);
     int fingerPositionY = (int) event.getY(pointerIndex);
-
-    String orientation =
-            getResources().getConfiguration().orientation == Configuration.ORIENTATION_PORTRAIT ?
-                    "-Portrait" : "";
 
     // Maybe combine Button and Joystick as subclasses of the same parent?
     // Or maybe create an interface like IMoveableHUDControl?
@@ -1211,9 +325,7 @@
           if (mButtonBeingConfigured == button)
           {
             // Persist button position by saving new place.
-            saveControlPosition(mButtonBeingConfigured.getId(),
-                    mButtonBeingConfigured.getBounds().left,
-                    mButtonBeingConfigured.getBounds().top, orientation);
+            saveControlPosition(mButtonBeingConfigured.getId(), mButtonBeingConfigured.getBounds());
             mButtonBeingConfigured = null;
           }
           break;
@@ -1249,9 +361,7 @@
           if (mDpadBeingConfigured == dpad)
           {
             // Persist button position by saving new place.
-            saveControlPosition(mDpadBeingConfigured.getId(0),
-                    mDpadBeingConfigured.getBounds().left, mDpadBeingConfigured.getBounds().top,
-                    orientation);
+            saveControlPosition(mDpadBeingConfigured.getId(0), mDpadBeingConfigured.getBounds());
             mDpadBeingConfigured = null;
           }
           break;
@@ -1283,8 +393,7 @@
           if (mJoystickBeingConfigured != null)
           {
             saveControlPosition(mJoystickBeingConfigured.getId(),
-                    mJoystickBeingConfigured.getBounds().left,
-                    mJoystickBeingConfigured.getBounds().top, orientation);
+                    mJoystickBeingConfigured.getBounds());
             mJoystickBeingConfigured = null;
           }
           break;
@@ -1325,295 +434,290 @@
     }
   }
 
-  private void addGameCubeOverlayControls(String orientation)
+  private void addGameCubeOverlayControls()
   {
     if (mPreferences.getBoolean("buttonToggleGc0", true))
     {
-      overlayButtons.add(initializeOverlayButton(getContext(), R.drawable.gcpad_a,
-              R.drawable.gcpad_a_pressed, ButtonType.BUTTON_A, orientation));
+      overlayButtons.add(initializeOverlayButton(R.drawable.gcpad_a, R.drawable.gcpad_a_pressed,
+              ButtonType.BUTTON_A));
     }
     if (mPreferences.getBoolean("buttonToggleGc1", true))
     {
-      overlayButtons.add(initializeOverlayButton(getContext(), R.drawable.gcpad_b,
-              R.drawable.gcpad_b_pressed, ButtonType.BUTTON_B, orientation));
+      overlayButtons.add(initializeOverlayButton(R.drawable.gcpad_b, R.drawable.gcpad_b_pressed,
+              ButtonType.BUTTON_B));
     }
     if (mPreferences.getBoolean("buttonToggleGc2", true))
     {
-      overlayButtons.add(initializeOverlayButton(getContext(), R.drawable.gcpad_x,
-              R.drawable.gcpad_x_pressed, ButtonType.BUTTON_X, orientation));
+      overlayButtons.add(initializeOverlayButton(R.drawable.gcpad_x, R.drawable.gcpad_x_pressed,
+              ButtonType.BUTTON_X));
     }
     if (mPreferences.getBoolean("buttonToggleGc3", true))
     {
-      overlayButtons.add(initializeOverlayButton(getContext(), R.drawable.gcpad_y,
-              R.drawable.gcpad_y_pressed, ButtonType.BUTTON_Y, orientation));
+      overlayButtons.add(initializeOverlayButton(R.drawable.gcpad_y, R.drawable.gcpad_y_pressed,
+              ButtonType.BUTTON_Y));
     }
     if (mPreferences.getBoolean("buttonToggleGc4", true))
     {
-      overlayButtons.add(initializeOverlayButton(getContext(), R.drawable.gcpad_z,
-              R.drawable.gcpad_z_pressed, ButtonType.BUTTON_Z, orientation));
+      overlayButtons.add(initializeOverlayButton(R.drawable.gcpad_z, R.drawable.gcpad_z_pressed,
+              ButtonType.BUTTON_Z));
     }
     if (mPreferences.getBoolean("buttonToggleGc5", true))
     {
-      overlayButtons.add(initializeOverlayButton(getContext(), R.drawable.gcpad_start,
-              R.drawable.gcpad_start_pressed, ButtonType.BUTTON_START, orientation));
+      overlayButtons
+              .add(initializeOverlayButton(R.drawable.gcpad_start, R.drawable.gcpad_start_pressed,
+                      ButtonType.BUTTON_START));
     }
     if (mPreferences.getBoolean("buttonToggleGc6", true))
     {
-      overlayButtons.add(initializeOverlayButton(getContext(), R.drawable.gcpad_l,
-              R.drawable.gcpad_l_pressed, ButtonType.TRIGGER_L, orientation));
+      overlayButtons.add(initializeOverlayButton(R.drawable.gcpad_l, R.drawable.gcpad_l_pressed,
+              ButtonType.TRIGGER_L));
     }
     if (mPreferences.getBoolean("buttonToggleGc7", true))
     {
-      overlayButtons.add(initializeOverlayButton(getContext(), R.drawable.gcpad_r,
-              R.drawable.gcpad_r_pressed, ButtonType.TRIGGER_R, orientation));
+      overlayButtons.add(initializeOverlayButton(R.drawable.gcpad_r, R.drawable.gcpad_r_pressed,
+              ButtonType.TRIGGER_R));
     }
     if (mPreferences.getBoolean("buttonToggleGc8", true))
     {
-      overlayDpads.add(initializeOverlayDpad(getContext(), R.drawable.gcwii_dpad,
+      overlayDpads.add(initializeOverlayDpad(R.drawable.gcwii_dpad,
               R.drawable.gcwii_dpad_pressed_one_direction,
               R.drawable.gcwii_dpad_pressed_two_directions,
               ButtonType.BUTTON_UP, ButtonType.BUTTON_DOWN,
-              ButtonType.BUTTON_LEFT, ButtonType.BUTTON_RIGHT, orientation));
+              ButtonType.BUTTON_LEFT, ButtonType.BUTTON_RIGHT));
     }
     if (mPreferences.getBoolean("buttonToggleGc9", true))
     {
-      overlayJoysticks.add(initializeOverlayJoystick(getContext(), R.drawable.gcwii_joystick_range,
-              R.drawable.gcwii_joystick, R.drawable.gcwii_joystick_pressed, ButtonType.STICK_MAIN,
-              orientation));
+      overlayJoysticks.add(initializeOverlayJoystick(R.drawable.gcwii_joystick_range,
+              R.drawable.gcwii_joystick, R.drawable.gcwii_joystick_pressed, ButtonType.STICK_MAIN));
     }
     if (mPreferences.getBoolean("buttonToggleGc10", true))
     {
-      overlayJoysticks.add(initializeOverlayJoystick(getContext(), R.drawable.gcwii_joystick_range,
-              R.drawable.gcpad_c, R.drawable.gcpad_c_pressed, ButtonType.STICK_C, orientation));
-    }
-  }
-
-  private void addWiimoteOverlayControls(String orientation)
+      overlayJoysticks.add(initializeOverlayJoystick(R.drawable.gcwii_joystick_range,
+              R.drawable.gcpad_c, R.drawable.gcpad_c_pressed, ButtonType.STICK_C));
+    }
+  }
+
+  private void addWiimoteOverlayControls()
   {
     if (mPreferences.getBoolean("buttonToggleWii0", true))
     {
-      overlayButtons.add(initializeOverlayButton(getContext(), R.drawable.wiimote_a,
-              R.drawable.wiimote_a_pressed, ButtonType.WIIMOTE_BUTTON_A, orientation));
+      overlayButtons.add(initializeOverlayButton(R.drawable.wiimote_a, R.drawable.wiimote_a_pressed,
+              ButtonType.WIIMOTE_BUTTON_A));
     }
     if (mPreferences.getBoolean("buttonToggleWii1", true))
     {
-      overlayButtons.add(initializeOverlayButton(getContext(), R.drawable.wiimote_b,
-              R.drawable.wiimote_b_pressed, ButtonType.WIIMOTE_BUTTON_B, orientation));
+      overlayButtons.add(initializeOverlayButton(R.drawable.wiimote_b, R.drawable.wiimote_b_pressed,
+              ButtonType.WIIMOTE_BUTTON_B));
     }
     if (mPreferences.getBoolean("buttonToggleWii2", true))
     {
-      overlayButtons.add(initializeOverlayButton(getContext(), R.drawable.wiimote_one,
-              R.drawable.wiimote_one_pressed, ButtonType.WIIMOTE_BUTTON_1, orientation));
+      overlayButtons
+              .add(initializeOverlayButton(R.drawable.wiimote_one, R.drawable.wiimote_one_pressed,
+                      ButtonType.WIIMOTE_BUTTON_1));
     }
     if (mPreferences.getBoolean("buttonToggleWii3", true))
     {
-      overlayButtons.add(initializeOverlayButton(getContext(), R.drawable.wiimote_two,
-              R.drawable.wiimote_two_pressed, ButtonType.WIIMOTE_BUTTON_2, orientation));
+      overlayButtons
+              .add(initializeOverlayButton(R.drawable.wiimote_two, R.drawable.wiimote_two_pressed,
+                      ButtonType.WIIMOTE_BUTTON_2));
     }
     if (mPreferences.getBoolean("buttonToggleWii4", true))
     {
-      overlayButtons.add(initializeOverlayButton(getContext(), R.drawable.wiimote_plus,
-              R.drawable.wiimote_plus_pressed, ButtonType.WIIMOTE_BUTTON_PLUS, orientation));
+      overlayButtons
+              .add(initializeOverlayButton(R.drawable.wiimote_plus, R.drawable.wiimote_plus_pressed,
+                      ButtonType.WIIMOTE_BUTTON_PLUS));
     }
     if (mPreferences.getBoolean("buttonToggleWii5", true))
     {
-      overlayButtons.add(initializeOverlayButton(getContext(), R.drawable.wiimote_minus,
-              R.drawable.wiimote_minus_pressed, ButtonType.WIIMOTE_BUTTON_MINUS, orientation));
+      overlayButtons.add(initializeOverlayButton(R.drawable.wiimote_minus,
+              R.drawable.wiimote_minus_pressed, ButtonType.WIIMOTE_BUTTON_MINUS));
     }
     if (mPreferences.getBoolean("buttonToggleWii6", true))
     {
-      overlayButtons.add(initializeOverlayButton(getContext(), R.drawable.wiimote_home,
-              R.drawable.wiimote_home_pressed, ButtonType.WIIMOTE_BUTTON_HOME, orientation));
+      overlayButtons
+              .add(initializeOverlayButton(R.drawable.wiimote_home, R.drawable.wiimote_home_pressed,
+                      ButtonType.WIIMOTE_BUTTON_HOME));
     }
     if (mPreferences.getBoolean("buttonToggleWii7", true))
     {
-      if (mPreferences.getInt("wiiController", 3) == 2)
+      if (mPreferences.getInt(CONTROL_TYPE_PREF_KEY, CONTROLLER_WIINUNCHUK) ==
+              CONTROLLER_WIINUNCHUK)
       {
-        overlayDpads.add(initializeOverlayDpad(getContext(), R.drawable.gcwii_dpad,
+        overlayDpads.add(initializeOverlayDpad(R.drawable.gcwii_dpad,
+                R.drawable.gcwii_dpad_pressed_one_direction,
+                R.drawable.gcwii_dpad_pressed_two_directions,
+                ButtonType.WIIMOTE_UP, ButtonType.WIIMOTE_DOWN,
+                ButtonType.WIIMOTE_LEFT, ButtonType.WIIMOTE_RIGHT));
+      }
+      else
+      {
+        // Horizontal Wii Remote
+        overlayDpads.add(initializeOverlayDpad(R.drawable.gcwii_dpad,
                 R.drawable.gcwii_dpad_pressed_one_direction,
                 R.drawable.gcwii_dpad_pressed_two_directions,
                 ButtonType.WIIMOTE_RIGHT, ButtonType.WIIMOTE_LEFT,
-                ButtonType.WIIMOTE_UP, ButtonType.WIIMOTE_DOWN, orientation));
+                ButtonType.WIIMOTE_UP, ButtonType.WIIMOTE_DOWN));
+        // emulate joystick
+        if (JoyStickSetting != JOYSTICK_RELATIVE_CENTER && JoyStickSetting != JOYSTICK_FIXED_CENTER)
+        {
+          overlayJoysticks.add(initializeOverlayJoystick(R.drawable.gcwii_joystick_range,
+                  R.drawable.gcwii_joystick, R.drawable.gcwii_joystick_pressed,
+                  ButtonType.NUNCHUK_STICK));
+        }
       }
-      else
-      {
-        overlayDpads.add(initializeOverlayDpad(getContext(), R.drawable.gcwii_dpad,
-                R.drawable.gcwii_dpad_pressed_one_direction,
-                R.drawable.gcwii_dpad_pressed_two_directions,
-                ButtonType.WIIMOTE_UP, ButtonType.WIIMOTE_DOWN,
-                ButtonType.WIIMOTE_LEFT, ButtonType.WIIMOTE_RIGHT, orientation));
-      }
-    }
-  }
-
-  private void addNunchukOverlayControls(String orientation)
+    }
+  }
+
+  private void addNunchukOverlayControls()
   {
     if (mPreferences.getBoolean("buttonToggleWii8", true))
     {
-      overlayButtons.add(initializeOverlayButton(getContext(), R.drawable.nunchuk_c,
-              R.drawable.nunchuk_c_pressed, ButtonType.NUNCHUK_BUTTON_C, orientation));
+      overlayButtons.add(initializeOverlayButton(R.drawable.nunchuk_c, R.drawable.nunchuk_c_pressed,
+              ButtonType.NUNCHUK_BUTTON_C));
     }
     if (mPreferences.getBoolean("buttonToggleWii9", true))
     {
-      overlayButtons.add(initializeOverlayButton(getContext(), R.drawable.nunchuk_z,
-              R.drawable.nunchuk_z_pressed, ButtonType.NUNCHUK_BUTTON_Z, orientation));
+      overlayButtons.add(initializeOverlayButton(R.drawable.nunchuk_z, R.drawable.nunchuk_z_pressed,
+              ButtonType.NUNCHUK_BUTTON_Z));
     }
     if (mPreferences.getBoolean("buttonToggleWii10", true))
     {
-      overlayJoysticks.add(initializeOverlayJoystick(getContext(), R.drawable.gcwii_joystick_range,
+      overlayJoysticks.add(initializeOverlayJoystick(R.drawable.gcwii_joystick_range,
               R.drawable.gcwii_joystick, R.drawable.gcwii_joystick_pressed,
-              ButtonType.NUNCHUK_STICK, orientation));
-    }
-  }
-
-  private void addClassicOverlayControls(String orientation)
+              ButtonType.NUNCHUK_STICK));
+    }
+  }
+
+  private void addClassicOverlayControls()
   {
     if (mPreferences.getBoolean("buttonToggleClassic0", true))
     {
-      overlayButtons.add(initializeOverlayButton(getContext(), R.drawable.classic_a,
-              R.drawable.classic_a_pressed, ButtonType.CLASSIC_BUTTON_A, orientation));
+      overlayButtons.add(initializeOverlayButton(R.drawable.classic_a, R.drawable.classic_a_pressed,
+              ButtonType.CLASSIC_BUTTON_A));
     }
     if (mPreferences.getBoolean("buttonToggleClassic1", true))
     {
-      overlayButtons.add(initializeOverlayButton(getContext(), R.drawable.classic_b,
-              R.drawable.classic_b_pressed, ButtonType.CLASSIC_BUTTON_B, orientation));
+      overlayButtons.add(initializeOverlayButton(R.drawable.classic_b, R.drawable.classic_b_pressed,
+              ButtonType.CLASSIC_BUTTON_B));
     }
     if (mPreferences.getBoolean("buttonToggleClassic2", true))
     {
-      overlayButtons.add(initializeOverlayButton(getContext(), R.drawable.classic_x,
-              R.drawable.classic_x_pressed, ButtonType.CLASSIC_BUTTON_X, orientation));
+      overlayButtons.add(initializeOverlayButton(R.drawable.classic_x, R.drawable.classic_x_pressed,
+              ButtonType.CLASSIC_BUTTON_X));
     }
     if (mPreferences.getBoolean("buttonToggleClassic3", true))
     {
-      overlayButtons.add(initializeOverlayButton(getContext(), R.drawable.classic_y,
-              R.drawable.classic_y_pressed, ButtonType.CLASSIC_BUTTON_Y, orientation));
+      overlayButtons.add(initializeOverlayButton(R.drawable.classic_y, R.drawable.classic_y_pressed,
+              ButtonType.CLASSIC_BUTTON_Y));
     }
     if (mPreferences.getBoolean("buttonToggleClassic4", true))
     {
-      overlayButtons.add(initializeOverlayButton(getContext(), R.drawable.wiimote_plus,
-              R.drawable.wiimote_plus_pressed, ButtonType.CLASSIC_BUTTON_PLUS, orientation));
+      overlayButtons
+              .add(initializeOverlayButton(R.drawable.wiimote_plus, R.drawable.wiimote_plus_pressed,
+                      ButtonType.CLASSIC_BUTTON_PLUS));
     }
     if (mPreferences.getBoolean("buttonToggleClassic5", true))
     {
-      overlayButtons.add(initializeOverlayButton(getContext(), R.drawable.wiimote_minus,
-              R.drawable.wiimote_minus_pressed, ButtonType.CLASSIC_BUTTON_MINUS, orientation));
+      overlayButtons.add(initializeOverlayButton(R.drawable.wiimote_minus,
+              R.drawable.wiimote_minus_pressed, ButtonType.CLASSIC_BUTTON_MINUS));
     }
     if (mPreferences.getBoolean("buttonToggleClassic6", true))
     {
-      overlayButtons.add(initializeOverlayButton(getContext(), R.drawable.wiimote_home,
-              R.drawable.wiimote_home_pressed, ButtonType.CLASSIC_BUTTON_HOME, orientation));
+      overlayButtons
+              .add(initializeOverlayButton(R.drawable.wiimote_home, R.drawable.wiimote_home_pressed,
+                      ButtonType.CLASSIC_BUTTON_HOME));
     }
     if (mPreferences.getBoolean("buttonToggleClassic7", true))
     {
-      overlayButtons.add(initializeOverlayButton(getContext(), R.drawable.classic_l,
-              R.drawable.classic_l_pressed, ButtonType.CLASSIC_TRIGGER_L, orientation));
+      overlayButtons.add(initializeOverlayButton(R.drawable.classic_l, R.drawable.classic_l_pressed,
+              ButtonType.CLASSIC_TRIGGER_L));
     }
     if (mPreferences.getBoolean("buttonToggleClassic8", true))
     {
-      overlayButtons.add(initializeOverlayButton(getContext(), R.drawable.classic_r,
-              R.drawable.classic_r_pressed, ButtonType.CLASSIC_TRIGGER_R, orientation));
+      overlayButtons.add(initializeOverlayButton(R.drawable.classic_r, R.drawable.classic_r_pressed,
+              ButtonType.CLASSIC_TRIGGER_R));
     }
     if (mPreferences.getBoolean("buttonToggleClassic9", true))
     {
-      overlayButtons.add(initializeOverlayButton(getContext(), R.drawable.classic_zl,
-              R.drawable.classic_zl_pressed, ButtonType.CLASSIC_BUTTON_ZL, orientation));
+      overlayButtons
+              .add(initializeOverlayButton(R.drawable.classic_zl, R.drawable.classic_zl_pressed,
+                      ButtonType.CLASSIC_BUTTON_ZL));
     }
     if (mPreferences.getBoolean("buttonToggleClassic10", true))
     {
-      overlayButtons.add(initializeOverlayButton(getContext(), R.drawable.classic_zr,
-              R.drawable.classic_zr_pressed, ButtonType.CLASSIC_BUTTON_ZR, orientation));
+      overlayButtons
+              .add(initializeOverlayButton(R.drawable.classic_zr, R.drawable.classic_zr_pressed,
+                      ButtonType.CLASSIC_BUTTON_ZR));
     }
     if (mPreferences.getBoolean("buttonToggleClassic11", true))
     {
-      overlayDpads.add(initializeOverlayDpad(getContext(), R.drawable.gcwii_dpad,
+      overlayDpads.add(initializeOverlayDpad(R.drawable.gcwii_dpad,
               R.drawable.gcwii_dpad_pressed_one_direction,
               R.drawable.gcwii_dpad_pressed_two_directions,
               ButtonType.CLASSIC_DPAD_UP, ButtonType.CLASSIC_DPAD_DOWN,
-              ButtonType.CLASSIC_DPAD_LEFT, ButtonType.CLASSIC_DPAD_RIGHT, orientation));
+              ButtonType.CLASSIC_DPAD_LEFT, ButtonType.CLASSIC_DPAD_RIGHT));
     }
     if (mPreferences.getBoolean("buttonToggleClassic12", true))
     {
-      overlayJoysticks.add(initializeOverlayJoystick(getContext(), R.drawable.gcwii_joystick_range,
+      overlayJoysticks.add(initializeOverlayJoystick(R.drawable.gcwii_joystick_range,
               R.drawable.gcwii_joystick, R.drawable.gcwii_joystick_pressed,
-              ButtonType.CLASSIC_STICK_LEFT, orientation));
+              ButtonType.CLASSIC_STICK_LEFT));
     }
     if (mPreferences.getBoolean("buttonToggleClassic13", true))
     {
-      overlayJoysticks.add(initializeOverlayJoystick(getContext(), R.drawable.gcwii_joystick_range,
+      overlayJoysticks.add(initializeOverlayJoystick(R.drawable.gcwii_joystick_range,
               R.drawable.gcwii_joystick, R.drawable.gcwii_joystick_pressed,
-              ButtonType.CLASSIC_STICK_RIGHT, orientation));
+              ButtonType.CLASSIC_STICK_RIGHT));
     }
   }
 
   public void refreshControls()
   {
+    final int controller = mPreferences.getInt(CONTROL_TYPE_PREF_KEY, CONTROLLER_WIINUNCHUK);
+
     // Remove all the overlay buttons from the HashSet.
     overlayButtons.removeAll(overlayButtons);
     overlayDpads.removeAll(overlayDpads);
     overlayJoysticks.removeAll(overlayJoysticks);
 
-    String orientation =
-            getResources().getConfiguration().orientation == Configuration.ORIENTATION_PORTRAIT ?
-                    "-Portrait" : "";
-
     // Add all the enabled overlay items back to the HashSet.
-    if (EmulationActivity.isGameCubeGame() || mPreferences.getInt("wiiController", 3) == 0)
-    {
-      addGameCubeOverlayControls(orientation);
-    }
-    else if (mPreferences.getInt("wiiController", 3) == 4)
-    {
-      addClassicOverlayControls(orientation);
+    if (EmulationActivity.isGameCubeGame() || controller == CONTROLLER_GAMECUBE)
+    {
+      addGameCubeOverlayControls();
+    }
+    else if (controller == COCONTROLLER_CLASSIC)
+    {
+      addClassicOverlayControls();
     }
     else
     {
-      addWiimoteOverlayControls(orientation);
-      if (mPreferences.getInt("wiiController", 3) == 3)
+      addWiimoteOverlayControls();
+      if (controller == CONTROLLER_WIINUNCHUK)
       {
-        addNunchukOverlayControls(orientation);
+        addNunchukOverlayControls();
       }
     }
 
     invalidate();
   }
 
-  public void resetButtonPlacement()
-  {
-    boolean isLandscape =
-            getResources().getConfiguration().orientation == Configuration.ORIENTATION_LANDSCAPE;
-
-    // Values for these come from R.array.controllersEntries
-    if (EmulationActivity.isGameCubeGame() || mPreferences.getInt("wiiController", 3) == 0)
-    {
-      if (isLandscape)
-        gcDefaultOverlay();
-      else
-        gcPortraitDefaultOverlay();
-    }
-    else if (mPreferences.getInt("wiiController", 3) == 4)
-    {
-      if (isLandscape)
-        wiiClassicDefaultOverlay();
-      else
-        wiiClassicPortraitDefaultOverlay();
-    }
-    else
-    {
-      if (isLandscape)
-        wiiDefaultOverlay();
-      else
-        wiiPortraitDefaultOverlay();
-    }
-    refreshControls();
-  }
-
-  private void saveControlPosition(int sharedPrefsId, int x, int y, String orientation)
-  {
-    final SharedPreferences sPrefs = PreferenceManager.getDefaultSharedPreferences(getContext());
-    SharedPreferences.Editor sPrefsEditor = sPrefs.edit();
-    sPrefsEditor.putFloat(sharedPrefsId + orientation + "-X", x);
-    sPrefsEditor.putFloat(sharedPrefsId + orientation + "-Y", y);
+  private void saveControlPosition(int buttonId, Rect bounds)
+  {
+    final Context context = getContext();
+    final DisplayMetrics dm = context.getResources().getDisplayMetrics();
+    final int controller = getControllerType();
+    SharedPreferences.Editor sPrefsEditor = mPreferences.edit();
+    float x = (bounds.left + (bounds.right - bounds.left) / 2.0f) / dm.widthPixels * 2.0f - 1.0f;
+    float y = (bounds.top + (bounds.bottom - bounds.top) / 2.0f) / dm.heightPixels * 2.0f - 1.0f;
+    sPrefsEditor.putFloat(controller + "_" + buttonId + "_X", x);
+    sPrefsEditor.putFloat(controller + "_" + buttonId + "_Y", y);
     sPrefsEditor.apply();
+  }
+
+  private int getControllerType()
+  {
+    return EmulationActivity.isGameCubeGame() ?
+            CONTROLLER_GAMECUBE : mPreferences.getInt(CONTROL_TYPE_PREF_KEY, CONTROLLER_WIINUNCHUK);
   }
 
   /**
@@ -1640,20 +744,19 @@
    * InputOverlayDrawableButton. Simply add it to the HashSet of overlay items and wait
    * for Android to call the onDraw method.
    *
-   * @param context      The current {@link Context}.
    * @param defaultResId The resource ID of the {@link Drawable} to get the {@link Bitmap} of (Default State).
    * @param pressedResId The resource ID of the {@link Drawable} to get the {@link Bitmap} of (Pressed State).
    * @param buttonId     Identifier for determining what type of button the initialized InputOverlayDrawableButton represents.
    * @return An {@link InputOverlayDrawableButton} with the correct drawing bounds set.
    */
-  private static InputOverlayDrawableButton initializeOverlayButton(Context context,
-          int defaultResId, int pressedResId, int buttonId, String orientation)
-  {
+  private InputOverlayDrawableButton initializeOverlayButton(int defaultResId, int pressedResId,
+          int buttonId)
+  {
+    final Context context = getContext();
     // Resources handle for fetching the initial Drawable resource.
     final Resources res = context.getResources();
-
     // SharedPreference to retrieve the X and Y coordinates for the InputOverlayDrawableButton.
-    final SharedPreferences sPrefs = PreferenceManager.getDefaultSharedPreferences(context);
+    final int controller = getControllerType();
 
     // Decide scale based on button ID and user preference
     float scale;
@@ -1663,44 +766,42 @@
       case ButtonType.BUTTON_A:
       case ButtonType.WIIMOTE_BUTTON_B:
       case ButtonType.NUNCHUK_BUTTON_Z:
-        scale = 0.2f;
-        break;
       case ButtonType.BUTTON_X:
       case ButtonType.BUTTON_Y:
-        scale = 0.175f;
+        scale = 0.17f;
         break;
       case ButtonType.BUTTON_Z:
       case ButtonType.TRIGGER_L:
       case ButtonType.TRIGGER_R:
-        scale = 0.225f;
+        scale = 0.18f;
         break;
       case ButtonType.BUTTON_START:
         scale = 0.075f;
         break;
       case ButtonType.WIIMOTE_BUTTON_1:
       case ButtonType.WIIMOTE_BUTTON_2:
-        scale = 0.0875f;
-        break;
       case ButtonType.WIIMOTE_BUTTON_PLUS:
       case ButtonType.WIIMOTE_BUTTON_MINUS:
       case ButtonType.WIIMOTE_BUTTON_HOME:
       case ButtonType.CLASSIC_BUTTON_PLUS:
       case ButtonType.CLASSIC_BUTTON_MINUS:
       case ButtonType.CLASSIC_BUTTON_HOME:
-        scale = 0.0625f;
+        scale = 0.0725f;
         break;
       case ButtonType.CLASSIC_TRIGGER_L:
       case ButtonType.CLASSIC_TRIGGER_R:
+        scale = 0.22f;
+        break;
       case ButtonType.CLASSIC_BUTTON_ZL:
       case ButtonType.CLASSIC_BUTTON_ZR:
-        scale = 0.25f;
+        scale = 0.18f;
         break;
       default:
         scale = 0.125f;
         break;
     }
 
-    scale *= (sPrefs.getInt("controlScale", 50) + 50);
+    scale *= (mPreferences.getInt(CONTROL_SCALE_PREF_KEY, 50) + 50);
     scale /= 100;
 
     // Initialize the InputOverlayDrawableButton.
@@ -1713,11 +814,14 @@
 
     // The X and Y coordinates of the InputOverlayDrawableButton on the InputOverlay.
     // These were set in the input overlay configuration menu.
-    int drawableX = (int) sPrefs.getFloat(buttonId + orientation + "-X", 0f);
-    int drawableY = (int) sPrefs.getFloat(buttonId + orientation + "-Y", 0f);
+    float x = mPreferences.getFloat(controller + "_" + buttonId + "_X", 0f);
+    float y = mPreferences.getFloat(controller + "_" + buttonId + "_Y", 0f);
 
     int width = overlayDrawable.getWidth();
     int height = overlayDrawable.getHeight();
+    final DisplayMetrics dm = res.getDisplayMetrics();
+    int drawableX = (int) ((dm.widthPixels / 2.0f) * (1.0f + x) - width / 2.0f);
+    int drawableY = (int) ((dm.heightPixels / 2.0f) * (1.0f + y) - height / 2.0f);
 
     // Now set the bounds for the InputOverlayDrawableButton.
     // This will dictate where on the screen (and the what the size) the InputOverlayDrawableButton will be.
@@ -1732,7 +836,6 @@
   /**
    * Initializes an {@link InputOverlayDrawableDpad}
    *
-   * @param context                   The current {@link Context}.
    * @param defaultResId              The {@link Bitmap} resource ID of the default sate.
    * @param pressedOneDirectionResId  The {@link Bitmap} resource ID of the pressed sate in one direction.
    * @param pressedTwoDirectionsResId The {@link Bitmap} resource ID of the pressed sate in two directions.
@@ -1742,21 +845,19 @@
    * @param buttonRight               Identifier for the right button.
    * @return the initialized {@link InputOverlayDrawableDpad}
    */
-  private static InputOverlayDrawableDpad initializeOverlayDpad(Context context,
-          int defaultResId,
+  private InputOverlayDrawableDpad initializeOverlayDpad(int defaultResId,
           int pressedOneDirectionResId,
           int pressedTwoDirectionsResId,
           int buttonUp,
           int buttonDown,
           int buttonLeft,
-          int buttonRight,
-          String orientation)
-  {
+          int buttonRight)
+  {
+    final Context context = getContext();
     // Resources handle for fetching the initial Drawable resource.
     final Resources res = context.getResources();
-
     // SharedPreference to retrieve the X and Y coordinates for the InputOverlayDrawableDpad.
-    final SharedPreferences sPrefs = PreferenceManager.getDefaultSharedPreferences(context);
+    final int controller = getControllerType();
 
     // Decide scale based on button ID and user preference
     float scale;
@@ -1774,7 +875,7 @@
         break;
     }
 
-    scale *= (sPrefs.getInt("controlScale", 50) + 50);
+    scale *= (mPreferences.getInt(CONTROL_SCALE_PREF_KEY, 50) + 50);
     scale /= 100;
 
     // Initialize the InputOverlayDrawableDpad.
@@ -1793,11 +894,14 @@
 
     // The X and Y coordinates of the InputOverlayDrawableDpad on the InputOverlay.
     // These were set in the input overlay configuration menu.
-    int drawableX = (int) sPrefs.getFloat(buttonUp + orientation + "-X", 0f);
-    int drawableY = (int) sPrefs.getFloat(buttonUp + orientation + "-Y", 0f);
+    float x = mPreferences.getFloat(controller + "_" + buttonUp + "_X", 0f);
+    float y = mPreferences.getFloat(controller + "_" + buttonUp + "_Y", 0f);
 
     int width = overlayDrawable.getWidth();
     int height = overlayDrawable.getHeight();
+    final DisplayMetrics dm = res.getDisplayMetrics();
+    int drawableX = (int) ((dm.widthPixels / 2.0f) * (1.0f + x) - width / 2.0f);
+    int drawableY = (int) ((dm.heightPixels / 2.0f) * (1.0f + y) - height / 2.0f);
 
     // Now set the bounds for the InputOverlayDrawableDpad.
     // This will dictate where on the screen (and the what the size) the InputOverlayDrawableDpad will be.
@@ -1812,25 +916,25 @@
   /**
    * Initializes an {@link InputOverlayDrawableJoystick}
    *
-   * @param context         The current {@link Context}
    * @param resOuter        Resource ID for the outer image of the joystick (the static image that shows the circular bounds).
    * @param defaultResInner Resource ID for the default inner image of the joystick (the one you actually move around).
    * @param pressedResInner Resource ID for the pressed inner image of the joystick.
    * @param joystick        Identifier for which joystick this is.
    * @return the initialized {@link InputOverlayDrawableJoystick}.
    */
-  private static InputOverlayDrawableJoystick initializeOverlayJoystick(Context context,
-          int resOuter, int defaultResInner, int pressedResInner, int joystick, String orientation)
-  {
+  private InputOverlayDrawableJoystick initializeOverlayJoystick(int resOuter, int defaultResInner,
+          int pressedResInner, int joystick)
+  {
+    final Context context = getContext();
     // Resources handle for fetching the initial Drawable resource.
     final Resources res = context.getResources();
 
     // SharedPreference to retrieve the X and Y coordinates for the InputOverlayDrawableJoystick.
-    final SharedPreferences sPrefs = PreferenceManager.getDefaultSharedPreferences(context);
+    final int controller = getControllerType();
 
     // Decide scale based on user preference
     float scale = 0.275f;
-    scale *= (sPrefs.getInt("controlScale", 50) + 50);
+    scale *= (mPreferences.getInt(CONTROL_SCALE_PREF_KEY, 50) + 50);
     scale /= 100;
 
     // Initialize the InputOverlayDrawableJoystick.
@@ -1841,8 +945,8 @@
 
     // The X and Y coordinates of the InputOverlayDrawableButton on the InputOverlay.
     // These were set in the input overlay configuration menu.
-    int drawableX = (int) sPrefs.getFloat(joystick + orientation + "-X", 0f);
-    int drawableY = (int) sPrefs.getFloat(joystick + orientation + "-Y", 0f);
+    float x = mPreferences.getFloat(controller + "_" + joystick + "_X", 0f);
+    float y = mPreferences.getFloat(controller + "_" + joystick + "_Y", 0f);
 
     // Decide inner scale based on joystick ID
     float innerScale;
@@ -1860,14 +964,17 @@
     // Now set the bounds for the InputOverlayDrawableJoystick.
     // This will dictate where on the screen (and the what the size) the InputOverlayDrawableJoystick will be.
     int outerSize = bitmapOuter.getWidth();
+    final DisplayMetrics dm = res.getDisplayMetrics();
+    int drawableX = (int) ((dm.widthPixels / 2.0f) * (1.0f + x) - outerSize / 2.0f);
+    int drawableY = (int) ((dm.heightPixels / 2.0f) * (1.0f + y) - outerSize / 2.0f);
+
     Rect outerRect = new Rect(drawableX, drawableY, drawableX + outerSize, drawableY + outerSize);
     Rect innerRect = new Rect(0, 0, (int) (outerSize / innerScale), (int) (outerSize / innerScale));
 
     // Send the drawableId to the joystick so it can be referenced when saving control position.
-    final InputOverlayDrawableJoystick overlayDrawable
-            = new InputOverlayDrawableJoystick(res, bitmapOuter,
-            bitmapInnerDefault, bitmapInnerPressed,
-            outerRect, innerRect, joystick, sPrefs);
+    final InputOverlayDrawableJoystick overlayDrawable = new InputOverlayDrawableJoystick(
+            res, bitmapOuter, bitmapInnerDefault, bitmapInnerPressed, outerRect, innerRect,
+            joystick);
 
     // Need to set the image's position
     overlayDrawable.setPosition(drawableX, drawableY);
@@ -1889,498 +996,269 @@
   {
     // It's possible that a user has created their overlay before this was added
     // Only change the overlay if the 'A' button is not in the upper corner.
+
     // GameCube
-    if (mPreferences.getFloat(ButtonType.BUTTON_A + "-X", 0f) == 0f)
+    if (mPreferences.getFloat(CONTROLLER_GAMECUBE + "_" + ButtonType.BUTTON_A + "_X", 0f) == 0f)
     {
       gcDefaultOverlay();
     }
-    if (mPreferences.getFloat(ButtonType.BUTTON_A + "-Portrait" + "-X", 0f) == 0f)
-    {
-      gcPortraitDefaultOverlay();
-    }
-
-    // Wii
-    if (mPreferences.getFloat(ButtonType.WIIMOTE_BUTTON_A + "-X", 0f) == 0f)
-    {
-      wiiDefaultOverlay();
-    }
-    if (mPreferences.getFloat(ButtonType.WIIMOTE_BUTTON_A + "-Portrait" + "-X", 0f) == 0f)
-    {
-      wiiPortraitDefaultOverlay();
+
+    // Wii Nunchuk
+    if (mPreferences
+            .getFloat(CONTROLLER_WIINUNCHUK + "_" + ButtonType.WIIMOTE_BUTTON_A + "_X", 0f) == 0f)
+    {
+      wiiNunchukDefaultOverlay();
+    }
+
+    // Wii Remote
+    if (mPreferences
+            .getFloat(CONTROLLER_WIIREMOTE + "_" + ButtonType.WIIMOTE_BUTTON_A + "_X", 0f) == 0f)
+    {
+      wiiRemoteDefaultOverlay();
     }
 
     // Wii Classic
-    if (mPreferences.getFloat(ButtonType.CLASSIC_BUTTON_A + "-X", 0f) == 0f)
+    if (mPreferences
+            .getFloat(COCONTROLLER_CLASSIC + "_" + ButtonType.CLASSIC_BUTTON_A + "_X", 0f) == 0f)
     {
       wiiClassicDefaultOverlay();
     }
-    if (mPreferences.getFloat(ButtonType.CLASSIC_BUTTON_A + "-Portrait" + "-X", 0f) == 0f)
-    {
-      wiiClassicPortraitDefaultOverlay();
-    }
 
     SharedPreferences.Editor sPrefsEditor = mPreferences.edit();
-    sPrefsEditor.putBoolean("OverlayInitV2", true);
+    sPrefsEditor.putBoolean(CONTROL_INIT_PREF_KEY, true);
     sPrefsEditor.apply();
   }
 
   private void gcDefaultOverlay()
   {
+    final int controller = CONTROLLER_GAMECUBE;
     SharedPreferences.Editor sPrefsEditor = mPreferences.edit();
-
-    // Get screen size
-    Display display = ((Activity) getContext()).getWindowManager().getDefaultDisplay();
-    DisplayMetrics outMetrics = new DisplayMetrics();
-    display.getMetrics(outMetrics);
-    float maxX = outMetrics.heightPixels;
-    float maxY = outMetrics.widthPixels;
-    // Height and width changes depending on orientation. Use the larger value for height.
-    if (maxY > maxX)
-    {
-      float tmp = maxX;
-      maxX = maxY;
-      maxY = tmp;
-    }
     Resources res = getResources();
 
     // Each value is a percent from max X/Y stored as an int. Have to bring that value down
     // to a decimal before multiplying by MAX X/Y.
-    sPrefsEditor.putFloat(ButtonType.BUTTON_A + "-X",
-            (((float) res.getInteger(R.integer.BUTTON_A_X) / 1000) * maxX));
-    sPrefsEditor.putFloat(ButtonType.BUTTON_A + "-Y",
-            (((float) res.getInteger(R.integer.BUTTON_A_Y) / 1000) * maxY));
-    sPrefsEditor.putFloat(ButtonType.BUTTON_B + "-X",
-            (((float) res.getInteger(R.integer.BUTTON_B_X) / 1000) * maxX));
-    sPrefsEditor.putFloat(ButtonType.BUTTON_B + "-Y",
-            (((float) res.getInteger(R.integer.BUTTON_B_Y) / 1000) * maxY));
-    sPrefsEditor.putFloat(ButtonType.BUTTON_X + "-X",
-            (((float) res.getInteger(R.integer.BUTTON_X_X) / 1000) * maxX));
-    sPrefsEditor.putFloat(ButtonType.BUTTON_X + "-Y",
-            (((float) res.getInteger(R.integer.BUTTON_X_Y) / 1000) * maxY));
-    sPrefsEditor.putFloat(ButtonType.BUTTON_Y + "-X",
-            (((float) res.getInteger(R.integer.BUTTON_Y_X) / 1000) * maxX));
-    sPrefsEditor.putFloat(ButtonType.BUTTON_Y + "-Y",
-            (((float) res.getInteger(R.integer.BUTTON_Y_Y) / 1000) * maxY));
-    sPrefsEditor.putFloat(ButtonType.BUTTON_Z + "-X",
-            (((float) res.getInteger(R.integer.BUTTON_Z_X) / 1000) * maxX));
-    sPrefsEditor.putFloat(ButtonType.BUTTON_Z + "-Y",
-            (((float) res.getInteger(R.integer.BUTTON_Z_Y) / 1000) * maxY));
-    sPrefsEditor.putFloat(ButtonType.BUTTON_UP + "-X",
-            (((float) res.getInteger(R.integer.BUTTON_UP_X) / 1000) * maxX));
-    sPrefsEditor.putFloat(ButtonType.BUTTON_UP + "-Y",
-            (((float) res.getInteger(R.integer.BUTTON_UP_Y) / 1000) * maxY));
-    sPrefsEditor.putFloat(ButtonType.TRIGGER_L + "-X",
-            (((float) res.getInteger(R.integer.TRIGGER_L_X) / 1000) * maxX));
-    sPrefsEditor.putFloat(ButtonType.TRIGGER_L + "-Y",
-            (((float) res.getInteger(R.integer.TRIGGER_L_Y) / 1000) * maxY));
-    sPrefsEditor.putFloat(ButtonType.TRIGGER_R + "-X",
-            (((float) res.getInteger(R.integer.TRIGGER_R_X) / 1000) * maxX));
-    sPrefsEditor.putFloat(ButtonType.TRIGGER_R + "-Y",
-            (((float) res.getInteger(R.integer.TRIGGER_R_Y) / 1000) * maxY));
-    sPrefsEditor.putFloat(ButtonType.BUTTON_START + "-X",
-            (((float) res.getInteger(R.integer.BUTTON_START_X) / 1000) * maxX));
-    sPrefsEditor.putFloat(ButtonType.BUTTON_START + "-Y",
-            (((float) res.getInteger(R.integer.BUTTON_START_Y) / 1000) * maxY));
-    sPrefsEditor.putFloat(ButtonType.STICK_C + "-X",
-            (((float) res.getInteger(R.integer.STICK_C_X) / 1000) * maxX));
-    sPrefsEditor.putFloat(ButtonType.STICK_C + "-Y",
-            (((float) res.getInteger(R.integer.STICK_C_Y) / 1000) * maxY));
-    sPrefsEditor.putFloat(ButtonType.STICK_MAIN + "-X",
-            (((float) res.getInteger(R.integer.STICK_MAIN_X) / 1000) * maxX));
-    sPrefsEditor.putFloat(ButtonType.STICK_MAIN + "-Y",
-            (((float) res.getInteger(R.integer.STICK_MAIN_Y) / 1000) * maxY));
+    sPrefsEditor.putFloat(controller + "_" + ButtonType.BUTTON_A + "_X",
+            res.getInteger(R.integer.BUTTON_A_X) / 100.0f);
+    sPrefsEditor.putFloat(controller + "_" + ButtonType.BUTTON_A + "_Y",
+            res.getInteger(R.integer.BUTTON_A_Y) / 100.0f);
+    sPrefsEditor.putFloat(controller + "_" + ButtonType.BUTTON_B + "_X",
+            res.getInteger(R.integer.BUTTON_B_X) / 100.0f);
+    sPrefsEditor.putFloat(controller + "_" + ButtonType.BUTTON_B + "_Y",
+            res.getInteger(R.integer.BUTTON_B_Y) / 100.0f);
+    sPrefsEditor.putFloat(controller + "_" + ButtonType.BUTTON_X + "_X",
+            res.getInteger(R.integer.BUTTON_X_X) / 100.0f);
+    sPrefsEditor.putFloat(controller + "_" + ButtonType.BUTTON_X + "_Y",
+            res.getInteger(R.integer.BUTTON_X_Y) / 100.0f);
+    sPrefsEditor.putFloat(controller + "_" + ButtonType.BUTTON_Y + "_X",
+            res.getInteger(R.integer.BUTTON_Y_X) / 100.0f);
+    sPrefsEditor.putFloat(controller + "_" + ButtonType.BUTTON_Y + "_Y",
+            res.getInteger(R.integer.BUTTON_Y_Y) / 100.0f);
+    sPrefsEditor.putFloat(controller + "_" + ButtonType.BUTTON_Z + "_X",
+            res.getInteger(R.integer.BUTTON_Z_X) / 100.0f);
+    sPrefsEditor.putFloat(controller + "_" + ButtonType.BUTTON_Z + "_Y",
+            res.getInteger(R.integer.BUTTON_Z_Y) / 100.0f);
+    sPrefsEditor.putFloat(controller + "_" + ButtonType.BUTTON_UP + "_X",
+            res.getInteger(R.integer.BUTTON_UP_X) / 100.0f);
+    sPrefsEditor.putFloat(controller + "_" + ButtonType.BUTTON_UP + "_Y",
+            res.getInteger(R.integer.BUTTON_UP_Y) / 100.0f);
+    sPrefsEditor.putFloat(controller + "_" + ButtonType.TRIGGER_L + "_X",
+            res.getInteger(R.integer.TRIGGER_L_X) / 100.0f);
+    sPrefsEditor.putFloat(controller + "_" + ButtonType.TRIGGER_L + "_Y",
+            res.getInteger(R.integer.TRIGGER_L_Y) / 100.0f);
+    sPrefsEditor.putFloat(controller + "_" + ButtonType.TRIGGER_R + "_X",
+            res.getInteger(R.integer.TRIGGER_R_X) / 100.0f);
+    sPrefsEditor.putFloat(controller + "_" + ButtonType.TRIGGER_R + "_Y",
+            res.getInteger(R.integer.TRIGGER_R_Y) / 100.0f);
+    sPrefsEditor.putFloat(controller + "_" + ButtonType.BUTTON_START + "_X",
+            res.getInteger(R.integer.BUTTON_START_X) / 100.0f);
+    sPrefsEditor.putFloat(controller + "_" + ButtonType.BUTTON_START + "_Y",
+            res.getInteger(R.integer.BUTTON_START_Y) / 100.0f);
+    sPrefsEditor.putFloat(controller + "_" + ButtonType.STICK_C + "_X",
+            res.getInteger(R.integer.STICK_C_X) / 100.0f);
+    sPrefsEditor.putFloat(controller + "_" + ButtonType.STICK_C + "_Y",
+            res.getInteger(R.integer.STICK_C_Y) / 100.0f);
+    sPrefsEditor.putFloat(controller + "_" + ButtonType.STICK_MAIN + "_X",
+            res.getInteger(R.integer.STICK_MAIN_X) / 100.0f);
+    sPrefsEditor.putFloat(controller + "_" + ButtonType.STICK_MAIN + "_Y",
+            res.getInteger(R.integer.STICK_MAIN_Y) / 100.0f);
 
     // We want to commit right away, otherwise the overlay could load before this is saved.
     sPrefsEditor.commit();
   }
 
-
-  private void gcPortraitDefaultOverlay()
-  {
+  private void wiiNunchukDefaultOverlay()
+  {
+    final int controller = CONTROLLER_WIINUNCHUK;
     SharedPreferences.Editor sPrefsEditor = mPreferences.edit();
-
-    // Get screen size
-    Display display = ((Activity) getContext()).getWindowManager().getDefaultDisplay();
-    DisplayMetrics outMetrics = new DisplayMetrics();
-    display.getMetrics(outMetrics);
-    float maxX = outMetrics.heightPixels;
-    float maxY = outMetrics.widthPixels;
-    // Height and width changes depending on orientation. Use the larger value for height.
-    if (maxY < maxX)
-    {
-      float tmp = maxX;
-      maxX = maxY;
-      maxY = tmp;
-    }
     Resources res = getResources();
-    String portrait = "-Portrait";
 
     // Each value is a percent from max X/Y stored as an int. Have to bring that value down
     // to a decimal before multiplying by MAX X/Y.
-    sPrefsEditor.putFloat(ButtonType.BUTTON_A + portrait + "-X",
-            (((float) res.getInteger(R.integer.BUTTON_A_PORTRAIT_X) / 1000) * maxX));
-    sPrefsEditor.putFloat(ButtonType.BUTTON_A + portrait + "-Y",
-            (((float) res.getInteger(R.integer.BUTTON_A_PORTRAIT_Y) / 1000) * maxY));
-    sPrefsEditor.putFloat(ButtonType.BUTTON_B + portrait + "-X",
-            (((float) res.getInteger(R.integer.BUTTON_B_PORTRAIT_X) / 1000) * maxX));
-    sPrefsEditor.putFloat(ButtonType.BUTTON_B + portrait + "-Y",
-            (((float) res.getInteger(R.integer.BUTTON_B_PORTRAIT_Y) / 1000) * maxY));
-    sPrefsEditor.putFloat(ButtonType.BUTTON_X + portrait + "-X",
-            (((float) res.getInteger(R.integer.BUTTON_X_PORTRAIT_X) / 1000) * maxX));
-    sPrefsEditor.putFloat(ButtonType.BUTTON_X + portrait + "-Y",
-            (((float) res.getInteger(R.integer.BUTTON_X_PORTRAIT_Y) / 1000) * maxY));
-    sPrefsEditor.putFloat(ButtonType.BUTTON_Y + portrait + "-X",
-            (((float) res.getInteger(R.integer.BUTTON_Y_PORTRAIT_X) / 1000) * maxX));
-    sPrefsEditor.putFloat(ButtonType.BUTTON_Y + portrait + "-Y",
-            (((float) res.getInteger(R.integer.BUTTON_Y_PORTRAIT_Y) / 1000) * maxY));
-    sPrefsEditor.putFloat(ButtonType.BUTTON_Z + portrait + "-X",
-            (((float) res.getInteger(R.integer.BUTTON_Z_PORTRAIT_X) / 1000) * maxX));
-    sPrefsEditor.putFloat(ButtonType.BUTTON_Z + portrait + "-Y",
-            (((float) res.getInteger(R.integer.BUTTON_Z_PORTRAIT_Y) / 1000) * maxY));
-    sPrefsEditor.putFloat(ButtonType.BUTTON_UP + portrait + "-X",
-            (((float) res.getInteger(R.integer.BUTTON_UP_PORTRAIT_X) / 1000) * maxX));
-    sPrefsEditor.putFloat(ButtonType.BUTTON_UP + portrait + "-Y",
-            (((float) res.getInteger(R.integer.BUTTON_UP_PORTRAIT_Y) / 1000) * maxY));
-    sPrefsEditor.putFloat(ButtonType.TRIGGER_L + portrait + "-X",
-            (((float) res.getInteger(R.integer.TRIGGER_L_PORTRAIT_X) / 1000) * maxX));
-    sPrefsEditor.putFloat(ButtonType.TRIGGER_L + portrait + "-Y",
-            (((float) res.getInteger(R.integer.TRIGGER_L_PORTRAIT_Y) / 1000) * maxY));
-    sPrefsEditor.putFloat(ButtonType.TRIGGER_R + portrait + "-X",
-            (((float) res.getInteger(R.integer.TRIGGER_R_PORTRAIT_X) / 1000) * maxX));
-    sPrefsEditor.putFloat(ButtonType.TRIGGER_R + portrait + "-Y",
-            (((float) res.getInteger(R.integer.TRIGGER_R_PORTRAIT_Y) / 1000) * maxY));
-    sPrefsEditor.putFloat(ButtonType.BUTTON_START + portrait + "-X",
-            (((float) res.getInteger(R.integer.BUTTON_START_PORTRAIT_X) / 1000) * maxX));
-    sPrefsEditor.putFloat(ButtonType.BUTTON_START + portrait + "-Y",
-            (((float) res.getInteger(R.integer.BUTTON_START_PORTRAIT_Y) / 1000) * maxY));
-    sPrefsEditor.putFloat(ButtonType.STICK_C + portrait + "-X",
-            (((float) res.getInteger(R.integer.STICK_C_PORTRAIT_X) / 1000) * maxX));
-    sPrefsEditor.putFloat(ButtonType.STICK_C + portrait + "-Y",
-            (((float) res.getInteger(R.integer.STICK_C_PORTRAIT_Y) / 1000) * maxY));
-    sPrefsEditor.putFloat(ButtonType.STICK_MAIN + portrait + "-X",
-            (((float) res.getInteger(R.integer.STICK_MAIN_PORTRAIT_X) / 1000) * maxX));
-    sPrefsEditor.putFloat(ButtonType.STICK_MAIN + portrait + "-Y",
-            (((float) res.getInteger(R.integer.STICK_MAIN_PORTRAIT_Y) / 1000) * maxY));
+    sPrefsEditor.putFloat(controller + "_" + ButtonType.WIIMOTE_BUTTON_A + "_X",
+            res.getInteger(R.integer.WIIMOTE_BUTTON_A_X) / 100.0f);
+    sPrefsEditor.putFloat(controller + "_" + ButtonType.WIIMOTE_BUTTON_A + "_Y",
+            res.getInteger(R.integer.WIIMOTE_BUTTON_A_Y) / 100.0f);
+    sPrefsEditor.putFloat(controller + "_" + ButtonType.WIIMOTE_BUTTON_B + "_X",
+            res.getInteger(R.integer.WIIMOTE_BUTTON_B_X) / 100.0f);
+    sPrefsEditor.putFloat(controller + "_" + ButtonType.WIIMOTE_BUTTON_B + "_Y",
+            res.getInteger(R.integer.WIIMOTE_BUTTON_B_Y) / 100.0f);
+    sPrefsEditor.putFloat(controller + "_" + ButtonType.WIIMOTE_BUTTON_1 + "_X",
+            res.getInteger(R.integer.WIIMOTE_BUTTON_1_X) / 100.0f);
+    sPrefsEditor.putFloat(controller + "_" + ButtonType.WIIMOTE_BUTTON_1 + "_Y",
+            res.getInteger(R.integer.WIIMOTE_BUTTON_1_Y) / 100.0f);
+    sPrefsEditor.putFloat(controller + "_" + ButtonType.WIIMOTE_BUTTON_2 + "_X",
+            res.getInteger(R.integer.WIIMOTE_BUTTON_2_X) / 100.0f);
+    sPrefsEditor.putFloat(controller + "_" + ButtonType.WIIMOTE_BUTTON_2 + "_Y",
+            res.getInteger(R.integer.WIIMOTE_BUTTON_2_Y) / 100.0f);
+    sPrefsEditor.putFloat(controller + "_" + ButtonType.NUNCHUK_BUTTON_Z + "_X",
+            res.getInteger(R.integer.NUNCHUK_BUTTON_Z_X) / 100.0f);
+    sPrefsEditor.putFloat(controller + "_" + ButtonType.NUNCHUK_BUTTON_Z + "_Y",
+            res.getInteger(R.integer.NUNCHUK_BUTTON_Z_Y) / 100.0f);
+    sPrefsEditor.putFloat(controller + "_" + ButtonType.NUNCHUK_BUTTON_C + "_X",
+            res.getInteger(R.integer.NUNCHUK_BUTTON_C_X) / 100.0f);
+    sPrefsEditor.putFloat(controller + "_" + ButtonType.NUNCHUK_BUTTON_C + "_Y",
+            res.getInteger(R.integer.NUNCHUK_BUTTON_C_Y) / 100.0f);
+    sPrefsEditor.putFloat(controller + "_" + ButtonType.WIIMOTE_BUTTON_MINUS + "_X",
+            res.getInteger(R.integer.WIIMOTE_BUTTON_MINUS_X) / 100.0f);
+    sPrefsEditor.putFloat(controller + "_" + ButtonType.WIIMOTE_BUTTON_MINUS + "_Y",
+            res.getInteger(R.integer.WIIMOTE_BUTTON_MINUS_Y) / 100.0f);
+    sPrefsEditor.putFloat(controller + "_" + ButtonType.WIIMOTE_BUTTON_PLUS + "_X",
+            res.getInteger(R.integer.WIIMOTE_BUTTON_PLUS_X) / 100.0f);
+    sPrefsEditor.putFloat(controller + "_" + ButtonType.WIIMOTE_BUTTON_PLUS + "_Y",
+            res.getInteger(R.integer.WIIMOTE_BUTTON_PLUS_Y) / 100.0f);
+    sPrefsEditor.putFloat(controller + "_" + ButtonType.WIIMOTE_UP + "_X",
+            res.getInteger(R.integer.WIIMOTE_UP_X) / 100.0f);
+    sPrefsEditor.putFloat(controller + "_" + ButtonType.WIIMOTE_UP + "_Y",
+            res.getInteger(R.integer.WIIMOTE_UP_Y) / 100.0f);
+    sPrefsEditor.putFloat(controller + "_" + ButtonType.WIIMOTE_BUTTON_HOME + "_X",
+            res.getInteger(R.integer.WIIMOTE_BUTTON_HOME_X) / 100.0f);
+    sPrefsEditor.putFloat(controller + "_" + ButtonType.WIIMOTE_BUTTON_HOME + "_Y",
+            res.getInteger(R.integer.WIIMOTE_BUTTON_HOME_Y) / 100.0f);
+    sPrefsEditor.putFloat(controller + "_" + ButtonType.NUNCHUK_STICK + "_X",
+            res.getInteger(R.integer.NUNCHUK_STICK_X) / 100.0f);
+    sPrefsEditor.putFloat(controller + "_" + ButtonType.NUNCHUK_STICK + "_Y",
+            res.getInteger(R.integer.NUNCHUK_STICK_Y) / 100.0f);
+    // Horizontal dpad
+    sPrefsEditor.putFloat(controller + "_" + ButtonType.WIIMOTE_RIGHT + "_X",
+            res.getInteger(R.integer.WIIMOTE_RIGHT_X) / 100.0f);
+    sPrefsEditor.putFloat(controller + "_" + ButtonType.WIIMOTE_RIGHT + "_Y",
+            res.getInteger(R.integer.WIIMOTE_RIGHT_Y) / 100.0f);
 
     // We want to commit right away, otherwise the overlay could load before this is saved.
     sPrefsEditor.commit();
   }
 
-  private void wiiDefaultOverlay()
-  {
+  private void wiiRemoteDefaultOverlay()
+  {
+    final int controller = CONTROLLER_WIIREMOTE;
     SharedPreferences.Editor sPrefsEditor = mPreferences.edit();
-
-    // Get screen size
-    Display display = ((Activity) getContext()).getWindowManager().getDefaultDisplay();
-    DisplayMetrics outMetrics = new DisplayMetrics();
-    display.getMetrics(outMetrics);
-    float maxX = outMetrics.heightPixels;
-    float maxY = outMetrics.widthPixels;
-    // Height and width changes depending on orientation. Use the larger value for maxX.
-    if (maxY > maxX)
-    {
-      float tmp = maxX;
-      maxX = maxY;
-      maxY = tmp;
-    }
     Resources res = getResources();
 
     // Each value is a percent from max X/Y stored as an int. Have to bring that value down
     // to a decimal before multiplying by MAX X/Y.
-    sPrefsEditor.putFloat(ButtonType.WIIMOTE_BUTTON_A + "-X",
-            (((float) res.getInteger(R.integer.WIIMOTE_BUTTON_A_X) / 1000) * maxX));
-    sPrefsEditor.putFloat(ButtonType.WIIMOTE_BUTTON_A + "-Y",
-            (((float) res.getInteger(R.integer.WIIMOTE_BUTTON_A_Y) / 1000) * maxY));
-    sPrefsEditor.putFloat(ButtonType.WIIMOTE_BUTTON_B + "-X",
-            (((float) res.getInteger(R.integer.WIIMOTE_BUTTON_B_X) / 1000) * maxX));
-    sPrefsEditor.putFloat(ButtonType.WIIMOTE_BUTTON_B + "-Y",
-            (((float) res.getInteger(R.integer.WIIMOTE_BUTTON_B_Y) / 1000) * maxY));
-    sPrefsEditor.putFloat(ButtonType.WIIMOTE_BUTTON_1 + "-X",
-            (((float) res.getInteger(R.integer.WIIMOTE_BUTTON_1_X) / 1000) * maxX));
-    sPrefsEditor.putFloat(ButtonType.WIIMOTE_BUTTON_1 + "-Y",
-            (((float) res.getInteger(R.integer.WIIMOTE_BUTTON_1_Y) / 1000) * maxY));
-    sPrefsEditor.putFloat(ButtonType.WIIMOTE_BUTTON_2 + "-X",
-            (((float) res.getInteger(R.integer.WIIMOTE_BUTTON_2_X) / 1000) * maxX));
-    sPrefsEditor.putFloat(ButtonType.WIIMOTE_BUTTON_2 + "-Y",
-            (((float) res.getInteger(R.integer.WIIMOTE_BUTTON_2_Y) / 1000) * maxY));
-    sPrefsEditor.putFloat(ButtonType.NUNCHUK_BUTTON_Z + "-X",
-            (((float) res.getInteger(R.integer.NUNCHUK_BUTTON_Z_X) / 1000) * maxX));
-    sPrefsEditor.putFloat(ButtonType.NUNCHUK_BUTTON_Z + "-Y",
-            (((float) res.getInteger(R.integer.NUNCHUK_BUTTON_Z_Y) / 1000) * maxY));
-    sPrefsEditor.putFloat(ButtonType.NUNCHUK_BUTTON_C + "-X",
-            (((float) res.getInteger(R.integer.NUNCHUK_BUTTON_C_X) / 1000) * maxX));
-    sPrefsEditor.putFloat(ButtonType.NUNCHUK_BUTTON_C + "-Y",
-            (((float) res.getInteger(R.integer.NUNCHUK_BUTTON_C_Y) / 1000) * maxY));
-    sPrefsEditor.putFloat(ButtonType.WIIMOTE_BUTTON_MINUS + "-X",
-            (((float) res.getInteger(R.integer.WIIMOTE_BUTTON_MINUS_X) / 1000) * maxX));
-    sPrefsEditor.putFloat(ButtonType.WIIMOTE_BUTTON_MINUS + "-Y",
-            (((float) res.getInteger(R.integer.WIIMOTE_BUTTON_MINUS_Y) / 1000) * maxY));
-    sPrefsEditor.putFloat(ButtonType.WIIMOTE_BUTTON_PLUS + "-X",
-            (((float) res.getInteger(R.integer.WIIMOTE_BUTTON_PLUS_X) / 1000) * maxX));
-    sPrefsEditor.putFloat(ButtonType.WIIMOTE_BUTTON_PLUS + "-Y",
-            (((float) res.getInteger(R.integer.WIIMOTE_BUTTON_PLUS_Y) / 1000) * maxY));
-    sPrefsEditor.putFloat(ButtonType.WIIMOTE_UP + "-X",
-            (((float) res.getInteger(R.integer.WIIMOTE_UP_X) / 1000) * maxX));
-    sPrefsEditor.putFloat(ButtonType.WIIMOTE_UP + "-Y",
-            (((float) res.getInteger(R.integer.WIIMOTE_UP_Y) / 1000) * maxY));
-    sPrefsEditor.putFloat(ButtonType.WIIMOTE_BUTTON_HOME + "-X",
-            (((float) res.getInteger(R.integer.WIIMOTE_BUTTON_HOME_X) / 1000) * maxX));
-    sPrefsEditor.putFloat(ButtonType.WIIMOTE_BUTTON_HOME + "-Y",
-            (((float) res.getInteger(R.integer.WIIMOTE_BUTTON_HOME_Y) / 1000) * maxY));
-    sPrefsEditor.putFloat(ButtonType.NUNCHUK_STICK + "-X",
-            (((float) res.getInteger(R.integer.NUNCHUK_STICK_X) / 1000) * maxX));
-    sPrefsEditor.putFloat(ButtonType.NUNCHUK_STICK + "-Y",
-            (((float) res.getInteger(R.integer.NUNCHUK_STICK_Y) / 1000) * maxY));
-    // Horizontal dpad
-    sPrefsEditor.putFloat(ButtonType.WIIMOTE_RIGHT + "-X",
-            (((float) res.getInteger(R.integer.WIIMOTE_RIGHT_X) / 1000) * maxX));
-    sPrefsEditor.putFloat(ButtonType.WIIMOTE_RIGHT + "-Y",
-            (((float) res.getInteger(R.integer.WIIMOTE_RIGHT_Y) / 1000) * maxY));
+    sPrefsEditor.putFloat(controller + "_" + ButtonType.WIIMOTE_BUTTON_A + "_X",
+            res.getInteger(R.integer.WIIMOTE_BUTTON_A_X) / 100.0f);
+    sPrefsEditor.putFloat(controller + "_" + ButtonType.WIIMOTE_BUTTON_A + "_Y",
+            res.getInteger(R.integer.WIIMOTE_BUTTON_A_Y) / 100.0f);
+    sPrefsEditor.putFloat(controller + "_" + ButtonType.WIIMOTE_BUTTON_B + "_X",
+            res.getInteger(R.integer.WIIMOTE_BUTTON_B_X) / 100.0f);
+    sPrefsEditor.putFloat(controller + "_" + ButtonType.WIIMOTE_BUTTON_B + "_Y",
+            res.getInteger(R.integer.WIIMOTE_BUTTON_B_Y) / 100.0f);
+    sPrefsEditor.putFloat(controller + "_" + ButtonType.WIIMOTE_BUTTON_1 + "_X",
+            res.getInteger(R.integer.WIIMOTE_BUTTON_1_X) / 100.0f);
+    sPrefsEditor.putFloat(controller + "_" + ButtonType.WIIMOTE_BUTTON_1 + "_Y",
+            res.getInteger(R.integer.WIIMOTE_BUTTON_1_Y) / 100.0f);
+    sPrefsEditor.putFloat(controller + "_" + ButtonType.WIIMOTE_BUTTON_2 + "_X",
+            res.getInteger(R.integer.WIIMOTE_BUTTON_2_X) / 100.0f);
+    sPrefsEditor.putFloat(controller + "_" + ButtonType.WIIMOTE_BUTTON_2 + "_Y",
+            res.getInteger(R.integer.WIIMOTE_BUTTON_2_Y) / 100.0f);
+    sPrefsEditor.putFloat(controller + "_" + ButtonType.WIIMOTE_BUTTON_MINUS + "_X",
+            res.getInteger(R.integer.WIIMOTE_BUTTON_MINUS_X) / 100.0f);
+    sPrefsEditor.putFloat(controller + "_" + ButtonType.WIIMOTE_BUTTON_MINUS + "_Y",
+            res.getInteger(R.integer.WIIMOTE_BUTTON_MINUS_Y) / 100.0f);
+    sPrefsEditor.putFloat(controller + "_" + ButtonType.WIIMOTE_BUTTON_PLUS + "_X",
+            res.getInteger(R.integer.WIIMOTE_BUTTON_PLUS_X) / 100.0f);
+    sPrefsEditor.putFloat(controller + "_" + ButtonType.WIIMOTE_BUTTON_PLUS + "_Y",
+            res.getInteger(R.integer.WIIMOTE_BUTTON_PLUS_Y) / 100.0f);
+    sPrefsEditor.putFloat(controller + "_" + ButtonType.WIIMOTE_BUTTON_HOME + "_X",
+            res.getInteger(R.integer.WIIMOTE_BUTTON_HOME_X) / 100.0f);
+    sPrefsEditor.putFloat(controller + "_" + ButtonType.WIIMOTE_BUTTON_HOME + "_Y",
+            res.getInteger(R.integer.WIIMOTE_BUTTON_HOME_Y) / 100.0f);
+    sPrefsEditor.putFloat(controller + "_" + ButtonType.WIIMOTE_RIGHT + "_X",
+            res.getInteger(R.integer.WIIMOTE_RIGHT_X) / 100.0f);
+    sPrefsEditor.putFloat(controller + "_" + ButtonType.WIIMOTE_RIGHT + "_Y",
+            res.getInteger(R.integer.WIIMOTE_RIGHT_Y) / 100.0f);
 
     // We want to commit right away, otherwise the overlay could load before this is saved.
     sPrefsEditor.commit();
   }
 
-  private void wiiPortraitDefaultOverlay()
-  {
+  private void wiiClassicDefaultOverlay()
+  {
+    final int controller = COCONTROLLER_CLASSIC;
     SharedPreferences.Editor sPrefsEditor = mPreferences.edit();
-
-    // Get screen size
-    Display display = ((Activity) getContext()).getWindowManager().getDefaultDisplay();
-    DisplayMetrics outMetrics = new DisplayMetrics();
-    display.getMetrics(outMetrics);
-    float maxX = outMetrics.heightPixels;
-    float maxY = outMetrics.widthPixels;
-    // Height and width changes depending on orientation. Use the larger value for maxX.
-    if (maxY < maxX)
-    {
-      float tmp = maxX;
-      maxX = maxY;
-      maxY = tmp;
-    }
     Resources res = getResources();
-    String portrait = "-Portrait";
 
     // Each value is a percent from max X/Y stored as an int. Have to bring that value down
     // to a decimal before multiplying by MAX X/Y.
-    sPrefsEditor.putFloat(ButtonType.WIIMOTE_BUTTON_A + portrait + "-X",
-            (((float) res.getInteger(R.integer.WIIMOTE_BUTTON_A_PORTRAIT_X) / 1000) * maxX));
-    sPrefsEditor.putFloat(ButtonType.WIIMOTE_BUTTON_A + portrait + "-Y",
-            (((float) res.getInteger(R.integer.WIIMOTE_BUTTON_A_PORTRAIT_Y) / 1000) * maxY));
-    sPrefsEditor.putFloat(ButtonType.WIIMOTE_BUTTON_B + portrait + "-X",
-            (((float) res.getInteger(R.integer.WIIMOTE_BUTTON_B_PORTRAIT_X) / 1000) * maxX));
-    sPrefsEditor.putFloat(ButtonType.WIIMOTE_BUTTON_B + portrait + "-Y",
-            (((float) res.getInteger(R.integer.WIIMOTE_BUTTON_B_PORTRAIT_Y) / 1000) * maxY));
-    sPrefsEditor.putFloat(ButtonType.WIIMOTE_BUTTON_1 + portrait + "-X",
-            (((float) res.getInteger(R.integer.WIIMOTE_BUTTON_1_PORTRAIT_X) / 1000) * maxX));
-    sPrefsEditor.putFloat(ButtonType.WIIMOTE_BUTTON_1 + portrait + "-Y",
-            (((float) res.getInteger(R.integer.WIIMOTE_BUTTON_1_PORTRAIT_Y) / 1000) * maxY));
-    sPrefsEditor.putFloat(ButtonType.WIIMOTE_BUTTON_2 + portrait + "-X",
-            (((float) res.getInteger(R.integer.WIIMOTE_BUTTON_2_PORTRAIT_X) / 1000) * maxX));
-    sPrefsEditor.putFloat(ButtonType.WIIMOTE_BUTTON_2 + portrait + "-Y",
-            (((float) res.getInteger(R.integer.WIIMOTE_BUTTON_2_PORTRAIT_Y) / 1000) * maxY));
-    sPrefsEditor.putFloat(ButtonType.NUNCHUK_BUTTON_Z + portrait + "-X",
-            (((float) res.getInteger(R.integer.NUNCHUK_BUTTON_Z_PORTRAIT_X) / 1000) * maxX));
-    sPrefsEditor.putFloat(ButtonType.NUNCHUK_BUTTON_Z + portrait + "-Y",
-            (((float) res.getInteger(R.integer.NUNCHUK_BUTTON_Z_PORTRAIT_Y) / 1000) * maxY));
-    sPrefsEditor.putFloat(ButtonType.NUNCHUK_BUTTON_C + portrait + "-X",
-            (((float) res.getInteger(R.integer.NUNCHUK_BUTTON_C_PORTRAIT_X) / 1000) * maxX));
-    sPrefsEditor.putFloat(ButtonType.NUNCHUK_BUTTON_C + portrait + "-Y",
-            (((float) res.getInteger(R.integer.NUNCHUK_BUTTON_C_PORTRAIT_Y) / 1000) * maxY));
-    sPrefsEditor.putFloat(ButtonType.WIIMOTE_BUTTON_MINUS + portrait + "-X",
-            (((float) res.getInteger(R.integer.WIIMOTE_BUTTON_MINUS_PORTRAIT_X) / 1000) * maxX));
-    sPrefsEditor.putFloat(ButtonType.WIIMOTE_BUTTON_MINUS + portrait + "-Y",
-            (((float) res.getInteger(R.integer.WIIMOTE_BUTTON_MINUS_PORTRAIT_Y) / 1000) * maxY));
-    sPrefsEditor.putFloat(ButtonType.WIIMOTE_BUTTON_PLUS + portrait + "-X",
-            (((float) res.getInteger(R.integer.WIIMOTE_BUTTON_PLUS_PORTRAIT_X) / 1000) * maxX));
-    sPrefsEditor.putFloat(ButtonType.WIIMOTE_BUTTON_PLUS + portrait + "-Y",
-            (((float) res.getInteger(R.integer.WIIMOTE_BUTTON_PLUS_PORTRAIT_Y) / 1000) * maxY));
-    sPrefsEditor.putFloat(ButtonType.WIIMOTE_UP + portrait + "-X",
-            (((float) res.getInteger(R.integer.WIIMOTE_UP_PORTRAIT_X) / 1000) * maxX));
-    sPrefsEditor.putFloat(ButtonType.WIIMOTE_UP + portrait + "-Y",
-            (((float) res.getInteger(R.integer.WIIMOTE_UP_PORTRAIT_Y) / 1000) * maxY));
-    sPrefsEditor.putFloat(ButtonType.WIIMOTE_BUTTON_HOME + portrait + "-X",
-            (((float) res.getInteger(R.integer.WIIMOTE_BUTTON_HOME_PORTRAIT_X) / 1000) * maxX));
-    sPrefsEditor.putFloat(ButtonType.WIIMOTE_BUTTON_HOME + portrait + "-Y",
-            (((float) res.getInteger(R.integer.WIIMOTE_BUTTON_HOME_PORTRAIT_Y) / 1000) * maxY));
-    sPrefsEditor.putFloat(ButtonType.NUNCHUK_STICK + portrait + "-X",
-            (((float) res.getInteger(R.integer.NUNCHUK_STICK_PORTRAIT_X) / 1000) * maxX));
-    sPrefsEditor.putFloat(ButtonType.NUNCHUK_STICK + portrait + "-Y",
-            (((float) res.getInteger(R.integer.NUNCHUK_STICK_PORTRAIT_Y) / 1000) * maxY));
-    // Horizontal dpad
-    sPrefsEditor.putFloat(ButtonType.WIIMOTE_RIGHT + portrait + "-X",
-            (((float) res.getInteger(R.integer.WIIMOTE_RIGHT_PORTRAIT_X) / 1000) * maxX));
-    sPrefsEditor.putFloat(ButtonType.WIIMOTE_RIGHT + portrait + "-Y",
-            (((float) res.getInteger(R.integer.WIIMOTE_RIGHT_PORTRAIT_Y) / 1000) * maxY));
+    sPrefsEditor.putFloat(controller + "_" + ButtonType.CLASSIC_BUTTON_A + "_X",
+            res.getInteger(R.integer.CLASSIC_BUTTON_A_X) / 100.0f);
+    sPrefsEditor.putFloat(controller + "_" + ButtonType.CLASSIC_BUTTON_A + "_Y",
+            res.getInteger(R.integer.CLASSIC_BUTTON_A_Y) / 100.0f);
+    sPrefsEditor.putFloat(controller + "_" + ButtonType.CLASSIC_BUTTON_B + "_X",
+            res.getInteger(R.integer.CLASSIC_BUTTON_B_X) / 100.0f);
+    sPrefsEditor.putFloat(controller + "_" + ButtonType.CLASSIC_BUTTON_B + "_Y",
+            res.getInteger(R.integer.CLASSIC_BUTTON_B_Y) / 100.0f);
+    sPrefsEditor.putFloat(controller + "_" + ButtonType.CLASSIC_BUTTON_X + "_X",
+            res.getInteger(R.integer.CLASSIC_BUTTON_X_X) / 100.0f);
+    sPrefsEditor.putFloat(controller + "_" + ButtonType.CLASSIC_BUTTON_X + "_Y",
+            res.getInteger(R.integer.CLASSIC_BUTTON_X_Y) / 100.0f);
+    sPrefsEditor.putFloat(controller + "_" + ButtonType.CLASSIC_BUTTON_Y + "_X",
+            res.getInteger(R.integer.CLASSIC_BUTTON_Y_X) / 100.0f);
+    sPrefsEditor.putFloat(controller + "_" + ButtonType.CLASSIC_BUTTON_Y + "_Y",
+            res.getInteger(R.integer.CLASSIC_BUTTON_Y_Y) / 100.0f);
+    sPrefsEditor.putFloat(controller + "_" + ButtonType.CLASSIC_BUTTON_MINUS + "_X",
+            res.getInteger(R.integer.CLASSIC_BUTTON_MINUS_X) / 100.0f);
+    sPrefsEditor.putFloat(controller + "_" + ButtonType.CLASSIC_BUTTON_MINUS + "_Y",
+            res.getInteger(R.integer.CLASSIC_BUTTON_MINUS_Y) / 100.0f);
+    sPrefsEditor.putFloat(controller + "_" + ButtonType.CLASSIC_BUTTON_PLUS + "_X",
+            res.getInteger(R.integer.CLASSIC_BUTTON_PLUS_X) / 100.0f);
+    sPrefsEditor.putFloat(controller + "_" + ButtonType.CLASSIC_BUTTON_PLUS + "_Y",
+            res.getInteger(R.integer.CLASSIC_BUTTON_PLUS_Y) / 100.0f);
+    sPrefsEditor.putFloat(controller + "_" + ButtonType.CLASSIC_BUTTON_HOME + "_X",
+            res.getInteger(R.integer.CLASSIC_BUTTON_HOME_X) / 100.0f);
+    sPrefsEditor.putFloat(controller + "_" + ButtonType.CLASSIC_BUTTON_HOME + "_Y",
+            res.getInteger(R.integer.CLASSIC_BUTTON_HOME_Y) / 100.0f);
+    sPrefsEditor.putFloat(controller + "_" + ButtonType.CLASSIC_BUTTON_ZL + "_X",
+            res.getInteger(R.integer.CLASSIC_BUTTON_ZL_X) / 100.0f);
+    sPrefsEditor.putFloat(controller + "_" + ButtonType.CLASSIC_BUTTON_ZL + "_Y",
+            res.getInteger(R.integer.CLASSIC_BUTTON_ZL_Y) / 100.0f);
+    sPrefsEditor.putFloat(controller + "_" + ButtonType.CLASSIC_BUTTON_ZR + "_X",
+            res.getInteger(R.integer.CLASSIC_BUTTON_ZR_X) / 100.0f);
+    sPrefsEditor.putFloat(controller + "_" + ButtonType.CLASSIC_BUTTON_ZR + "_Y",
+            res.getInteger(R.integer.CLASSIC_BUTTON_ZR_Y) / 100.0f);
+    sPrefsEditor.putFloat(controller + "_" + ButtonType.CLASSIC_DPAD_UP + "_X",
+            res.getInteger(R.integer.CLASSIC_DPAD_UP_X) / 100.0f);
+    sPrefsEditor.putFloat(controller + "_" + ButtonType.CLASSIC_DPAD_UP + "_Y",
+            res.getInteger(R.integer.CLASSIC_DPAD_UP_Y) / 100.0f);
+    sPrefsEditor.putFloat(controller + "_" + ButtonType.CLASSIC_STICK_LEFT + "_X",
+            res.getInteger(R.integer.CLASSIC_STICK_LEFT_X) / 100.0f);
+    sPrefsEditor.putFloat(controller + "_" + ButtonType.CLASSIC_STICK_LEFT + "_Y",
+            res.getInteger(R.integer.CLASSIC_STICK_LEFT_Y) / 100.0f);
+    sPrefsEditor.putFloat(controller + "_" + ButtonType.CLASSIC_STICK_RIGHT + "_X",
+            res.getInteger(R.integer.CLASSIC_STICK_RIGHT_X) / 100.0f);
+    sPrefsEditor.putFloat(controller + "_" + ButtonType.CLASSIC_STICK_RIGHT + "_Y",
+            res.getInteger(R.integer.CLASSIC_STICK_RIGHT_Y) / 100.0f);
+    sPrefsEditor.putFloat(controller + "_" + ButtonType.CLASSIC_TRIGGER_L + "_X",
+            res.getInteger(R.integer.CLASSIC_TRIGGER_L_X) / 100.0f);
+    sPrefsEditor.putFloat(controller + "_" + ButtonType.CLASSIC_TRIGGER_L + "_Y",
+            res.getInteger(R.integer.CLASSIC_TRIGGER_L_Y) / 100.0f);
+    sPrefsEditor.putFloat(controller + "_" + ButtonType.CLASSIC_TRIGGER_R + "_X",
+            res.getInteger(R.integer.CLASSIC_TRIGGER_R_X) / 100.0f);
+    sPrefsEditor.putFloat(controller + "_" + ButtonType.CLASSIC_TRIGGER_R + "_Y",
+            res.getInteger(R.integer.CLASSIC_TRIGGER_R_Y) / 100.0f);
 
     // We want to commit right away, otherwise the overlay could load before this is saved.
     sPrefsEditor.commit();
   }
-
-  private void wiiClassicDefaultOverlay()
-  {
-    SharedPreferences.Editor sPrefsEditor = mPreferences.edit();
-
-    // Get screen size
-    Display display = ((Activity) getContext()).getWindowManager().getDefaultDisplay();
-    DisplayMetrics outMetrics = new DisplayMetrics();
-    display.getMetrics(outMetrics);
-    float maxX = outMetrics.heightPixels;
-    float maxY = outMetrics.widthPixels;
-    // Height and width changes depending on orientation. Use the larger value for maxX.
-    if (maxY > maxX)
-    {
-      float tmp = maxX;
-      maxX = maxY;
-      maxY = tmp;
-    }
-    Resources res = getResources();
-
-    // Each value is a percent from max X/Y stored as an int. Have to bring that value down
-    // to a decimal before multiplying by MAX X/Y.
-    sPrefsEditor.putFloat(ButtonType.CLASSIC_BUTTON_A + "-X",
-            (((float) res.getInteger(R.integer.CLASSIC_BUTTON_A_X) / 1000) * maxX));
-    sPrefsEditor.putFloat(ButtonType.CLASSIC_BUTTON_A + "-Y",
-            (((float) res.getInteger(R.integer.CLASSIC_BUTTON_A_Y) / 1000) * maxY));
-    sPrefsEditor.putFloat(ButtonType.CLASSIC_BUTTON_B + "-X",
-            (((float) res.getInteger(R.integer.CLASSIC_BUTTON_B_X) / 1000) * maxX));
-    sPrefsEditor.putFloat(ButtonType.CLASSIC_BUTTON_B + "-Y",
-            (((float) res.getInteger(R.integer.CLASSIC_BUTTON_B_Y) / 1000) * maxY));
-    sPrefsEditor.putFloat(ButtonType.CLASSIC_BUTTON_X + "-X",
-            (((float) res.getInteger(R.integer.CLASSIC_BUTTON_X_X) / 1000) * maxX));
-    sPrefsEditor.putFloat(ButtonType.CLASSIC_BUTTON_X + "-Y",
-            (((float) res.getInteger(R.integer.CLASSIC_BUTTON_X_Y) / 1000) * maxY));
-    sPrefsEditor.putFloat(ButtonType.CLASSIC_BUTTON_Y + "-X",
-            (((float) res.getInteger(R.integer.CLASSIC_BUTTON_Y_X) / 1000) * maxX));
-    sPrefsEditor.putFloat(ButtonType.CLASSIC_BUTTON_Y + "-Y",
-            (((float) res.getInteger(R.integer.CLASSIC_BUTTON_Y_Y) / 1000) * maxY));
-    sPrefsEditor.putFloat(ButtonType.CLASSIC_BUTTON_MINUS + "-X",
-            (((float) res.getInteger(R.integer.CLASSIC_BUTTON_MINUS_X) / 1000) * maxX));
-    sPrefsEditor.putFloat(ButtonType.CLASSIC_BUTTON_MINUS + "-Y",
-            (((float) res.getInteger(R.integer.CLASSIC_BUTTON_MINUS_Y) / 1000) * maxY));
-    sPrefsEditor.putFloat(ButtonType.CLASSIC_BUTTON_PLUS + "-X",
-            (((float) res.getInteger(R.integer.CLASSIC_BUTTON_PLUS_X) / 1000) * maxX));
-    sPrefsEditor.putFloat(ButtonType.CLASSIC_BUTTON_PLUS + "-Y",
-            (((float) res.getInteger(R.integer.CLASSIC_BUTTON_PLUS_Y) / 1000) * maxY));
-    sPrefsEditor.putFloat(ButtonType.CLASSIC_BUTTON_HOME + "-X",
-            (((float) res.getInteger(R.integer.CLASSIC_BUTTON_HOME_X) / 1000) * maxX));
-    sPrefsEditor.putFloat(ButtonType.CLASSIC_BUTTON_HOME + "-Y",
-            (((float) res.getInteger(R.integer.CLASSIC_BUTTON_HOME_Y) / 1000) * maxY));
-    sPrefsEditor.putFloat(ButtonType.CLASSIC_BUTTON_ZL + "-X",
-            (((float) res.getInteger(R.integer.CLASSIC_BUTTON_ZL_X) / 1000) * maxX));
-    sPrefsEditor.putFloat(ButtonType.CLASSIC_BUTTON_ZL + "-Y",
-            (((float) res.getInteger(R.integer.CLASSIC_BUTTON_ZL_Y) / 1000) * maxY));
-    sPrefsEditor.putFloat(ButtonType.CLASSIC_BUTTON_ZR + "-X",
-            (((float) res.getInteger(R.integer.CLASSIC_BUTTON_ZR_X) / 1000) * maxX));
-    sPrefsEditor.putFloat(ButtonType.CLASSIC_BUTTON_ZR + "-Y",
-            (((float) res.getInteger(R.integer.CLASSIC_BUTTON_ZR_Y) / 1000) * maxY));
-    sPrefsEditor.putFloat(ButtonType.CLASSIC_DPAD_UP + "-X",
-            (((float) res.getInteger(R.integer.CLASSIC_DPAD_UP_X) / 1000) * maxX));
-    sPrefsEditor.putFloat(ButtonType.CLASSIC_DPAD_UP + "-Y",
-            (((float) res.getInteger(R.integer.CLASSIC_DPAD_UP_Y) / 1000) * maxY));
-    sPrefsEditor.putFloat(ButtonType.CLASSIC_STICK_LEFT + "-X",
-            (((float) res.getInteger(R.integer.CLASSIC_STICK_LEFT_X) / 1000) * maxX));
-    sPrefsEditor.putFloat(ButtonType.CLASSIC_STICK_LEFT + "-Y",
-            (((float) res.getInteger(R.integer.CLASSIC_STICK_LEFT_Y) / 1000) * maxY));
-    sPrefsEditor.putFloat(ButtonType.CLASSIC_STICK_RIGHT + "-X",
-            (((float) res.getInteger(R.integer.CLASSIC_STICK_RIGHT_X) / 1000) * maxX));
-    sPrefsEditor.putFloat(ButtonType.CLASSIC_STICK_RIGHT + "-Y",
-            (((float) res.getInteger(R.integer.CLASSIC_STICK_RIGHT_Y) / 1000) * maxY));
-    sPrefsEditor.putFloat(ButtonType.CLASSIC_TRIGGER_L + "-X",
-            (((float) res.getInteger(R.integer.CLASSIC_TRIGGER_L_X) / 1000) * maxX));
-    sPrefsEditor.putFloat(ButtonType.CLASSIC_TRIGGER_L + "-Y",
-            (((float) res.getInteger(R.integer.CLASSIC_TRIGGER_L_Y) / 1000) * maxY));
-    sPrefsEditor.putFloat(ButtonType.CLASSIC_TRIGGER_R + "-X",
-            (((float) res.getInteger(R.integer.CLASSIC_TRIGGER_R_X) / 1000) * maxX));
-    sPrefsEditor.putFloat(ButtonType.CLASSIC_TRIGGER_R + "-Y",
-            (((float) res.getInteger(R.integer.CLASSIC_TRIGGER_R_Y) / 1000) * maxY));
-
-    // We want to commit right away, otherwise the overlay could load before this is saved.
-    sPrefsEditor.commit();
-  }
-
-
-  private void wiiClassicPortraitDefaultOverlay()
-  {
-    SharedPreferences.Editor sPrefsEditor = mPreferences.edit();
-
-    // Get screen size
-    Display display = ((Activity) getContext()).getWindowManager().getDefaultDisplay();
-    DisplayMetrics outMetrics = new DisplayMetrics();
-    display.getMetrics(outMetrics);
-    float maxX = outMetrics.heightPixels;
-    float maxY = outMetrics.widthPixels;
-    // Height and width changes depending on orientation. Use the larger value for maxX.
-    if (maxY < maxX)
-    {
-      float tmp = maxX;
-      maxX = maxY;
-      maxY = tmp;
-    }
-    Resources res = getResources();
-    String portrait = "-Portrait";
-
-    // Each value is a percent from max X/Y stored as an int. Have to bring that value down
-    // to a decimal before multiplying by MAX X/Y.
-    sPrefsEditor.putFloat(ButtonType.CLASSIC_BUTTON_A + portrait + "-X",
-            (((float) res.getInteger(R.integer.CLASSIC_BUTTON_A_PORTRAIT_X) / 1000) * maxX));
-    sPrefsEditor.putFloat(ButtonType.CLASSIC_BUTTON_A + portrait + "-Y",
-            (((float) res.getInteger(R.integer.CLASSIC_BUTTON_A_PORTRAIT_Y) / 1000) * maxY));
-    sPrefsEditor.putFloat(ButtonType.CLASSIC_BUTTON_B + portrait + "-X",
-            (((float) res.getInteger(R.integer.CLASSIC_BUTTON_B_PORTRAIT_X) / 1000) * maxX));
-    sPrefsEditor.putFloat(ButtonType.CLASSIC_BUTTON_B + portrait + "-Y",
-            (((float) res.getInteger(R.integer.CLASSIC_BUTTON_B_PORTRAIT_Y) / 1000) * maxY));
-    sPrefsEditor.putFloat(ButtonType.CLASSIC_BUTTON_X + portrait + "-X",
-            (((float) res.getInteger(R.integer.CLASSIC_BUTTON_X_PORTRAIT_X) / 1000) * maxX));
-    sPrefsEditor.putFloat(ButtonType.CLASSIC_BUTTON_X + portrait + "-Y",
-            (((float) res.getInteger(R.integer.CLASSIC_BUTTON_X_PORTRAIT_Y) / 1000) * maxY));
-    sPrefsEditor.putFloat(ButtonType.CLASSIC_BUTTON_Y + portrait + "-X",
-            (((float) res.getInteger(R.integer.CLASSIC_BUTTON_Y_PORTRAIT_X) / 1000) * maxX));
-    sPrefsEditor.putFloat(ButtonType.CLASSIC_BUTTON_Y + portrait + "-Y",
-            (((float) res.getInteger(R.integer.CLASSIC_BUTTON_Y_PORTRAIT_Y) / 1000) * maxY));
-    sPrefsEditor.putFloat(ButtonType.CLASSIC_BUTTON_MINUS + portrait + "-X",
-            (((float) res.getInteger(R.integer.CLASSIC_BUTTON_MINUS_PORTRAIT_X) / 1000) * maxX));
-    sPrefsEditor.putFloat(ButtonType.CLASSIC_BUTTON_MINUS + portrait + "-Y",
-            (((float) res.getInteger(R.integer.CLASSIC_BUTTON_MINUS_PORTRAIT_Y) / 1000) * maxY));
-    sPrefsEditor.putFloat(ButtonType.CLASSIC_BUTTON_PLUS + portrait + "-X",
-            (((float) res.getInteger(R.integer.CLASSIC_BUTTON_PLUS_PORTRAIT_X) / 1000) * maxX));
-    sPrefsEditor.putFloat(ButtonType.CLASSIC_BUTTON_PLUS + portrait + "-Y",
-            (((float) res.getInteger(R.integer.CLASSIC_BUTTON_PLUS_PORTRAIT_Y) / 1000) * maxY));
-    sPrefsEditor.putFloat(ButtonType.CLASSIC_BUTTON_HOME + portrait + "-X",
-            (((float) res.getInteger(R.integer.CLASSIC_BUTTON_HOME_PORTRAIT_X) / 1000) * maxX));
-    sPrefsEditor.putFloat(ButtonType.CLASSIC_BUTTON_HOME + portrait + "-Y",
-            (((float) res.getInteger(R.integer.CLASSIC_BUTTON_HOME_PORTRAIT_Y) / 1000) * maxY));
-    sPrefsEditor.putFloat(ButtonType.CLASSIC_BUTTON_ZL + portrait + "-X",
-            (((float) res.getInteger(R.integer.CLASSIC_BUTTON_ZL_PORTRAIT_X) / 1000) * maxX));
-    sPrefsEditor.putFloat(ButtonType.CLASSIC_BUTTON_ZL + portrait + "-Y",
-            (((float) res.getInteger(R.integer.CLASSIC_BUTTON_ZL_PORTRAIT_Y) / 1000) * maxY));
-    sPrefsEditor.putFloat(ButtonType.CLASSIC_BUTTON_ZR + portrait + "-X",
-            (((float) res.getInteger(R.integer.CLASSIC_BUTTON_ZR_PORTRAIT_X) / 1000) * maxX));
-    sPrefsEditor.putFloat(ButtonType.CLASSIC_BUTTON_ZR + portrait + "-Y",
-            (((float) res.getInteger(R.integer.CLASSIC_BUTTON_ZR_PORTRAIT_Y) / 1000) * maxY));
-    sPrefsEditor.putFloat(ButtonType.CLASSIC_DPAD_UP + portrait + "-X",
-            (((float) res.getInteger(R.integer.CLASSIC_DPAD_UP_PORTRAIT_X) / 1000) * maxX));
-    sPrefsEditor.putFloat(ButtonType.CLASSIC_DPAD_UP + portrait + "-Y",
-            (((float) res.getInteger(R.integer.CLASSIC_DPAD_UP_PORTRAIT_Y) / 1000) * maxY));
-    sPrefsEditor.putFloat(ButtonType.CLASSIC_STICK_LEFT + portrait + "-X",
-            (((float) res.getInteger(R.integer.CLASSIC_STICK_LEFT_PORTRAIT_X) / 1000) * maxX));
-    sPrefsEditor.putFloat(ButtonType.CLASSIC_STICK_LEFT + portrait + "-Y",
-            (((float) res.getInteger(R.integer.CLASSIC_STICK_LEFT_PORTRAIT_Y) / 1000) * maxY));
-    sPrefsEditor.putFloat(ButtonType.CLASSIC_STICK_RIGHT + portrait + "-X",
-            (((float) res.getInteger(R.integer.CLASSIC_STICK_RIGHT_PORTRAIT_X) / 1000) * maxX));
-    sPrefsEditor.putFloat(ButtonType.CLASSIC_STICK_RIGHT + portrait + "-Y",
-            (((float) res.getInteger(R.integer.CLASSIC_STICK_RIGHT_PORTRAIT_Y) / 1000) * maxY));
-    sPrefsEditor.putFloat(ButtonType.CLASSIC_TRIGGER_L + portrait + "-X",
-            (((float) res.getInteger(R.integer.CLASSIC_TRIGGER_L_PORTRAIT_X) / 1000) * maxX));
-    sPrefsEditor.putFloat(ButtonType.CLASSIC_TRIGGER_L + portrait + "-Y",
-            (((float) res.getInteger(R.integer.CLASSIC_TRIGGER_L_PORTRAIT_Y) / 1000) * maxY));
-    sPrefsEditor.putFloat(ButtonType.CLASSIC_TRIGGER_R + portrait + "-X",
-            (((float) res.getInteger(R.integer.CLASSIC_TRIGGER_R_PORTRAIT_X) / 1000) * maxX));
-    sPrefsEditor.putFloat(ButtonType.CLASSIC_TRIGGER_R + portrait + "-Y",
-            (((float) res.getInteger(R.integer.CLASSIC_TRIGGER_R_PORTRAIT_Y) / 1000) * maxY));
-
-    // We want to commit right away, otherwise the overlay could load before this is saved.
-    sPrefsEditor.commit();
-  }
->>>>>>> 8bb6cf2c
 }