package org.dolphinemu.dolphinemu.model;

import android.os.Environment;

<<<<<<< HEAD
import org.dolphinemu.dolphinemu.utils.CoverHelper;

import java.io.File;
import java.util.ArrayList;
import java.util.List;

public class GameFile
{
	private long mPointer;  // Do not rename or move without editing the native code

	private GameFile(long pointer)
	{
		mPointer = pointer;
	}

	@Override
	public native void finalize();

	public native int getPlatform();
	public native String getTitle();
	public native String getDescription();
	public native String getCompany();
	public native int getCountry();
	public native int getRegion();
	public native String getPath();
	public native String getGameId();
	public native int[] getBanner();
	public native int getBannerWidth();
	public native int getBannerHeight();

	public String getCoverPath()
	{
		return Environment.getExternalStorageDirectory().getPath() +
				"/dolphin-emu/Cache/GameCovers/" + getGameId() + ".png";
	}

	public List<String> getSavedStates()
	{
		final int NUM_STATES = 10;
		final String statePath = Environment.getExternalStorageDirectory().getPath() +
			"/dolphin-emu/StateSaves/";
		final String gameId = getGameId();
		long lastModified = Long.MAX_VALUE;
		ArrayList<String> savedStates = new ArrayList<>();
		for(int i = 1; i < NUM_STATES; ++i)
		{
			String filename = String.format("%s%s.s%02d", statePath, gameId, i);
			File stateFile = new File(filename);
			if(stateFile.exists())
			{
				if(stateFile.lastModified() < lastModified)
				{
					savedStates.add(0, filename);
					lastModified = stateFile.lastModified();
				}
				else
				{
					savedStates.add(filename);
				}
			}
		}
		return savedStates;
	}

	public String getLastSavedState()
	{
		final int NUM_STATES = 10;
		final String statePath = Environment.getExternalStorageDirectory().getPath() +
			"/dolphin-emu/StateSaves/";
		final String gameId = getGameId();
		long lastModified = Long.MAX_VALUE;
		String savedState = null;
		for(int i = 1; i < NUM_STATES; ++i)
		{
			String filename = String.format("%s%s.s%02d", statePath, gameId, i);
			File stateFile = new File(filename);
			if(stateFile.exists())
			{
				if(stateFile.lastModified() < lastModified)
				{
					savedState = filename;
					lastModified = stateFile.lastModified();
				}
			}
		}
		return savedState;
	}

	public String getCustomCoverPath()
	{
		return getPath().substring(0, getPath().lastIndexOf(".")) + ".cover.png";
	}
=======
public class GameFile
{
  private long mPointer;  // Do not rename or move without editing the native code

  private GameFile(long pointer)
  {
    mPointer = pointer;
  }

  @Override
  public native void finalize();

  public native int getPlatform();

  public native String getTitle();

  public native String getDescription();

  public native String getCompany();

  public native int getCountry();

  public native int getRegion();

  public native String getPath();

  public native String getGameId();

  public native int[] getBanner();

  public native int getBannerWidth();

  public native int getBannerHeight();

  public String getCoverPath()
  {
    return Environment.getExternalStorageDirectory().getPath() +
            "/dolphin-emu/Cache/GameCovers/" + getGameId() + ".png";
  }

  public String getCustomCoverPath()
  {
    return getPath().substring(0, getPath().lastIndexOf(".")) + ".cover.png";
  }

  public String getScreenshotPath()
  {
    String gameId = getGameId();
    return "file://" + Environment.getExternalStorageDirectory().getPath() +
            "/dolphin-emu/ScreenShots/" + gameId + "/" + gameId + "-1.png";
  }
>>>>>>> ea26ccbb
}<|MERGE_RESOLUTION|>--- conflicted
+++ resolved
@@ -1,20 +1,15 @@
 package org.dolphinemu.dolphinemu.model;
 
 import android.os.Environment;
-
-<<<<<<< HEAD
-import org.dolphinemu.dolphinemu.utils.CoverHelper;
 
 import java.io.File;
 import java.util.ArrayList;
 import java.util.List;
 
-public class GameFile
-{
+public class GameFile {
 	private long mPointer;  // Do not rename or move without editing the native code
 
-	private GameFile(long pointer)
-	{
+	private GameFile(long pointer) {
 		mPointer = pointer;
 	}
 
@@ -22,44 +17,47 @@
 	public native void finalize();
 
 	public native int getPlatform();
+
 	public native String getTitle();
+
 	public native String getDescription();
+
 	public native String getCompany();
+
 	public native int getCountry();
+
 	public native int getRegion();
+
 	public native String getPath();
+
 	public native String getGameId();
+
 	public native int[] getBanner();
+
 	public native int getBannerWidth();
+
 	public native int getBannerHeight();
 
-	public String getCoverPath()
-	{
+	public String getCoverPath() {
 		return Environment.getExternalStorageDirectory().getPath() +
-				"/dolphin-emu/Cache/GameCovers/" + getGameId() + ".png";
+			"/dolphin-emu/Cache/GameCovers/" + getGameId() + ".png";
 	}
 
-	public List<String> getSavedStates()
-	{
+	public List<String> getSavedStates() {
 		final int NUM_STATES = 10;
 		final String statePath = Environment.getExternalStorageDirectory().getPath() +
 			"/dolphin-emu/StateSaves/";
 		final String gameId = getGameId();
 		long lastModified = Long.MAX_VALUE;
 		ArrayList<String> savedStates = new ArrayList<>();
-		for(int i = 1; i < NUM_STATES; ++i)
-		{
+		for (int i = 1; i < NUM_STATES; ++i) {
 			String filename = String.format("%s%s.s%02d", statePath, gameId, i);
 			File stateFile = new File(filename);
-			if(stateFile.exists())
-			{
-				if(stateFile.lastModified() < lastModified)
-				{
+			if (stateFile.exists()) {
+				if (stateFile.lastModified() < lastModified) {
 					savedStates.add(0, filename);
 					lastModified = stateFile.lastModified();
-				}
-				else
-				{
+				} else {
 					savedStates.add(filename);
 				}
 			}
@@ -67,22 +65,18 @@
 		return savedStates;
 	}
 
-	public String getLastSavedState()
-	{
+	public String getLastSavedState() {
 		final int NUM_STATES = 10;
 		final String statePath = Environment.getExternalStorageDirectory().getPath() +
 			"/dolphin-emu/StateSaves/";
 		final String gameId = getGameId();
 		long lastModified = Long.MAX_VALUE;
 		String savedState = null;
-		for(int i = 1; i < NUM_STATES; ++i)
-		{
+		for (int i = 1; i < NUM_STATES; ++i) {
 			String filename = String.format("%s%s.s%02d", statePath, gameId, i);
 			File stateFile = new File(filename);
-			if(stateFile.exists())
-			{
-				if(stateFile.lastModified() < lastModified)
-				{
+			if (stateFile.exists()) {
+				if (stateFile.lastModified() < lastModified) {
 					savedState = filename;
 					lastModified = stateFile.lastModified();
 				}
@@ -91,61 +85,7 @@
 		return savedState;
 	}
 
-	public String getCustomCoverPath()
-	{
+	public String getCustomCoverPath() {
 		return getPath().substring(0, getPath().lastIndexOf(".")) + ".cover.png";
 	}
-=======
-public class GameFile
-{
-  private long mPointer;  // Do not rename or move without editing the native code
-
-  private GameFile(long pointer)
-  {
-    mPointer = pointer;
-  }
-
-  @Override
-  public native void finalize();
-
-  public native int getPlatform();
-
-  public native String getTitle();
-
-  public native String getDescription();
-
-  public native String getCompany();
-
-  public native int getCountry();
-
-  public native int getRegion();
-
-  public native String getPath();
-
-  public native String getGameId();
-
-  public native int[] getBanner();
-
-  public native int getBannerWidth();
-
-  public native int getBannerHeight();
-
-  public String getCoverPath()
-  {
-    return Environment.getExternalStorageDirectory().getPath() +
-            "/dolphin-emu/Cache/GameCovers/" + getGameId() + ".png";
-  }
-
-  public String getCustomCoverPath()
-  {
-    return getPath().substring(0, getPath().lastIndexOf(".")) + ".cover.png";
-  }
-
-  public String getScreenshotPath()
-  {
-    String gameId = getGameId();
-    return "file://" + Environment.getExternalStorageDirectory().getPath() +
-            "/dolphin-emu/ScreenShots/" + gameId + "/" + gameId + "-1.png";
-  }
->>>>>>> ea26ccbb
 }