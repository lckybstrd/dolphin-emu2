package org.dolphinemu.dolphinemu.dialogs;

import android.app.AlertDialog;
import android.content.Context;
import android.content.SharedPreferences;
import android.os.Vibrator;
import android.preference.PreferenceManager;
import android.view.InputDevice;
import android.view.KeyEvent;
import android.view.MotionEvent;

import org.dolphinemu.dolphinemu.R;
import org.dolphinemu.dolphinemu.features.settings.model.view.InputBindingSetting;
import org.dolphinemu.dolphinemu.features.settings.utils.SettingsFile;
import org.dolphinemu.dolphinemu.utils.ControllerMappingHelper;
import org.dolphinemu.dolphinemu.utils.Log;
<<<<<<< HEAD
=======
import org.dolphinemu.dolphinemu.utils.Rumble;
import org.dolphinemu.dolphinemu.utils.TvUtil;
>>>>>>> 2b905eb0

import java.util.ArrayList;
import java.util.List;

/**
 * {@link AlertDialog} derivative that listens for
 * motion events from controllers and joysticks.
 */
public final class MotionAlertDialog extends AlertDialog
{
  // The selected input preference
  private final InputBindingSetting setting;
  private final ArrayList<Float> mPreviousValues = new ArrayList<>();
  private int mPrevDeviceId = 0;
  private boolean mWaitingForEvent = true;

  /**
   * Constructor
   *
   * @param context The current {@link Context}.
   * @param setting The Preference to show this dialog for.
   */
  public MotionAlertDialog(Context context, InputBindingSetting setting)
  {
    super(context);

    this.setting = setting;
  }

  public boolean onKeyEvent(int keyCode, KeyEvent event)
  {
    Log.debug("[MotionAlertDialog] Received key event: " + event.getAction());
    switch (event.getAction())
    {
      case KeyEvent.ACTION_UP:
        if (!ControllerMappingHelper.shouldKeyBeIgnored(event.getDevice(), keyCode))
        {
          setting.onKeyInput(event);
          dismiss();
        }
        // Even if we ignore the key, we still consume it. Thus return true regardless.
        return true;

      default:
        return false;
    }
  }

  @Override
<<<<<<< HEAD
=======
  public boolean onKeyLongPress(int keyCode, KeyEvent event)
  {
    // Option to clear by long back is only needed on the TV interface
    if (TvUtil.isLeanback(getContext()) && keyCode == KeyEvent.KEYCODE_BACK)
    {
      setting.clearValue();
      dismiss();
      return true;
    }
    return super.onKeyLongPress(keyCode, event);
  }

  @Override
>>>>>>> 2b905eb0
  public boolean dispatchKeyEvent(KeyEvent event)
  {
    // Handle this key if we care about it, otherwise pass it down the framework
    return onKeyEvent(event.getKeyCode(), event) || super.dispatchKeyEvent(event);
  }

  @Override
  public boolean dispatchGenericMotionEvent(MotionEvent event)
  {
    // Handle this event if we care about it, otherwise pass it down the framework
    return onMotionEvent(event) || super.dispatchGenericMotionEvent(event);
  }

  private boolean onMotionEvent(MotionEvent event)
  {
    if ((event.getSource() & InputDevice.SOURCE_CLASS_JOYSTICK) == 0)
      return false;
    if (event.getAction() != MotionEvent.ACTION_MOVE)
      return false;

    InputDevice input = event.getDevice();

    List<InputDevice.MotionRange> motionRanges = input.getMotionRanges();

    if (input.getId() != mPrevDeviceId)
    {
      mPreviousValues.clear();
    }
    mPrevDeviceId = input.getId();
    boolean firstEvent = mPreviousValues.isEmpty();

    int numMovedAxis = 0;
    float axisMoveValue = 0.0f;
    InputDevice.MotionRange lastMovedRange = null;
    char lastMovedDir = '?';
    if (mWaitingForEvent)
    {
      for (int i = 0; i < motionRanges.size(); i++)
      {
        InputDevice.MotionRange range = motionRanges.get(i);
        int axis = range.getAxis();
        float origValue = event.getAxisValue(axis);
        float value = ControllerMappingHelper.scaleAxis(input, axis, origValue);
        if (firstEvent)
        {
          mPreviousValues.add(value);
        }
        else
        {
          float previousValue = mPreviousValues.get(i);

          // Only handle the axes that are not neutral (more than 0.5)
          // but ignore any axis that has a constant value (e.g. always 1)
          if (Math.abs(value) > 0.5f && value != previousValue)
          {
            // It is common to have multiple axes with the same physical input. For example,
            // shoulder butters are provided as both AXIS_LTRIGGER and AXIS_BRAKE.
            // To handle this, we ignore an axis motion that's the exact same as a motion
            // we already saw. This way, we ignore axes with two names, but catch the case
            // where a joystick is moved in two directions.
            // ref: bottom of https://developer.android.com/training/game-controllers/controller-input.html
            if (value != axisMoveValue)
            {
              axisMoveValue = value;
              numMovedAxis++;
              lastMovedRange = range;
              lastMovedDir = value < 0.0f ? '-' : '+';
            }
          }
          // Special case for d-pads (axis value jumps between 0 and 1 without any values
          // in between). Without this, the user would need to press the d-pad twice
          // due to the first press being caught by the "if (firstEvent)" case further up.
          else if (Math.abs(value) < 0.25f && Math.abs(previousValue) > 0.75f)
          {
            numMovedAxis++;
            lastMovedRange = range;
            lastMovedDir = previousValue < 0.0f ? '-' : '+';
          }
        }

        mPreviousValues.set(i, value);
      }

      // If only one axis moved, that's the winner.
      if (numMovedAxis == 1)
      {
        mWaitingForEvent = false;
        setting.onMotionInput(input, lastMovedRange, lastMovedDir);
        dismiss();
      }
    }
    return true;
  }
<<<<<<< HEAD

  /**
   * Saves the provided key input setting both to the INI file (so native code can use it) and as
   * an Android preference (so it persists correctly and is human-readable.)
   *
   * @param keyEvent KeyEvent of this key press.
   */
  private void saveKeyInput(KeyEvent keyEvent)
  {
    InputDevice device = keyEvent.getDevice();
    String bindStr = "Device '" + device.getDescriptor() + "'-Button " + keyEvent.getKeyCode();
    String uiString = device.getName() + ": Button " + keyEvent.getKeyCode();

    saveInput(bindStr, uiString);
  }

  /**
   * Saves the provided motion input setting both to the INI file (so native code can use it) and as
   * an Android preference (so it persists correctly and is human-readable.)
   *
   * @param device      InputDevice from which the input event originated.
   * @param motionRange MotionRange of the movement
   * @param axisDir     Either '-' or '+'
   */
  private void saveMotionInput(InputDevice device, InputDevice.MotionRange motionRange,
    char axisDir)
  {
    String bindStr =
      "Device '" + device.getDescriptor() + "'-Axis " + motionRange.getAxis() + axisDir;
    String uiString = device.getName() + ": Axis " + motionRange.getAxis() + axisDir;

    saveInput(bindStr, uiString);
  }

  /**
   * Save the input string to settings and SharedPreferences, then dismiss this Dialog.
   */
  private void saveInput(String bind, String ui)
  {
    setting.setValue(bind);

    SharedPreferences preferences = PreferenceManager.getDefaultSharedPreferences(getContext());
    SharedPreferences.Editor editor = preferences.edit();

    editor.putString(setting.getKey(), ui);
    editor.apply();

    dismiss();
  }
=======
>>>>>>> 2b905eb0
}<|MERGE_RESOLUTION|>--- conflicted
+++ resolved
@@ -14,11 +14,6 @@
 import org.dolphinemu.dolphinemu.features.settings.utils.SettingsFile;
 import org.dolphinemu.dolphinemu.utils.ControllerMappingHelper;
 import org.dolphinemu.dolphinemu.utils.Log;
-<<<<<<< HEAD
-=======
-import org.dolphinemu.dolphinemu.utils.Rumble;
-import org.dolphinemu.dolphinemu.utils.TvUtil;
->>>>>>> 2b905eb0
 
 import java.util.ArrayList;
 import java.util.List;
@@ -68,22 +63,6 @@
   }
 
   @Override
-<<<<<<< HEAD
-=======
-  public boolean onKeyLongPress(int keyCode, KeyEvent event)
-  {
-    // Option to clear by long back is only needed on the TV interface
-    if (TvUtil.isLeanback(getContext()) && keyCode == KeyEvent.KEYCODE_BACK)
-    {
-      setting.clearValue();
-      dismiss();
-      return true;
-    }
-    return super.onKeyLongPress(keyCode, event);
-  }
-
-  @Override
->>>>>>> 2b905eb0
   public boolean dispatchKeyEvent(KeyEvent event)
   {
     // Handle this key if we care about it, otherwise pass it down the framework
@@ -177,56 +156,4 @@
     }
     return true;
   }
-<<<<<<< HEAD
-
-  /**
-   * Saves the provided key input setting both to the INI file (so native code can use it) and as
-   * an Android preference (so it persists correctly and is human-readable.)
-   *
-   * @param keyEvent KeyEvent of this key press.
-   */
-  private void saveKeyInput(KeyEvent keyEvent)
-  {
-    InputDevice device = keyEvent.getDevice();
-    String bindStr = "Device '" + device.getDescriptor() + "'-Button " + keyEvent.getKeyCode();
-    String uiString = device.getName() + ": Button " + keyEvent.getKeyCode();
-
-    saveInput(bindStr, uiString);
-  }
-
-  /**
-   * Saves the provided motion input setting both to the INI file (so native code can use it) and as
-   * an Android preference (so it persists correctly and is human-readable.)
-   *
-   * @param device      InputDevice from which the input event originated.
-   * @param motionRange MotionRange of the movement
-   * @param axisDir     Either '-' or '+'
-   */
-  private void saveMotionInput(InputDevice device, InputDevice.MotionRange motionRange,
-    char axisDir)
-  {
-    String bindStr =
-      "Device '" + device.getDescriptor() + "'-Axis " + motionRange.getAxis() + axisDir;
-    String uiString = device.getName() + ": Axis " + motionRange.getAxis() + axisDir;
-
-    saveInput(bindStr, uiString);
-  }
-
-  /**
-   * Save the input string to settings and SharedPreferences, then dismiss this Dialog.
-   */
-  private void saveInput(String bind, String ui)
-  {
-    setting.setValue(bind);
-
-    SharedPreferences preferences = PreferenceManager.getDefaultSharedPreferences(getContext());
-    SharedPreferences.Editor editor = preferences.edit();
-
-    editor.putString(setting.getKey(), ui);
-    editor.apply();
-
-    dismiss();
-  }
-=======
->>>>>>> 2b905eb0
 }