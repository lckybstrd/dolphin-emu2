--- conflicted
+++ resolved
@@ -65,17 +65,7 @@
    */
   public void setValue(String bind, String ui)
   {
-<<<<<<< HEAD
-		mSettingText = ui;
-=======
-    SharedPreferences
-            preferences =
-            PreferenceManager.getDefaultSharedPreferences(DolphinApplication.getAppContext());
-    SharedPreferences.Editor editor = preferences.edit();
-    editor.putString(getKey() + gameId, ui);
-    editor.apply();
-
->>>>>>> 01400091
+    mSettingText = ui;
     if (getSetting() == null)
     {
       StringSetting setting = new StringSetting(getKey(), getSection(), bind);
