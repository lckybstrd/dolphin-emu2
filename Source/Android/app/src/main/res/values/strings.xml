<?xml version="1.0" encoding="utf-8"?>
<resources>

    <!-- Title of the app -->
    <string name="app_name">Dolphin</string>
<<<<<<< HEAD
=======
    <string name="app_name_version">Dolphin %1$s</string>
>>>>>>> cba8e07d
    <string name="host">app</string>
    <string name="scheme">dolphinemu</string>

    <!-- WARNING Do not move these controller entries AT ALL COSTS! They are indexed with ints, and an assumption
            is made that they are placed together so that we can access them sequentially in a loop. -->
    <string name="controller_0">GameCube Controller 1</string>
    <string name="controller_1">GameCube Controller 2</string>
    <string name="controller_2">GameCube Controller 3</string>
    <string name="controller_3">GameCube Controller 4</string>
    <!-- END WARNING -->

    <string name="controller_control">Control Stick</string>
    <string name="controller_c">C Stick</string>
    <string name="controller_trig">Triggers</string>
    <string name="controller_dpad">D-Pad</string>
    <string name="modifier_range">Modifier Range</string>
    <string name="analog_radius">Analog Radius (High value = High sensitivity)</string>
    <string name="analog_threshold">Analog Threshold (Low value = High sensitivity)</string>

    <!-- WARNING Do not move these controller entries AT ALL COSTS! They are indexed with ints, and an assumption
            is made that they are placed together so that we can access them sequentially in a loop.
            Wiimotes start at 4 since they are mapped to padID's 4-7 in the native code.-->
    <string name="wiimote_4">Wii Remote 1</string>
    <string name="wiimote_5">Wii Remote 2</string>
    <string name="wiimote_6">Wii Remote 3</string>
    <string name="wiimote_7">Wii Remote 4</string>
    <!-- END WARNING -->

    <string name="wiimote_extensions">Extension</string>
    <string name="wiimote_extensions_description">Choose and bind the Wii Remote extension.</string>
    <string name="wiimote_ir">IR</string>
    <string name="wiimote_swing">Swing</string>
    <string name="wiimote_tilt">Tilt</string>
    <string name="wiimote_shake">Shake</string>

    <string name="input_binding">Input Binding</string>
    <string name="input_binding_description">Press or move an input to bind it to %1$s.</string>

    <!-- Generic buttons (Shared with lots of stuff) -->
    <string name="generic_buttons">Buttons</string>
    <string name="generic_up">Up</string>
    <string name="generic_down">Down</string>
    <string name="generic_left">Left</string>
    <string name="generic_right">Right</string>
    <string name="generic_forward">Forward</string>
    <string name="generic_backward">Backward</string>
    <string name="generic_stick">Stick</string>
    <string name="generic_green">Green</string>
    <string name="generic_red">Red</string>
    <string name="generic_yellow">Yellow</string>
    <string name="generic_blue">Blue</string>
    <string name="generic_orange">Orange</string>

    <!-- GameCube buttons (May be shared with other stuff too) -->
    <string name="button_a">A</string>
    <string name="button_b">B</string>
    <string name="button_start">START</string>
    <string name="button_x">X</string>
    <string name="button_y">Y</string>
    <string name="button_z">Z</string>
    <string name="trigger_left">L</string>
    <string name="trigger_right">R</string>

    <!-- Wii Remote buttons (May be shared with other stuff too) -->
    <string name="button_one">1</string>
    <string name="button_two">2</string>
    <string name="button_minus">-</string>
    <string name="button_plus">+</string>
    <string name="button_home">HOME</string>
    <string name="ir_hide">Hide</string>
    <string name="tilt_modifier">Modifier</string>
    <string name="shake_x">X</string>
    <string name="shake_y">Y</string>
    <string name="shake_z">Z</string>

    <!-- Nunchuk only buttons -->
    <string name="nunchuk_button_c">C</string>

    <!-- Classic only buttons -->
    <string name="classic_button_zl">ZL</string>
    <string name="classic_button_zr">ZR</string>
    <string name="classic_leftstick">Left Stick</string>
    <string name="classic_rightstick">Right Stick</string>

    <!-- Guitar only buttons -->
    <string name="guitar_frets">Frets</string>
    <string name="guitar_strum">Strum</string>
    <string name="guitar_whammy">Whammy</string>
    <string name="guitar_whammy_bar">Bar</string>

    <!-- Drums only buttons -->
    <string name="drums_pads">Pads</string>
    <string name="drums_pad_bass">Bass</string>

    <!-- Turntable only buttons -->
    <string name="turntable_button_green_left">Green Left</string>
    <string name="turntable_button_red_left">Red Left</string>
    <string name="turntable_button_blue_left">Blue Left</string>
    <string name="turntable_button_green_right">Green Right</string>
    <string name="turntable_button_red_right">Red Right</string>
    <string name="turntable_button_blue_right">Blue Right</string>
    <string name="turntable_button_euphoria">Euphoria</string>
    <string name="turntable_table_left">Table Left</string>
    <string name="turntable_table_right">Table Right</string>
    <string name="turntable_effect">Effect</string>
    <string name="turntable_effect_dial">Dial</string>
    <string name="turntable_crossfade">Crossfade</string>

    <!-- General Preference Fragment -->
    <string name="general_submenu">General</string>
    <string name="cpu_core">CPU Core</string>
    <string name="cpu_core_description">%s</string>
    <string name="dual_core">Dual Core</string>
    <string name="dual_core_description">Split workload to two CPU cores instead of one. Increases speed.</string>
    <string name="overclock_enable">Override Emulated CPU Clock Speed</string>
    <string name="overclock_enable_description">Higher values can make variable-framerate games run at a higher framerate, requiring a powerful device. Lower values make games run at a lower framerate, increasing emulation speed, but reducing the emulated console\'s performance.</string>
    <string name="overclock_title">Emulated CPU Clock Speed</string>
    <string name="overclock_title_description">Adjusts the emulated CPU\'s clock rate if \"Override Emulated CPU Clock Speed\" is enabled.</string>
    <string name="speed_limit">Speed Limit</string>
    <string name="overclock_warning">WARNING: Changing this from the default (100%) WILL break games and cause glitches. Please do not report bugs that occur with a non-default clock.</string>
    <string name="gamecube_submenu">GameCube</string>
    <string name="gamecube_system_language">System Language</string>
    <string name="override_gamecube_language">Override Language on NTSC games</string>
    <string name="slot_a_device">GameCube Slot A Device</string>
    <string name="slot_b_device">GameCube Slot B Device</string>
    <string name="wii_submenu">Wii</string>
    <string name="wiimote_scanning">Wii Remote Continuous Scanning</string>
    <string name="wiimote_scanning_description">Leave this on if you are using a DolphinBar for real Wiimote support.</string>
    <string name="wiimote_speaker">Wii Remote Speaker</string>
    <string name="wiimote_speaker_description">Enable sound output through the speaker on a real Wiimote (DolphinBar required).</string>
    <string name="audio_stretch">Audio Stretching</string>
    <string name="audio_stretch_description">Stretches audio to reduce stuttering. Increases latency.</string>
    <string name="audio_backend">Audio Backend</string>
    <string name="audio_backend_description">Set backend used for audio output.</string>

    <!-- Interface Preference Fragment -->
    <string name="interface_submenu">Interface</string>
    <string name="panic_handlers">Use Panic Handlers</string>
    <string name="panic_handlers_description">Show a message box when a potentially serious error has occurred. Disabling this may avoid annoying and non-fatal messages, but it may result in major crashes having no explanation at all.</string>
    <string name="osd_messages">Show On-Screen Display Messages</string>
    <string name="osd_messages_description">Display messages over the emulation screen area. These messages include memory card writes, video backend and CPU information, and JIT cache clearing.</string>

    <!-- Graphics Settings -->
    <string name="graphics_general">General</string>
    <string name="graphics_enhancements_and_hacks">Enhancements &amp; Hacks</string>

    <!-- Video Preference Fragment -->
    <string name="video_backend">Video Backend</string>
    <string name="video_backend_description">Select the API used for graphics rendering.</string>
    <string name="show_fps">Show FPS</string>
    <string name="show_fps_description">Show the number of frames rendered per second as a measure of emulation speed.</string>

    <string name="enhancements_submenu">Enhancements</string>
    <string name="internal_resolution">Internal Resolution</string>
    <string name="internal_resolution_description">Specifies the resolution used to render at. A high resolution will improve visual quality a lot but is also quite heavy on performance and might cause glitches in certain games.</string>
    <string name="FSAA">Full-scene Anti-aliasing</string>
    <string name="FSAA_description">Reduces the amount of aliasing caused by rasterizing 3D graphics. This makes the rendered picture look less blocky. Heavily decreases emulation speed and sometimes causes issues.</string>
    <string name="anisotropic_filtering">Anisotropic Filtering</string>
    <string name="anisotropic_filtering_description">Enhances visual quality of textures that are at oblique viewing angles. Might cause issues in a small number of games.</string>
    <string name="post_processing_shader">Post-Processing Effect</string>
    <string name="post_processing_shader_description">Apply a post-processing effect after finishing a frame</string>
    <string name="postprocessing_shader">Post Processing Shader</string>
    <string name="postprocessing_shader_description">Apply a post-processing effect after finishing a frame.</string>
    <string name="scaled_efb_copy">Scaled EFB Copy</string>
    <string name="scaled_efb_copy_description">Greatly increases quality of textures generated using render to texture effects. Raising the internal resolution will improve the effect of this setting. Slightly decreases performance and possibly causes issues (although unlikely).</string>
    <string name="per_pixel_lighting">Per-Pixel Lighting</string>
    <string name="per_pixel_lighting_description">Calculate lighting of 3D graphics per-pixel rather than per vertex. Decreases emulation speed by some percent (depending on your GPU). This usually is a safe enhancement, but might cause issues sometimes.</string>
    <string name="force_texture_filtering">Force Texture Filtering</string>
    <string name="force_texture_filtering_description">Force texture filtering even if the emulated game explicitly disabled it. Improves texture quality slightly but causes glitches in some games.</string>
    <string name="force_24bit_color">Force 24-Bit Color</string>
    <string name="force_24bit_color_description">Forces the game to render the RGB color channels in 24-bit, thereby increasing quality by reducing color banding.\nIt has no impact on performance and causes few graphical issues. If unsure, leave this checked.</string>
    <string name="disable_fog">Disable Fog</string>
    <string name="disable_fog_description">Makes distant objects more visible by removing fog, thus increasing the overall detail. Disabling fog will break some games which rely on proper fog emulation.</string>
    <string name="disable_copy_filter">Disable Copy Filter</string>
    <string name="disable_copy_filter_description">Disables the blending of adjacent rows when copying the EFB. This is known in some games as \"deflickering\" or \"smoothing\". Disabling the filter is usually safe, and may result in a sharper image.</string>
    <string name="arbitrary_mipmap_detection">Arbitrary Mipmap Detection</string>
    <string name="arbitrary_mipmap_detection_description">Enables detection of arbitrary mipmaps, which some games use for special distance-based effects.\nMay have false positives that result in blurry textures at increased internal resolution, such as in games that use very low resolution mipmaps. Disabling this can also reduce stutter in games that frequently load new textures.\n\nIf unsure, leave this checked.</string>
    <string name="stereoscopy_submenu">Stereoscopy</string>
    <string name="stereoscopy_submenu_description">Stereoscopy allows you to get a better feeling of depth if you have the necessary hardware.\nHeavily decreases emulation speed and sometimes causes issues</string>
    <string name="wide_screen_hack">Widescreen Hack</string>
    <string name="wide_screen_hack_description">Forces the game to output graphics for any aspect ratio. Use with \"Aspect Ratio\" set to \"Force 16:9\" to force 4:3-only games to run at 16:9. Rarely produces good results and often partially breaks graphics and game UIs.\nUnnecessary (and detrimental) if using any AR/Gecko-code widescreen patches. If unsure, leave this unchecked.</string>
    <string name="stereoscopy_mode">Stereoscopy Mode</string>
    <string name="stereoscopy_mode_description">Select the stereoscopic 3D mode.</string>
    <string name="stereoscopy_depth">Depth</string>
    <string name="stereoscopy_depth_description">Control the distance between the virtual cameras.\nA higher value creates a stronger feeling of depth while a lower value is more comfortable.</string>
    <string name="stereoscopy_convergence">Convergence</string>
    <string name="stereoscopy_convergence_description">Control the distance of the convergence plane, this is the distance at which objects will appear to be in front of the screen.\nA higher value creates stronger out-of-screen effects while a lower value is more comfortable.</string>
    <string name="stereoscopy_swap_eyes">Swap Eyes</string>
    <string name="stereoscopy_swap_eyes_description">Swap the left and right eye, mostly useful if you want to view side-by-side cross-eyed.</string>

    <string name="hacks_submenu">Hacks</string>
    <string name="embedded_frame_buffer">Embedded Frame Buffer</string>
    <string name="skip_efb_access">Skip EFB Access from CPU</string>
    <string name="skip_efb_access_description">Ignore any requests from the CPU to read/write to the EFB.</string>
    <string name="ignore_format_changes">Ignore Format Changes</string>
    <string name="ignore_format_changes_description">Ignore any changes to the EFB format.</string>
    <string name="efb_copy_method">Store EFB Copies to Texture Only</string>
    <string name="efb_copy_method_description">Stores EFB Copies exclusively on the GPU, bypassing system memory. Causes graphical defects in a small number of games. If unsure, leave this checked.</string>
    <string name="texture_cache">Texture Cache</string>
    <string name="texture_cache_accuracy">Texture Cache Accuracy</string>
    <string name="texture_cache_accuracy_description">The safer the selection, the less likely the emulator will be missing any texture updates from RAM.</string>
    <string name="gpu_texture_decoding">GPU Texture Decoding</string>
    <string name="gpu_texture_decoding_description">Decodes textures on the GPU using compute shaders where supported. May improve performance in some scenarios.</string>
    <string name="external_frame_buffer">External Frame Buffer</string>
    <string name="xfb_copy_method">Store XFB Copies to Texture Only</string>
    <string name="xfb_copy_method_description">Stores XFB Copies exclusively on the GPU, bypassing system memory. Causes graphical defects in a small number of games that need to readback from memory. If unsure, leave this checked.</string>
    <string name="immediate_xfb">Immediately Present XFB</string>
    <string name="immediate_xfb_description">Displays the XFB copies as soon as they are created, without waiting for scanout. Causes graphical defects in some games but reduces latency. If unsure, leave this unchecked.</string>
    <string name="disable_destination_alpha">Disable Destination Alpha</string>
    <string name="disable_destination_alpha_description">Disables emulation of a hardware feature called destination alpha, which is used in many games for various effects.</string>
    <string name="fast_depth_calculation">Fast Depth Calculation</string>
    <string name="fast_depth_calculation_description">Uses a less accurate algorithm to calculate depth values.</string>
    <string name="aspect_ratio">Aspect Ratio</string>
    <string name="aspect_ratio_description">Select what aspect ratio to use when rendering</string>
    <string name="shader_compilation_mode">Shader Compilation Mode</string>
    <string name="shader_compilation_mode_description">Specifies when to use Ubershaders. Disabled - Never, Hybrid - Use ubershaders while compiling specialized shaders. Exclusive - Use only ubershaders, largest performance impact. Skip Drawing - Do not draw objects while shaders are compiling, will cause broken effects.</string>
    <string name="wait_for_shaders">Compile Shaders Before Starting</string>

    <!-- Miscellaneous -->
    <string name="yes">Yes</string>
    <string name="no">No</string>
    <string name="ok">OK</string>
    <string name="cancel">Cancel</string>
    <string name="clear">Clear</string>
    <string name="disabled">Disabled</string>
    <string name="other">Other</string>

    <!-- Game Grid Screen-->
    <string name="grid_menu_config">Config</string>
    <string name="grid_menu_graphics_settings">Graphics Settings</string>
    <string name="grid_menu_gcpad_settings">GameCube Input</string>
    <string name="grid_menu_wiimote_settings">Wii Input</string>
    <string name="grid_menu_refresh">Refresh Library</string>

    <!-- Add Directory Screen-->
    <string name="add_directory_title">Add Folder to Library</string>
    <string name="add_directory_up_one_level">Up one level</string>
    <string name="add_directory_empty_folder">That folder is empty.</string>

    <!-- Preferences Screen -->
    <string name="preferences_save_exit">Save and Exit</string>
    <string name="preferences_settings">Settings</string>
    <string name="preferences_game_settings">Game Settings</string>
    <string name="preferences_extensions">Extension Bindings</string>

    <!-- Emulation Menu -->
    <string name="emulation_screenshot">Take Screenshot</string>
    <string name="emulation_savestate">Save State</string>
    <string name="emulation_loadstate">Load State</string>
    <string name="emulation_exit">Exit</string>
    <string name="emulation_slot1">Slot 1</string>
    <string name="emulation_slot2">Slot 2</string>
    <string name="emulation_slot3">Slot 3</string>
    <string name="emulation_slot4">Slot 4</string>
    <string name="emulation_slot5">Slot 5</string>
    <string name="emulation_slot6">Slot 6</string>
    <string name="emulation_quicksave">Quick Save</string>
    <string name="emulation_quickload">Quick Load</string>
    <string name="emulation_refresh_wiimotes">Refresh Wii Remotes</string>
    <string name="emulation_configure_controls">Configure Controls</string>
    <string name="emulation_edit_layout">Edit Layout</string>
    <string name="emulation_done">Done</string>
    <string name="emulation_toggle_controls">Toggle Controls</string>
    <string name="emulation_toggle_all">Toggle All</string>
    <string name="emulation_control_scale">Adjust Scale</string>
    <string name="emulation_control_joystick_rel_center">Relative Stick Center</string>
    <string name="emulation_choose_controller">Choose Controller</string>
    <string name="emulation_controller_changed">You may have to reload the game after changing extensions.</string>

    <!-- GC Adapter Menu-->
    <string name="gc_adapter_rumble">Enable Vibration</string>
    <string name="gc_adapter_rumble_description">Enable the vibration function for this GameCube controller.</string>
    <string name="gc_adapter_bongos">Bongo Controller</string>
    <string name="gc_adapter_bongos_description">Enable this if you are using bongos on this port.</string>

    <!-- Wii Remote Input Menu-->
    <string name="header_wiimote_general">General</string>
    <string name="header_controllers">Controllers</string>

    <string name="write_permission_needed">You need to allow write access to external storage for the emulator to work</string>
    <string name="load_settings">Loading Settings...</string>
    <string name="emulation_change_disc">Change Disc</string>

    <string name="external_storage_not_mounted">The external storage needs to be available in order to use Dolphin</string>

    <!-- Extra Leanback Homescreen Channels-->
    <string name="homescreen_favorites">Favorites</string>

    <string name="game_platform_wii">[Wii] %1$s</string>
    <string name="game_platform_ngc">[NGC] %1$s</string>
    <string name="game_platform_ware">[Ware] %1$s</string>
    <string name="interface_show_extended_fps">Show Extended FPS</string>
    <string name="interface_show_extended_fps_description">Show extended fps information on screen.</string>

</resources><|MERGE_RESOLUTION|>--- conflicted
+++ resolved
@@ -3,10 +3,7 @@
 
     <!-- Title of the app -->
     <string name="app_name">Dolphin</string>
-<<<<<<< HEAD
-=======
     <string name="app_name_version">Dolphin %1$s</string>
->>>>>>> cba8e07d
     <string name="host">app</string>
     <string name="scheme">dolphinemu</string>
 
