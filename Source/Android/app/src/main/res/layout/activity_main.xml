--- conflicted
+++ resolved
@@ -4,41 +4,6 @@
                                                  android:layout_width="match_parent"
                                                  android:layout_height="match_parent">
 
-<<<<<<< HEAD
-    <RelativeLayout
-        android:id="@+id/appbar"
-        android:layout_width="match_parent"
-        android:layout_height="wrap_content"
-        android:background="?attr/colorPrimary" >
-
-        <android.support.v7.widget.Toolbar
-            android:id="@+id/toolbar_main"
-            android:theme="@style/ThemeOverlay.AppCompat.Dark.ActionBar"
-            app:popupTheme="@style/ThemeOverlay.AppCompat.Light"
-            android:layout_width="wrap_content"
-            android:layout_height="?attr/actionBarSize"
-            android:layout_alignParentEnd="true" />
-
-        <android.support.design.widget.TabLayout
-            android:id="@+id/tabs_platforms"
-            android:layout_width="wrap_content"
-            android:layout_height="?attr/actionBarSize"
-            android:layout_alignParentStart="true"
-            android:layout_alignBottom="@id/toolbar_main"
-            app:tabMode="scrollable"
-            app:tabTextColor="@android:color/primary_text_dark"
-            app:tabSelectedTextColor="@android:color/primary_text_dark"
-            app:tabTextAppearance="@style/MyCustomTextAppearance"/>
-
-    </RelativeLayout>
-
-    <android.support.v4.view.ViewPager
-        android:id="@+id/pager_platforms"
-        android:layout_width="match_parent"
-        android:layout_height="match_parent"
-        android:layout_below="@id/appbar"
-        app:layout_behavior="@string/appbar_scrolling_view_behavior"/>
-=======
     <android.support.v7.widget.Toolbar
         android:id="@+id/toolbar_main"
         android:theme="@style/ThemeOverlay.AppCompat.Dark.ActionBar"
@@ -53,6 +18,5 @@
         android:layout_below="@id/toolbar_main"
         android:layout_width="match_parent"
         android:layout_height="match_parent"/>
->>>>>>> cba8e07d
 
 </RelativeLayout>