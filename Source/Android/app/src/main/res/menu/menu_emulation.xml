<menu xmlns:android="http://schemas.android.com/apk/res/android"
      xmlns:tools="http://schemas.android.com/tools"
      xmlns:app="http://schemas.android.com/apk/res-auto"
      tools:context="org.dolphinemu.dolphinemu.activities.EmulationActivity">

    <item
        android:id="@+id/menu_emulation_screenshot"
        app:showAsAction="ifRoom"
        android:icon="@drawable/ic_screenshot"
        android:title="@string/emulation_screenshot"/>

    <item
        android:id="@+id/menu_running_setting"
        app:showAsAction="ifRoom"
        android:icon="@drawable/ic_settings_core"
        android:title="@string/grid_menu_config"/>

    <item
        android:id="@+id/menu_quicksave"
        app:showAsAction="ifRoom"
        android:icon="@drawable/ic_quicksave"
        android:title="@string/emulation_quicksave"/>

    <item
        android:id="@+id/menu_quickload"
        app:showAsAction="never"
        android:icon="@drawable/ic_quickload"
        android:title="@string/emulation_quickload"/>

    <!-- Save State Slots -->
    <item
        android:id="@+id/menu_emulation_save_root"
        app:showAsAction="never"
        android:title="@string/emulation_savestate">
        <menu>
            <item
                android:id="@+id/menu_emulation_save_1"
                android:title="@string/emulation_slot1"/>

            <item
                android:id="@+id/menu_emulation_save_2"
                android:title="@string/emulation_slot2"/>

            <item
                android:id="@+id/menu_emulation_save_3"
                android:title="@string/emulation_slot3"/>

            <item
                android:id="@+id/menu_emulation_save_4"
                android:title="@string/emulation_slot4"/>

            <item
                android:id="@+id/menu_emulation_save_5"
                android:title="@string/emulation_slot5"/>
        </menu>
    </item>

    <!-- Load State Slots -->
    <item
        android:id="@+id/menu_emulation_load_root"
        app:showAsAction="never"
        android:title="@string/emulation_loadstate">
        <menu>
            <item
                android:id="@+id/menu_emulation_load_1"
                android:title="@string/emulation_slot1"/>

            <item
                android:id="@+id/menu_emulation_load_2"
                android:title="@string/emulation_slot2"/>

            <item
                android:id="@+id/menu_emulation_load_3"
                android:title="@string/emulation_slot3"/>

            <item
                android:id="@+id/menu_emulation_load_4"
                android:title="@string/emulation_slot4"/>

            <item
                android:id="@+id/menu_emulation_load_5"
                android:title="@string/emulation_slot5"/>
        </menu>
    </item>

    <item
        android:id="@+id/menu_emulation_configure_controls"
        app:showAsAction="never"
        android:title="@string/emulation_configure_controls">
        <menu>
            <item
                android:id="@+id/menu_emulation_edit_layout"
                android:title="@string/emulation_edit_layout"/>

            <item
                android:id="@+id/menu_emulation_toggle_controls"
                android:title="@string/emulation_toggle_controls"/>

            <item
                android:id="@+id/menu_emulation_adjust_scale"
                android:title="@string/emulation_control_scale"/>

            <item
<<<<<<< HEAD
                android:id="@+id/menu_emulation_joystick_settings"
                android:title="@string/emulation_joystick_settings"/>
=======
                android:id="@+id/menu_emulation_joystick_rel_center"
                android:checkable="true"
                android:title="@string/emulation_control_joystick_rel_center"/>
            <item
                android:id="@+id/menu_emulation_rumble"
                android:checkable="true"
                android:title="@string/emulation_control_rumble"/>

            <item
                android:id="@+id/menu_emulation_reset_overlay"
                android:title="@string/emulation_touch_overlay_reset"/>
>>>>>>> 8bb6cf2c
        </menu>
    </item>

    <item
        android:id="@+id/menu_change_disc"
        app:showAsAction="never"
        android:title="@string/emulation_change_disc"/>
</menu><|MERGE_RESOLUTION|>--- conflicted
+++ resolved
@@ -101,22 +101,13 @@
                 android:title="@string/emulation_control_scale"/>
 
             <item
-<<<<<<< HEAD
                 android:id="@+id/menu_emulation_joystick_settings"
                 android:title="@string/emulation_joystick_settings"/>
-=======
-                android:id="@+id/menu_emulation_joystick_rel_center"
-                android:checkable="true"
-                android:title="@string/emulation_control_joystick_rel_center"/>
+
             <item
                 android:id="@+id/menu_emulation_rumble"
                 android:checkable="true"
                 android:title="@string/emulation_control_rumble"/>
-
-            <item
-                android:id="@+id/menu_emulation_reset_overlay"
-                android:title="@string/emulation_touch_overlay_reset"/>
->>>>>>> 8bb6cf2c
         </menu>
     </item>
 
