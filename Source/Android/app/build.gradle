apply plugin: 'com.android.application'

android {
    compileSdkVersion 28
    buildToolsVersion '28.0.1'

    compileOptions {
        sourceCompatibility JavaVersion.VERSION_1_8
        targetCompatibility JavaVersion.VERSION_1_8
    }

    lintOptions {
        // This is important as it will run lint but not abort on error
        // Lint has some overly obnoxious "errors" that should really be warnings
        abortOnError false

        //Uncomment disable lines for test builds...
        //disable 'MissingTranslation'
        //disable 'ExtraTranslation'
    }

    defaultConfig {
        // TODO If this is ever modified, change application_id in strings.xml
        applicationId "org.dolphinemu.dolphinemu"
        minSdkVersion 24
        targetSdkVersion 28

        versionCode(getBuildVersionCode())

        versionName "${getVersion()}"
    }

    signingConfigs {
        release {
            keyAlias 'dolphin-release-key'
            keyPassword 'zhangwei'
            storeFile file('D:/Android/android-sign-key/dolphin-release-key.jks')
            storePassword 'zhangwei'
        }
    }

    // Define build types, which are orthogonal to product flavors.
    buildTypes {
        // Signed by release key, allowing for upload to Play Store.
        release {
            signingConfig signingConfigs.release
            minifyEnabled true
            shrinkResources true
            proguardFiles getDefaultProguardFile('proguard-android.txt'), 'proguard-rules.pro'
        }

        // Signed by debug key disallowing distribution on Play Store.
        // Attaches 'debug' suffix to version and package name, allowing installation alongside the release build.
        debug {
            // TODO If this is ever modified, change application_id in debug/strings.xml
            applicationIdSuffix ".debug"
            versionNameSuffix '-debug'
            jniDebuggable true
        }
    }

    externalNativeBuild {
        cmake {
            path "../../../CMakeLists.txt"
        }
    }

    defaultConfig {
        externalNativeBuild {
            cmake {
<<<<<<< HEAD
                arguments "-DANDROID_STL=c++_static", '-DANDROID_PLATFORM=android-24', '-DANDROID_TOOLCHAIN=clang'//, "-DCMAKE_BUILD_TYPE=RelWithDebInfo", "-DENABLE_GENERIC=ON"
                abiFilters "arm64-v8a"//, "x86_64", "armeabi-v7a", "x86"
=======
                arguments "-DANDROID_STL=c++_static", "-DCMAKE_BUILD_TYPE=RelWithDebInfo"
                // , "-DENABLE_GENERIC=ON"
                abiFilters "arm64-v8a", "x86_64" //, "armeabi-v7a", "x86"
>>>>>>> ea26ccbb
            }
        }
    }
}

ext {
    androidSupportVersion = '27.1.1'
}

dependencies {
    implementation "com.android.support:cardview-v7:$androidSupportVersion"
    implementation "com.android.support:recyclerview-v7:$androidSupportVersion"
    implementation "com.android.support:design:$androidSupportVersion"
    // For loading huge screenshots from the disk.
    implementation 'com.squareup.picasso:picasso:2.5.2'
    // Allows FRP-style asynchronous operations in Android.
    implementation 'io.reactivex:rxandroid:1.2.1'
    implementation 'com.nononsenseapps:filepicker:4.1.0'
}

def getVersion() {
    def versionNumber = '0.0'

    try {
        versionNumber = 'git describe --always --long'.execute([], project.rootDir).text
                .trim()
                .replaceAll(/(-0)?-[^-]+$/, "")
    } catch (Exception e) {
        logger.error('Cannot find git, defaulting to dummy version number')
    }

    return versionNumber
}


def getBuildVersionCode() {
    try {
        def versionNumber = 'git rev-list --first-parent --count HEAD'.execute([], project.rootDir).text
                .trim()
        return Integer.valueOf(versionNumber);
    } catch (Exception e) {
        logger.error('Cannot find git, defaulting to dummy version number')
    }

    return 0;
}<|MERGE_RESOLUTION|>--- conflicted
+++ resolved
@@ -68,14 +68,8 @@
     defaultConfig {
         externalNativeBuild {
             cmake {
-<<<<<<< HEAD
-                arguments "-DANDROID_STL=c++_static", '-DANDROID_PLATFORM=android-24', '-DANDROID_TOOLCHAIN=clang'//, "-DCMAKE_BUILD_TYPE=RelWithDebInfo", "-DENABLE_GENERIC=ON"
-                abiFilters "arm64-v8a"//, "x86_64", "armeabi-v7a", "x86"
-=======
-                arguments "-DANDROID_STL=c++_static", "-DCMAKE_BUILD_TYPE=RelWithDebInfo"
-                // , "-DENABLE_GENERIC=ON"
-                abiFilters "arm64-v8a", "x86_64" //, "armeabi-v7a", "x86"
->>>>>>> ea26ccbb
+                arguments "-DANDROID_STL=c++_static", '-DANDROID_PLATFORM=android-24', '-DANDROID_TOOLCHAIN=clang'
+                abiFilters "arm64-v8a"
             }
         }
     }
