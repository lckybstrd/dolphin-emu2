--- conflicted
+++ resolved
@@ -1147,12 +1147,7 @@
                           bool stereo, APIType ApiType)
 {
   out.SetConstantsUsed(C_TEXDIMS + texmap, C_TEXDIMS + texmap);
-<<<<<<< HEAD
-  if (ApiType == API_D3D)
-=======
-
   if (ApiType == APIType::D3D)
->>>>>>> a6834dc2
     out.Write("iround(255.0 * Tex[%d].Sample(samp[%d], float3(%s.xy * " I_TEXDIMS
               "[%d].xy, %s))).%s;\n",
               texmap, texmap, texcoords, texmap, stereo ? "layer" : "0.0", texswap);
