--- conflicted
+++ resolved
@@ -92,21 +92,10 @@
   out.Write(s_shader_uniforms);
   out.Write("};\n");
 
-  uid_data->numTexGens = xfmem.numTexGen.numTexGens;
-
   out.Write("struct VS_OUTPUT {\n");
-<<<<<<< HEAD
-  GenerateVSOutputMembers<T>(out, api_type, uid_data->numTexGens, "");
-  out.Write("};\n");
-
-  uid_data->components = components;
-  uid_data->pixel_lighting = g_ActiveConfig.bEnablePixelLighting;
-
-=======
   GenerateVSOutputMembers(out, api_type, uid_data->numTexGens, uid_data->pixel_lighting, "");
   out.Write("};\n");
 
->>>>>>> 28a3691e
   if (api_type == API_OPENGL)
   {
     out.Write("in float4 rawpos; // ATTR%d,\n", SHADER_POSITION_ATTRIB);
@@ -135,14 +124,9 @@
     if (g_ActiveConfig.backend_info.bSupportsGeometryShaders)
     {
       out.Write("out VertexData {\n");
-<<<<<<< HEAD
-      GenerateVSOutputMembers<T>(out, api_type, uid_data->numTexGens,
-                                 GetInterpolationQualifier(true, false));
-=======
       GenerateVSOutputMembers(
           out, api_type, uid_data->numTexGens, uid_data->pixel_lighting,
           GetInterpolationQualifier(uid_data->msaa, uid_data->ssaa, false, true));
->>>>>>> 28a3691e
       out.Write("} vs;\n");
     }
     else
