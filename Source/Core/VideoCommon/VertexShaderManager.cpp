// Copyright 2014 Dolphin Emulator Project
// Licensed under GPLv2
// Refer to the license.txt file included.

#include <cmath>
#include <cfloat>
#include <sstream>

#ifdef HAVE_OCULUSSDK
#include "Kernel/OVR_Types.h"
#include "OVR_CAPI.h"
#include "Kernel/OVR_Math.h"
#endif

#include "Common/BitSet.h"
#include "Common/CommonTypes.h"
#include "Common/MathUtil.h"
#include "VideoCommon/BPMemory.h"
#include "VideoCommon/CPMemory.h"
#include "VideoCommon/MetroidVR.h"
#include "VideoCommon/RenderBase.h"
#include "VideoCommon/Statistics.h"
#include "VideoCommon/VertexManagerBase.h"
#include "VideoCommon/VertexShaderGen.h"
#include "VideoCommon/VertexShaderManager.h"
#include "VideoCommon/VideoCommon.h"
#include "VideoCommon/VideoConfig.h"
#include "VideoCommon/VR.h"
#include "VideoCommon/XFMemory.h"

static float GC_ALIGNED16(g_fProjectionMatrix[16]);

// TODO: remove
//VR Global variable shared from core. True if the Wii is set to Widescreen (so the game thinks it is rendering to 16:9)
//   or false if it isn't (so the game thinks it is rendering to 4:3). Which is different from how Dolphin will actually render it.
extern bool g_aspect_wide;

// track changes
static bool bTexMatricesChanged[2], bPosNormalMatrixChanged, bProjectionChanged, bViewportChanged, bFreeLookChanged;
static BitSet32 nMaterialsChanged;
static int nTransformMatricesChanged[2]; // min,max
static int nNormalMatricesChanged[2]; // min,max
static int nPostTransformMatricesChanged[2]; // min,max
static int nLightsChanged[2]; // min,max

static Matrix44 s_viewportCorrection;
static Matrix33 s_viewRotationMatrix;
static Matrix33 s_viewInvRotationMatrix;
static float s_fViewTranslationVector[3];
static float s_fViewRotation[2];

VertexShaderConstants VertexShaderManager::constants;
float4 VertexShaderManager::constants_eye_projection[2][4];
bool VertexShaderManager::m_layer_on_top;

bool VertexShaderManager::dirty;

//VR Virtual Reality debugging variables
int vr_render_eye = -1;
int debug_viewportNum = 0;
Viewport debug_vpList[64] = { 0 };
int debug_projNum = 0;
float debug_projList[64][7] = { 0 };
bool debug_newScene = true, debug_nextScene = false;
int vr_widest_3d_projNum = -1;
float vr_widest_3d_HFOV = 0;
float vr_widest_3d_VFOV = 0;
float vr_widest_3d_zNear = 0;
float vr_widest_3d_zFar = 0;
EFBRectangle g_final_screen_region = EFBRectangle(0, 0, 640, 528);
enum ViewportType {
	VIEW_FULLSCREEN = 0,
	VIEW_LETTERBOXED,
	VIEW_HUD_ELEMENT,
	VIEW_SKYBOX,
	VIEW_PLAYER_1,
	VIEW_PLAYER_2,
	VIEW_PLAYER_3,
	VIEW_PLAYER_4,
	VIEW_OFFSCREEN,
};
enum ViewportType g_viewport_type = VIEW_FULLSCREEN, g_old_viewport_type = VIEW_FULLSCREEN;
enum SplitScreenType {
	SS_FULLSCREEN = 0,
	SS_2_PLAYER_SIDE_BY_SIDE,
	SS_2_PLAYER_OVER_UNDER,
	SS_QUADRANTS,
	SS_3_PLAYER_TOP,
	SS_3_PLAYER_LEFT,
	SS_3_PLAYER_RIGHT,
	SS_3_PLAYER_BOTTOM,
	SS_3_PLAYER_COLUMNS,
	SS_CUSTOM
};
enum SplitScreenType g_splitscreen_type = SS_FULLSCREEN, g_old_splitscreen_type = SS_FULLSCREEN;
bool g_is_skybox = false;

const char *GetViewportTypeName(ViewportType v)
{
	if (g_is_skybox)
		return "Skybox";
	switch (v)
	{
	case VIEW_FULLSCREEN:
		return "Fullscreen";
	case VIEW_LETTERBOXED:
		return "Letterboxed";
	case VIEW_HUD_ELEMENT:
		return "HUD element";
	case VIEW_OFFSCREEN:
		return "Offscreen";
	case VIEW_PLAYER_1:
		return "Player 1";
	case VIEW_PLAYER_2:
		return "Player 2";
	case VIEW_PLAYER_3:
		return "Player 3";
	case VIEW_PLAYER_4:
		return "Player 4";
	case VIEW_SKYBOX:
		return "Skybox";
	default:
		return "Error";
	}
}

//#pragma optimize("", off)

void ClearDebugProj() { //VR
	debug_newScene = debug_nextScene;
	if (debug_newScene)
	{
		NOTICE_LOG(VR, "***** New scene *****");
		// General VR hacks
		vr_widest_3d_projNum = -1;
		vr_widest_3d_HFOV = 0;
		vr_widest_3d_VFOV = 0;
		vr_widest_3d_zNear = 0;
		vr_widest_3d_zFar = 0;
	}
	debug_nextScene = false;
	debug_projNum = 0;
	debug_viewportNum = 0;
	// Metroid Prime hacks
	NewMetroidFrame();
}

void SetViewportType(Viewport &v)
{
	// VR
	g_old_viewport_type = g_viewport_type;
	float left, top, width, height;
	left = v.xOrig - v.wd - 342;
	top = v.yOrig + v.ht - 342;
	width  =  2 * v.wd;
	height = -2 * v.ht;
	float screen_width = (float)g_final_screen_region.GetWidth();
	float screen_height = (float)g_final_screen_region.GetHeight();
	float min_screen_width = 0.90f * screen_width;
	float min_screen_height = 0.90f * screen_height;
	float max_top = screen_height - min_screen_height;
	float max_left = screen_width - min_screen_width;

	if (width >= min_screen_width)
	{
		if (left <= max_left)
		{
			if (height >= min_screen_height)
			{
				if (top <= max_top)
				{
					if (width == screen_width && height == screen_height)
						g_viewport_type = VIEW_FULLSCREEN;
					else
						g_viewport_type = VIEW_LETTERBOXED;
				}
				else
				{
					g_viewport_type = VIEW_OFFSCREEN;
				}
			}
			else if (height >= min_screen_height / 2 && height <= screen_height / 2)
			{
				if (top <= max_top)
				{
					// 2 Player Split Screen, top half
					g_viewport_type = VIEW_PLAYER_1;
					if (g_splitscreen_type != SS_3_PLAYER_TOP)
						g_splitscreen_type = SS_2_PLAYER_SIDE_BY_SIDE;
				}
				else if (top >= height && top <= height + max_top)
				{
					// 2 Player Split Screen, bottom half
					if (g_splitscreen_type != SS_3_PLAYER_BOTTOM)
					{
						g_splitscreen_type = SS_2_PLAYER_OVER_UNDER;
						g_viewport_type = VIEW_PLAYER_2;
					}
					else
					{
						// 3 Player Split Screen, bottom half
						g_viewport_type = VIEW_PLAYER_3;
					}
				}
				else
				{
					// band across middle of screen
					g_viewport_type = VIEW_HUD_ELEMENT;
				}
			}
			else
			{
				// band across middle of screen
				g_viewport_type = VIEW_HUD_ELEMENT;
			}
		}
		else
		{
			g_viewport_type = VIEW_OFFSCREEN;
		}
	}
	else if (height >= min_screen_height)
	{
		if (top <= max_top)
		{
			if (width >= min_screen_width / 2)
			{
				if (left <= max_left)
				{
					// 2 Player Split Screen, left half
					g_viewport_type = VIEW_PLAYER_1;
					if (g_splitscreen_type != SS_3_PLAYER_LEFT)
						g_splitscreen_type = SS_2_PLAYER_SIDE_BY_SIDE;
				}
				else if (left >= width)
				{
					if (g_splitscreen_type != SS_3_PLAYER_RIGHT)
					{
						// 2 Player Split Screen, right half
						g_viewport_type = VIEW_PLAYER_2;
						g_splitscreen_type = SS_2_PLAYER_SIDE_BY_SIDE;
					}
					else
					{
						// 3 Player Split Screen, right half
						g_viewport_type = VIEW_PLAYER_3;
					}
				}
				else
				{
					// column down middle of screen
					g_viewport_type = VIEW_HUD_ELEMENT;
				}
			}
			else
			{
				// column down middle of screen
				g_viewport_type = VIEW_HUD_ELEMENT;
			}
		}
		else
		{
			g_viewport_type = VIEW_OFFSCREEN;
		}
	}
	// Quadrants
	else if (width >= (min_screen_width / 2) && height >= (min_screen_height / 2)
	          && width <= (screen_width / 2) && height <= (screen_height / 2))
	{
		// top left
		if (left <= max_left && top <= max_top)
		{
			g_viewport_type = VIEW_PLAYER_1;
			if (g_splitscreen_type != SS_3_PLAYER_RIGHT && g_splitscreen_type != SS_3_PLAYER_BOTTOM)
			{
				g_splitscreen_type = SS_QUADRANTS;
			}
		}
		// top right
		else if (left >= width && top <= max_top)
		{
			g_viewport_type = VIEW_PLAYER_2;
			if (g_splitscreen_type != SS_3_PLAYER_LEFT && g_splitscreen_type != SS_3_PLAYER_BOTTOM)
			{
				g_splitscreen_type = SS_QUADRANTS;
			}
		}
		// bottom left
		else if (left <= max_left && top >= height)
		{
			if (g_splitscreen_type == SS_3_PLAYER_RIGHT || g_splitscreen_type == SS_3_PLAYER_TOP)
			{
				g_viewport_type = VIEW_PLAYER_2;
			}
			else
			{
				g_viewport_type = VIEW_PLAYER_3;
				g_splitscreen_type = SS_QUADRANTS;
			}
		}
		// bottom right
		else if (left >= width && top >= height)
		{
			if (g_splitscreen_type == SS_3_PLAYER_LEFT || g_splitscreen_type == SS_3_PLAYER_TOP)
			{
				g_viewport_type = VIEW_PLAYER_3;
			}
			else
			{
				g_viewport_type = VIEW_PLAYER_4;
				g_splitscreen_type = SS_QUADRANTS;
			}
		}
		else
		{
			g_viewport_type = VIEW_HUD_ELEMENT;
		}
	}
	else if (left >= g_final_screen_region.right || top >= g_final_screen_region.bottom || left+width <= g_final_screen_region.left || top+height <= g_final_screen_region.top)
	{
		g_viewport_type = VIEW_OFFSCREEN;
	}
	else
	{
		g_viewport_type = VIEW_HUD_ELEMENT;
	}
	if (g_viewport_type == VIEW_FULLSCREEN || g_viewport_type == VIEW_LETTERBOXED || (g_viewport_type >= VIEW_PLAYER_1 && g_viewport_type <= VIEW_PLAYER_4))
	{
		// check if it is a skybox
		float znear = (v.farZ - v.zRange) / 16777216.0f;
		float zfar = v.farZ / 16777216.0f;
		
		if (znear >= 0.99f && zfar >= 0.999f)
			g_is_skybox = true;
		else
			g_is_skybox = false;
	}
	else
	{
		g_is_skybox = false;
	}
}

void DoLogViewport(int j, Viewport &v)
{
	//VR
	NOTICE_LOG(VR, "  Viewport %d: %s (%g,%g) %gx%g; near=%g (%g), far=%g (%g)", j, GetViewportTypeName(g_viewport_type), v.xOrig - v.wd - 342, v.yOrig + v.ht - 342, 2 * v.wd, -2 * v.ht, (v.farZ - v.zRange) / 16777216.0f, v.farZ - v.zRange, v.farZ / 16777216.0f, v.farZ);
	NOTICE_LOG(VR, "      copyTexSrc (%d,%d) %dx%d", g_final_screen_region.left, g_final_screen_region.top, g_final_screen_region.GetWidth(), g_final_screen_region.GetHeight());
}

void DoLogProj(int j, float p[], const char *s) { //VR
	if (j == g_ActiveConfig.iSelectedLayer)
		NOTICE_LOG(VR, "** SELECTED LAYER:");
	if (p[6] != 0) { // orthographic projection
		//float right = p[0]-(p[0]*p[1]);
		//float left = right - 2/p[0];

		float left = -(p[1] + 1) / p[0];
		float right = left + 2 / p[0];
		float bottom = -(p[3] + 1) / p[2];
		float top = bottom + 2 / p[2];
		float zfar = p[5] / p[4];
		float znear = (1 + p[4] * zfar) / p[4];
		NOTICE_LOG(VR, "%d: 2D: %s (%g, %g) to (%g, %g); z: %g to %g  [%g, %g]", j, s, left, top, right, bottom, znear, zfar, p[4], p[5]);
	}
	else if (p[0] != 0 || p[2] != 0) { // perspective projection
		float f = p[5] / p[4];
		float n = f*p[4] / (p[4] - 1);
		if (p[1] != 0.0f || p[3] != 0.0f) {
			NOTICE_LOG(VR, "%d: %s OFF-AXIS Perspective: 2n/w=%.2f A=%.2f; 2n/h=%.2f B=%.2f; n=%.2f f=%.2f", j, s, p[0], p[1], p[2], p[3], p[4], p[5]);
			NOTICE_LOG(VR, "	HFOV: %.2f    VFOV: %.2f   Aspect Ratio: 16:%.1f", 2 * atan(1.0f / p[0])*180.0f / 3.1415926535f, 2 * atan(1.0f / p[2])*180.0f / 3.1415926535f, 16 / (2 / p[0])*(2 / p[2]));
		}
		else {
			NOTICE_LOG(VR, "%d: %s HFOV: %.2fdeg; VFOV: %.2fdeg; Aspect Ratio: 16:%.1f; near:%f, far:%f", j, s, 2 * atan(1.0f / p[0])*180.0f / 3.1415926535f, 2 * atan(1.0f / p[2])*180.0f / 3.1415926535f, 16 / (2 / p[0])*(2 / p[2]), n, f);
		}
	}
	else { // invalid
		NOTICE_LOG(VR, "%d: %s ZERO", j, s);
	}
}

void LogProj(float p[]) { //VR
	if (p[6] == 0) { // perspective projection
		// don't change this formula!
		// metroid layer detection depends on exact values
		float vfov = (2 * atan(1.0f / p[2])*180.0f / 3.1415926535f);
		float hfov = (2 * atan(1.0f / p[0])*180.0f / 3.1415926535f);
		float f = p[5] / p[4];
		float n = f*p[4] / (p[4] - 1);
		switch (g_ActiveConfig.iMetroidPrime)
		{
		case 1:
			g_metroid_layer = GetMetroidPrime1GCLayer(debug_projNum, hfov, vfov, n, f);
			break;
		case 2:
			g_metroid_layer = GetMetroidPrime2GCLayer(debug_projNum, hfov, vfov, n, f);
			break;
		case 113:
			g_metroid_layer = GetZeldaTPGCLayer(debug_projNum, hfov, vfov, n, f);
			break;
		case 0:
		default:
			g_metroid_layer = METROID_UNKNOWN;
			break;
		}

		if (debug_newScene && fabs(hfov) > vr_widest_3d_HFOV && fabs(hfov) <= 125 && (fabs(p[2]) != fabs(p[0]))) {
			WARN_LOG(VR, "***** New Widest 3D *****");

			vr_widest_3d_projNum = debug_projNum;
			vr_widest_3d_HFOV = fabs(hfov);
			vr_widest_3d_VFOV = fabs(vfov);
			vr_widest_3d_zNear = fabs(n);
			vr_widest_3d_zFar = fabs(f);
			WARN_LOG(VR, "%d: %g x %g deg, n=%g f=%g, p4=%g p5=%g; xs=%g ys=%g", vr_widest_3d_projNum, vr_widest_3d_HFOV, vr_widest_3d_VFOV, vr_widest_3d_zNear, vr_widest_3d_zFar, p[4], p[5], p[0], p[2]);
		}
	}
	else
	{
		float left = -(p[1] + 1) / p[0];
		float right = left + 2 / p[0];
		float bottom = -(p[3] + 1) / p[2];
		float top = bottom + 2 / p[2];
		float zfar = p[5] / p[4];
		float znear = (1 + p[4] * zfar) / p[4];
		switch (g_ActiveConfig.iMetroidPrime)
		{
		case 1:
			g_metroid_layer = GetMetroidPrime1GCLayer2D(debug_projNum, left, right, top, bottom, znear, zfar);
			break;
		case 2:
			g_metroid_layer = GetMetroidPrime2GCLayer2D(debug_projNum, left, right, top, bottom, znear, zfar);
			break;
		case 113:
			g_metroid_layer = GetZeldaTPGCLayer2D(debug_projNum, left, right, top, bottom, znear, zfar);
			break;
		case 0:
		default:
			g_metroid_layer = METROID_UNKNOWN_2D;
			break;
		}
	}

	if (debug_projNum >= 64)
		return;
	if (!debug_newScene) {
		for (int i = 0; i<7; i++) {
			if (debug_projList[debug_projNum][i] != p[i]) {
				debug_nextScene = true;
				debug_projList[debug_projNum][i] = p[i];
			}
		}
		// wait until next frame
		//if (debug_newScene) {
		//	INFO_LOG(VIDEO,"***** New scene *****");
		//	for (int j=0; j<debug_projNum; j++) {
		//		DoLogProj(j, debug_projList[j]);
		//	}
		//}
	}
	else
	{
		debug_nextScene = false;
		INFO_LOG(VR, "%f Units Per Metre", g_ActiveConfig.fUnitsPerMetre);
		INFO_LOG(VR, "HUD is %.1fm away and %.1fm thick", g_ActiveConfig.fHudDistance, g_ActiveConfig.fHudThickness);
		DoLogProj(debug_projNum, debug_projList[debug_projNum], MetroidLayerName(g_metroid_layer));
	}
	debug_projNum++;
}

void LogViewport(Viewport &v) { //VR
	if (debug_viewportNum >= 64)
		return;
	if (!debug_newScene) {
		if (debug_vpList[debug_viewportNum].farZ != v.farZ ||
			debug_vpList[debug_viewportNum].ht != v.ht ||
			debug_vpList[debug_viewportNum].wd != v.wd ||
			debug_vpList[debug_viewportNum].xOrig != v.xOrig ||
			debug_vpList[debug_viewportNum].yOrig != v.yOrig ||
			debug_vpList[debug_viewportNum].zRange != v.zRange) {
			debug_nextScene = true;
			debug_vpList[debug_viewportNum] = v;
		}
	}
	else {
		debug_nextScene = false;
		DoLogViewport(debug_viewportNum, debug_vpList[debug_viewportNum]);
	}
	debug_viewportNum++;
}
//#pragma optimize("", on)


struct ProjectionHack
{
	float sign;
	float value;
	ProjectionHack() { }
	ProjectionHack(float new_sign, float new_value)
		: sign(new_sign), value(new_value) {}
};

namespace
{
// Control Variables
static ProjectionHack g_ProjHack1;
static ProjectionHack g_ProjHack2;
} // Namespace

static float PHackValue(std::string sValue)
{
	float f = 0;
	bool fp = false;
	const char *cStr = sValue.c_str();
	char *c = new char[strlen(cStr)+1];
	std::istringstream sTof("");

	for (unsigned int i=0; i<=strlen(cStr); ++i)
	{
		if (i == 20)
		{
			c[i] = '\0';
			break;
		}

		c[i] = (cStr[i] == ',') ? '.' : *(cStr+i);
		if (c[i] == '.')
			fp = true;
	}

	cStr = c;
	sTof.str(cStr);
	sTof >> f;

	if (!fp)
		f /= 0xF4240;

	delete [] c;
	return f;
}

void UpdateProjectionHack(int iPhackvalue[], std::string sPhackvalue[])
{
	float fhackvalue1 = 0, fhackvalue2 = FLT_EPSILON; // hack to fix depth clipping precision issues (such as Sonic Unleashed UI)
	float fhacksign1 = 1.0, fhacksign2 = 1.0;
	const char *sTemp[2];

	if (iPhackvalue[0] == 1)
	{
		NOTICE_LOG(VIDEO, "\t\t--- Orthographic Projection Hack ON ---");

		fhacksign1 *= (iPhackvalue[1] == 1) ? -1.0f : fhacksign1;
		sTemp[0] = (iPhackvalue[1] == 1) ? " * (-1)" : "";
		fhacksign2 *= (iPhackvalue[2] == 1) ? -1.0f : fhacksign2;
		sTemp[1] = (iPhackvalue[2] == 1) ? " * (-1)" : "";

		fhackvalue1 = PHackValue(sPhackvalue[0]);
		NOTICE_LOG(VIDEO, "- zNear Correction = (%f + zNear)%s", fhackvalue1, sTemp[0]);

		fhackvalue2 = PHackValue(sPhackvalue[1]);
		NOTICE_LOG(VIDEO, "- zFar Correction =  (%f + zFar)%s", fhackvalue2, sTemp[1]);

	}

	// Set the projections hacks
	g_ProjHack1 = ProjectionHack(fhacksign1, fhackvalue1);
	g_ProjHack2 = ProjectionHack(fhacksign2, fhackvalue2);
}


// Viewport correction:
// In D3D, the viewport rectangle must fit within the render target.
// Say you want a viewport at (ix, iy) with size (iw, ih),
// but your viewport must be clamped at (ax, ay) with size (aw, ah).
// Just multiply the projection matrix with the following to get the same
// effect:
// [   (iw/aw)         0     0    ((iw - 2*(ax-ix)) / aw - 1)   ]
// [         0   (ih/ah)     0   ((-ih + 2*(ay-iy)) / ah + 1)   ]
// [         0         0     1                              0   ]
// [         0         0     0                              1   ]
static void ViewportCorrectionMatrix(Matrix44& result)
{
	int scissorXOff = bpmem.scissorOffset.x * 2;
	int scissorYOff = bpmem.scissorOffset.y * 2;

	// TODO: ceil, floor or just cast to int?
	// TODO: Directly use the floats instead of rounding them?
	float intendedX = xfmem.viewport.xOrig - xfmem.viewport.wd - scissorXOff;
	float intendedY = xfmem.viewport.yOrig + xfmem.viewport.ht - scissorYOff;
	float intendedWd = 2.0f * xfmem.viewport.wd;
	float intendedHt = -2.0f * xfmem.viewport.ht;

	if (intendedWd < 0.f)
	{
		intendedX += intendedWd;
		intendedWd = -intendedWd;
	}
	if (intendedHt < 0.f)
	{
		intendedY += intendedHt;
		intendedHt = -intendedHt;
	}

	// fit to EFB size
	float X = (intendedX >= 0.f) ? intendedX : 0.f;
	float Y = (intendedY >= 0.f) ? intendedY : 0.f;
	float Wd = (X + intendedWd <= EFB_WIDTH) ? intendedWd : (EFB_WIDTH - X);
	float Ht = (Y + intendedHt <= EFB_HEIGHT) ? intendedHt : (EFB_HEIGHT - Y);

	Matrix44::LoadIdentity(result);
	if (Wd == 0 || Ht == 0)
		return;

	result.data[4*0+0] = intendedWd / Wd;
	result.data[4*0+3] = (intendedWd - 2.f * (X - intendedX)) / Wd - 1.f;
	result.data[4*1+1] = intendedHt / Ht;
	result.data[4*1+3] = (-intendedHt + 2.f * (Y - intendedY)) / Ht + 1.f;
}

void VertexShaderManager::Init()
{
	Dirty();

	m_layer_on_top = false;

	memset(&xfmem, 0, sizeof(xfmem));
	memset(&constants, 0 , sizeof(constants));
	ResetView();

	// TODO: should these go inside ResetView()?
	Matrix44::LoadIdentity(s_viewportCorrection);
	memset(g_fProjectionMatrix, 0, sizeof(g_fProjectionMatrix));
	for (int i = 0; i < 4; ++i)
		g_fProjectionMatrix[i*5] = 1.0f;
	g_viewport_type = VIEW_FULLSCREEN;
	g_old_viewport_type = VIEW_FULLSCREEN;
	g_splitscreen_type = SS_FULLSCREEN;
	g_old_splitscreen_type = SS_FULLSCREEN;
}

void VertexShaderManager::Shutdown()
{
}

void VertexShaderManager::Dirty()
{
	nTransformMatricesChanged[0] = 0;
	nTransformMatricesChanged[1] = 256;

	nNormalMatricesChanged[0] = 0;
	nNormalMatricesChanged[1] = 96;

	nPostTransformMatricesChanged[0] = 0;
	nPostTransformMatricesChanged[1] = 256;

	nLightsChanged[0] = 0;
	nLightsChanged[1] = 0x80;

	bPosNormalMatrixChanged = true;
	bTexMatricesChanged[0] = true;
	bTexMatricesChanged[1] = true;

	bProjectionChanged = true;

	nMaterialsChanged = BitSet32::AllTrue(4);

	dirty = true;
}

// Syncs the shader constant buffers with xfmem
// TODO: A cleaner way to control the matrices without making a mess in the parameters field
void VertexShaderManager::SetConstants()
{
	if (nTransformMatricesChanged[0] >= 0)
	{
		int startn = nTransformMatricesChanged[0] / 4;
		int endn = (nTransformMatricesChanged[1] + 3) / 4;
		memcpy(constants.transformmatrices[startn], &xfmem.posMatrices[startn * 4], (endn - startn) * 16);
		dirty = true;
		nTransformMatricesChanged[0] = nTransformMatricesChanged[1] = -1;
	}

	if (nNormalMatricesChanged[0] >= 0)
	{
		int startn = nNormalMatricesChanged[0] / 3;
		int endn = (nNormalMatricesChanged[1] + 2) / 3;
		for (int i=startn; i<endn; i++)
		{
			memcpy(constants.normalmatrices[i], &xfmem.normalMatrices[3*i], 12);
		}
		dirty = true;
		nNormalMatricesChanged[0] = nNormalMatricesChanged[1] = -1;
	}

	if (nPostTransformMatricesChanged[0] >= 0)
	{
		int startn = nPostTransformMatricesChanged[0] / 4;
		int endn = (nPostTransformMatricesChanged[1] + 3 ) / 4;
		memcpy(constants.posttransformmatrices[startn], &xfmem.postMatrices[startn * 4], (endn - startn) * 16);
		dirty = true;
		nPostTransformMatricesChanged[0] = nPostTransformMatricesChanged[1] = -1;
	}

	if (nLightsChanged[0] >= 0)
	{
		// TODO: Outdated comment
		// lights don't have a 1 to 1 mapping, the color component needs to be converted to 4 floats
		int istart = nLightsChanged[0] / 0x10;
		int iend = (nLightsChanged[1] + 15) / 0x10;

		for (int i = istart; i < iend; ++i)
		{
			const Light& light = xfmem.lights[i];
			VertexShaderConstants::Light& dstlight = constants.lights[i];

			// xfmem.light.color is packed as abgr in u8[4], so we have to swap the order
			dstlight.color[0] = light.color[3];
			dstlight.color[1] = light.color[2];
			dstlight.color[2] = light.color[1];
			dstlight.color[3] = light.color[0];

			dstlight.cosatt[0] = light.cosatt[0];
			dstlight.cosatt[1] = light.cosatt[1];
			dstlight.cosatt[2] = light.cosatt[2];

			if (fabs(light.distatt[0]) < 0.00001f &&
			    fabs(light.distatt[1]) < 0.00001f &&
			    fabs(light.distatt[2]) < 0.00001f)
			{
				// dist attenuation, make sure not equal to 0!!!
				dstlight.distatt[0] = .00001f;
			}
			else
			{
				dstlight.distatt[0] = light.distatt[0];
			}
			dstlight.distatt[1] = light.distatt[1];
			dstlight.distatt[2] = light.distatt[2];

			dstlight.pos[0] = light.dpos[0];
			dstlight.pos[1] = light.dpos[1];
			dstlight.pos[2] = light.dpos[2];

			double norm = double(light.ddir[0]) * double(light.ddir[0]) +
			              double(light.ddir[1]) * double(light.ddir[1]) +
			              double(light.ddir[2]) * double(light.ddir[2]);
			norm = 1.0 / sqrt(norm);
			float norm_float = static_cast<float>(norm);
			dstlight.dir[0] = light.ddir[0] * norm_float;
			dstlight.dir[1] = light.ddir[1] * norm_float;
			dstlight.dir[2] = light.ddir[2] * norm_float;
		}
		dirty = true;

		nLightsChanged[0] = nLightsChanged[1] = -1;
	}

	for (int i : nMaterialsChanged)
	{
		u32 data = i >= 2 ? xfmem.matColor[i - 2] : xfmem.ambColor[i];
				constants.materials[i][0] = (data >> 24) & 0xFF;
				constants.materials[i][1] = (data >> 16) & 0xFF;
				constants.materials[i][2] = (data >>  8) & 0xFF;
				constants.materials[i][3] =  data        & 0xFF;
		dirty = true;
	}
	nMaterialsChanged = BitSet32(0);

	if (bPosNormalMatrixChanged)
	{
		bPosNormalMatrixChanged = false;

		const float *pos = (const float *)xfmem.posMatrices + g_main_cp_state.matrix_index_a.PosNormalMtxIdx * 4;
		const float *norm = (const float *)xfmem.normalMatrices + 3 * (g_main_cp_state.matrix_index_a.PosNormalMtxIdx & 31);

		memcpy(constants.posnormalmatrix, pos, 3*16);
		memcpy(constants.posnormalmatrix[3], norm, 12);
		memcpy(constants.posnormalmatrix[4], norm+3, 12);
		memcpy(constants.posnormalmatrix[5], norm+6, 12);
		dirty = true;
	}

	if (bTexMatricesChanged[0])
	{
		bTexMatricesChanged[0] = false;
		const float *fptrs[] =
		{
			(const float *)&xfmem.posMatrices[g_main_cp_state.matrix_index_a.Tex0MtxIdx * 4],
			(const float *)&xfmem.posMatrices[g_main_cp_state.matrix_index_a.Tex1MtxIdx * 4],
			(const float *)&xfmem.posMatrices[g_main_cp_state.matrix_index_a.Tex2MtxIdx * 4],
			(const float *)&xfmem.posMatrices[g_main_cp_state.matrix_index_a.Tex3MtxIdx * 4]
		};

		for (int i = 0; i < 4; ++i)
		{
			memcpy(constants.texmatrices[3*i], fptrs[i], 3*16);
		}
		dirty = true;
	}

	if (bTexMatricesChanged[1])
	{
		bTexMatricesChanged[1] = false;
		const float *fptrs[] = {
			(const float *)&xfmem.posMatrices[g_main_cp_state.matrix_index_b.Tex4MtxIdx * 4],
			(const float *)&xfmem.posMatrices[g_main_cp_state.matrix_index_b.Tex5MtxIdx * 4],
			(const float *)&xfmem.posMatrices[g_main_cp_state.matrix_index_b.Tex6MtxIdx * 4],
			(const float *)&xfmem.posMatrices[g_main_cp_state.matrix_index_b.Tex7MtxIdx * 4]
		};

		for (int i = 0; i < 4; ++i)
		{
			memcpy(constants.texmatrices[3*i+12], fptrs[i], 3*16);
		}
		dirty = true;
	}

	if (bViewportChanged)
	{
		bViewportChanged = false;
<<<<<<< HEAD
		// VR, Check whether it is a skybox, fullscreen, letterboxed, splitscreen multiplayer, hud element, or offscreen
		SetViewportType(xfmem.viewport);
		LogViewport(xfmem.viewport);
		constants.depthparams[0] = xfmem.viewport.farZ / 16777216.0f;
		constants.depthparams[1] = xfmem.viewport.zRange / 16777216.0f;
=======
>>>>>>> 7bc78827

		// The console GPU places the pixel center at 7/12 unless antialiasing
		// is enabled, while D3D and OpenGL place it at 0.5. See the comment
		// in VertexShaderGen.cpp for details.
		// NOTE: If we ever emulate antialiasing, the sample locations set by
		// BP registers 0x01-0x04 need to be considered here.
		const float pixel_center_correction = 7.0f / 12.0f - 0.5f;
		const float pixel_size_x = 2.f / Renderer::EFBToScaledXf(2.f * xfmem.viewport.wd);
		const float pixel_size_y = 2.f / Renderer::EFBToScaledXf(2.f * xfmem.viewport.ht);
		constants.pixelcentercorrection[0] = pixel_center_correction * pixel_size_x;
		constants.pixelcentercorrection[1] = pixel_center_correction * pixel_size_y;
		dirty = true;
		// This is so implementation-dependent that we can't have it here.
		g_renderer->SetViewport();
		// VR adjust the projection matrix for the new kind of viewport
		if (g_viewport_type != g_old_viewport_type && !bProjectionChanged)
			SetProjectionConstants();

		// Update projection if the viewport isn't 1:1 useable
		if (!g_ActiveConfig.backend_info.bSupportsOversizedViewports)
		{
			ViewportCorrectionMatrix(s_viewportCorrection);
			if (!bProjectionChanged)
				SetProjectionConstants();
		}
	}

	if (bProjectionChanged)
	{
		bProjectionChanged = false;
		LogProj(xfmem.projection.rawProjection);
		SetProjectionConstants();
	}
}

//#pragma optimize("", off)

void VertexShaderManager::SetProjectionConstants()
{
	float *rawProjection = xfmem.projection.rawProjection;

	m_layer_on_top = false;
	bool bFullscreenLayer = g_ActiveConfig.bHudFullscreen && xfmem.projection.type != GX_PERSPECTIVE;
	bool bFlashing = (debug_projNum - 1) == g_ActiveConfig.iSelectedLayer;
	bool bStuckToHead = false, bHide = false;
	int flipped_x = 1, flipped_y = 1;
	float fScaleHack = 1, fWidthHack = 1, fHeightHack = 1, fUpHack = 0, fRightHack = 0;

	if (g_ActiveConfig.iMetroidPrime)
	{
		GetMetroidPrimeValues(&bStuckToHead, &bFullscreenLayer, &bHide, &bFlashing, 
			&fScaleHack, &fWidthHack, &fHeightHack, &fUpHack, &fRightHack);
	}

	// VR: in split-screen, only draw VR player TODO: fix offscreen to render to a separate texture in VR 
	bHide = bHide || (g_has_hmd && (g_viewport_type == VIEW_OFFSCREEN || (g_viewport_type >= VIEW_PLAYER_1 && g_viewport_type <= VIEW_PLAYER_4 && g_ActiveConfig.iVRPlayer!=g_viewport_type-VIEW_PLAYER_1)));
	// flash selected layer for debugging
	bHide = bHide || (bFlashing && g_ActiveConfig.iFlashState > 5);

	// Split WidthHack and HeightHack into left and right versions for telescopes
	float fLeftWidthHack = fWidthHack, fRightWidthHack = fWidthHack;
	float fLeftHeightHack = fHeightHack, fRightHeightHack = fHeightHack;
	bool bHideLeft = bHide, bHideRight = bHide, bTelescopeHUD = false, bNoForward = false;
	if (g_ActiveConfig.iTelescopeEye && vr_widest_3d_VFOV <= g_ActiveConfig.fTelescopeMaxFOV && vr_widest_3d_VFOV > 1 )
	{
		bNoForward = true;
		// Calculate telescope scale
		float hmd_halftan, telescope_scale;
#ifdef HAVE_OCULUSSDK
		if (g_has_rift)
		{
			hmd_halftan = fabs(g_eye_fov[0].LeftTan);
			if (fabs(g_eye_fov[0].RightTan) > hmd_halftan)
				hmd_halftan = fabs(g_eye_fov[0].RightTan);
			if (fabs(g_eye_fov[0].UpTan) > hmd_halftan)
				hmd_halftan = fabs(g_eye_fov[0].UpTan);
			if (fabs(g_eye_fov[0].DownTan) > hmd_halftan)
				hmd_halftan = fabs(g_eye_fov[0].DownTan);
			//hmd_halftan;
		}
		else
#endif
		{
			hmd_halftan = tan(DEGREES_TO_RADIANS(32.0f / 2))*3.0f / 4.0f;
		}
		telescope_scale = fabs(hmd_halftan / tan(DEGREES_TO_RADIANS(vr_widest_3d_VFOV) / 2));
		if (xfmem.projection.type != GX_PERSPECTIVE)
		{
			bHideLeft = true; 
			bHideRight = true;
			bStuckToHead = true;
			bTelescopeHUD = true;
		}
		if (g_ActiveConfig.iTelescopeEye & 1)
		{
			fLeftWidthHack *= telescope_scale;
			fLeftHeightHack *= telescope_scale;
			bHideLeft = false;
		}
		if (g_ActiveConfig.iTelescopeEye & 2)
		{
			fRightWidthHack *= telescope_scale;
			fRightHeightHack *= telescope_scale;
			bHideRight = false;
		}
	}

	switch (xfmem.projection.type)
	{
	case GX_PERSPECTIVE:

		g_fProjectionMatrix[0] = rawProjection[0] * g_ActiveConfig.fAspectRatioHackW;
		g_fProjectionMatrix[1] = 0.0f;
		g_fProjectionMatrix[2] = rawProjection[1];
		g_fProjectionMatrix[3] = 0.0f;

		g_fProjectionMatrix[4] = 0.0f;
		g_fProjectionMatrix[5] = rawProjection[2] * g_ActiveConfig.fAspectRatioHackH;
		g_fProjectionMatrix[6] = rawProjection[3];
		g_fProjectionMatrix[7] = 0.0f;

		g_fProjectionMatrix[8] = 0.0f;
		g_fProjectionMatrix[9] = 0.0f;
		g_fProjectionMatrix[10] = rawProjection[4];
		g_fProjectionMatrix[11] = rawProjection[5];

		g_fProjectionMatrix[12] = 0.0f;
		g_fProjectionMatrix[13] = 0.0f;
		// donkopunchstania suggested the GC GPU might round differently
		// He had thus changed this to -(1 + epsilon) to fix clipping issues.
		// I (neobrain) don't think his conjecture is true and thus reverted his change.
		g_fProjectionMatrix[14] = -1.0f;
		g_fProjectionMatrix[15] = 0.0f;

		SETSTAT_FT(stats.gproj_0, g_fProjectionMatrix[0]);
		SETSTAT_FT(stats.gproj_1, g_fProjectionMatrix[1]);
		SETSTAT_FT(stats.gproj_2, g_fProjectionMatrix[2]);
		SETSTAT_FT(stats.gproj_3, g_fProjectionMatrix[3]);
		SETSTAT_FT(stats.gproj_4, g_fProjectionMatrix[4]);
		SETSTAT_FT(stats.gproj_5, g_fProjectionMatrix[5]);
		SETSTAT_FT(stats.gproj_6, g_fProjectionMatrix[6]);
		SETSTAT_FT(stats.gproj_7, g_fProjectionMatrix[7]);
		SETSTAT_FT(stats.gproj_8, g_fProjectionMatrix[8]);
		SETSTAT_FT(stats.gproj_9, g_fProjectionMatrix[9]);
		SETSTAT_FT(stats.gproj_10, g_fProjectionMatrix[10]);
		SETSTAT_FT(stats.gproj_11, g_fProjectionMatrix[11]);
		SETSTAT_FT(stats.gproj_12, g_fProjectionMatrix[12]);
		SETSTAT_FT(stats.gproj_13, g_fProjectionMatrix[13]);
		SETSTAT_FT(stats.gproj_14, g_fProjectionMatrix[14]);
		SETSTAT_FT(stats.gproj_15, g_fProjectionMatrix[15]);
		break;

	case GX_ORTHOGRAPHIC:
		g_fProjectionMatrix[0] = rawProjection[0];
		g_fProjectionMatrix[1] = 0.0f;
		g_fProjectionMatrix[2] = 0.0f;
		g_fProjectionMatrix[3] = rawProjection[1];

		g_fProjectionMatrix[4] = 0.0f;
		g_fProjectionMatrix[5] = rawProjection[2];
		g_fProjectionMatrix[6] = 0.0f;
		g_fProjectionMatrix[7] = rawProjection[3];

		g_fProjectionMatrix[8] = 0.0f;
		g_fProjectionMatrix[9] = 0.0f;
		g_fProjectionMatrix[10] = (g_ProjHack1.value + rawProjection[4]) * ((g_ProjHack1.sign == 0) ? 1.0f : g_ProjHack1.sign);
		g_fProjectionMatrix[11] = (g_ProjHack2.value + rawProjection[5]) * ((g_ProjHack2.sign == 0) ? 1.0f : g_ProjHack2.sign);

		g_fProjectionMatrix[12] = 0.0f;
		g_fProjectionMatrix[13] = 0.0f;

		g_fProjectionMatrix[14] = 0.0f;
		g_fProjectionMatrix[15] = 1.0f;

		SETSTAT_FT(stats.g2proj_0, g_fProjectionMatrix[0]);
		SETSTAT_FT(stats.g2proj_1, g_fProjectionMatrix[1]);
		SETSTAT_FT(stats.g2proj_2, g_fProjectionMatrix[2]);
		SETSTAT_FT(stats.g2proj_3, g_fProjectionMatrix[3]);
		SETSTAT_FT(stats.g2proj_4, g_fProjectionMatrix[4]);
		SETSTAT_FT(stats.g2proj_5, g_fProjectionMatrix[5]);
		SETSTAT_FT(stats.g2proj_6, g_fProjectionMatrix[6]);
		SETSTAT_FT(stats.g2proj_7, g_fProjectionMatrix[7]);
		SETSTAT_FT(stats.g2proj_8, g_fProjectionMatrix[8]);
		SETSTAT_FT(stats.g2proj_9, g_fProjectionMatrix[9]);
		SETSTAT_FT(stats.g2proj_10, g_fProjectionMatrix[10]);
		SETSTAT_FT(stats.g2proj_11, g_fProjectionMatrix[11]);
		SETSTAT_FT(stats.g2proj_12, g_fProjectionMatrix[12]);
		SETSTAT_FT(stats.g2proj_13, g_fProjectionMatrix[13]);
		SETSTAT_FT(stats.g2proj_14, g_fProjectionMatrix[14]);
		SETSTAT_FT(stats.g2proj_15, g_fProjectionMatrix[15]);

		SETSTAT_FT(stats.proj_0, rawProjection[0]);
		SETSTAT_FT(stats.proj_1, rawProjection[1]);
		SETSTAT_FT(stats.proj_2, rawProjection[2]);
		SETSTAT_FT(stats.proj_3, rawProjection[3]);
		SETSTAT_FT(stats.proj_4, rawProjection[4]);
		SETSTAT_FT(stats.proj_5, rawProjection[5]);
		break;

	default:
		ERROR_LOG(VIDEO, "Unknown projection type: %d", xfmem.projection.type);
	}

	PRIM_LOG("Projection: %f %f %f %f %f %f\n", rawProjection[0], rawProjection[1], rawProjection[2], rawProjection[3], rawProjection[4], rawProjection[5]);

	float UnitsPerMetre = g_ActiveConfig.fUnitsPerMetre * fScaleHack / g_ActiveConfig.fScale;

	// VR Oculus Rift 3D projection matrix, needs to include head-tracking
	if (g_has_hmd && g_ActiveConfig.bEnableVR && !bFullscreenLayer)
	{
		float *p = rawProjection;
		// near clipping plane in game units
		float zfar, znear, zNear3D, hfov, vfov;

		// Real 3D scene
		if (xfmem.projection.type == GX_PERSPECTIVE && g_viewport_type != VIEW_HUD_ELEMENT && g_viewport_type != VIEW_OFFSCREEN)
		{
			zfar = p[5] / p[4];
			znear = (1 + p[5]) / p[4];
			float zn2 = p[5] / (p[4] - 1);
			float zf2 = p[5] / (p[4] + 1);
			hfov = 2 * atan(1.0f / p[0])*180.0f / 3.1415926535f;
			vfov = 2 * atan(1.0f / p[2])*180.0f / 3.1415926535f;
			if (debug_newScene)
				INFO_LOG(VR, "Real 3D scene: hfov=%8.4f    vfov=%8.4f      znear=%8.4f or %8.4f   zfar=%8.4f or %8.4f", hfov, vfov, znear, zn2, zfar, zf2);
			// prevent near z-clipping by moving near clipping plane closer (may cause z-fighting though)
			// needed for Animal Crossing on GameCube
			// znear *= 0.3f;
		}
		// 2D layer we will turn into a 3D scene
		// or 3D HUD element that we will treat like a part of the 2D HUD 
		else
		{
			if (vr_widest_3d_HFOV > 0) {
				m_layer_on_top = g_ActiveConfig.bHudOnTop;
				znear = vr_widest_3d_zNear;
				zfar = vr_widest_3d_zFar;
				hfov = vr_widest_3d_HFOV;
				vfov = vr_widest_3d_VFOV;
				if (debug_newScene)
					INFO_LOG(VR, "2D to fit 3D world: hfov=%8.4f    vfov=%8.4f      znear=%8.4f   zfar=%8.4f", hfov, vfov, znear, zfar);
			}
			else { // default, if no 3D in scene
				znear = 0.2f*UnitsPerMetre * 20; // 50cm
				zfar = 40 *UnitsPerMetre; // 40m
				hfov = 70; // 70 degrees
				if (g_aspect_wide)
					vfov = 180.0f / 3.14159f * 2 * atanf(tanf((hfov*3.14159f / 180.0f) / 2)* 9.0f / 16.0f); // 2D screen is meant to be 16:9 aspect ratio
				else
					vfov = 180.0f / 3.14159f * 2 * atanf(tanf((hfov*3.14159f / 180.0f) / 2)* 3.0f / 4.0f); //  2D screen is meant to be 4:3 aspect ratio, make it the same width but taller
				// TODO: fix aspect ratio in virtual console games
				if (debug_newScene)
					ERROR_LOG(VR, "Only 2D Projecting: %g x %g, n=%fm f=%fm", hfov, vfov, znear, zfar);
			}
			zNear3D = znear;
			znear /= 40.0f;
			if (debug_newScene)
				WARN_LOG(VR, "2D: zNear3D = %f, znear = %f, zFar = %f", zNear3D, znear, zfar);
			g_fProjectionMatrix[0] = 1.0f;
			g_fProjectionMatrix[1] = 0.0f;
			g_fProjectionMatrix[2] = 0.0f;
			g_fProjectionMatrix[3] = 0.0f;

			g_fProjectionMatrix[4] = 0.0f;
			g_fProjectionMatrix[5] = 1.0f;
			g_fProjectionMatrix[6] = 0.0f;
			g_fProjectionMatrix[7] = 0.0f;

			g_fProjectionMatrix[8] = 0.0f;
			g_fProjectionMatrix[9] = 0.0f;
			g_fProjectionMatrix[10] = -znear / (zfar - znear);
			g_fProjectionMatrix[11] = -zfar*znear / (zfar - znear);
			if (debug_newScene)
			{
				if (xfmem.projection.type == GX_PERSPECTIVE)
					WARN_LOG(VR, "3D HUD: m[2][2]=%f m[2][3]=%f ", g_fProjectionMatrix[10], g_fProjectionMatrix[11]);
				else
					WARN_LOG(VR, "2D: m[2][2]=%f m[2][3]=%f ", g_fProjectionMatrix[10], g_fProjectionMatrix[11]);
			}

			g_fProjectionMatrix[12] = 0.0f;
			g_fProjectionMatrix[13] = 0.0f;
			// donkopunchstania suggested the GC GPU might round differently
			// He had thus changed this to -(1 + epsilon) to fix clipping issues.
			// I (neobrain) don't think his conjecture is true and thus reverted his change.
			g_fProjectionMatrix[14] = -1.0f;
			g_fProjectionMatrix[15] = 0.0f;

		}

		Matrix44 proj_left, proj_right;
		Matrix44::Set(proj_left, g_fProjectionMatrix);
		Matrix44::Set(proj_right, g_fProjectionMatrix);
		if (g_has_vr920)
		{
			// 32 degrees HFOV, 4:3 aspect ratio
			proj_left.data[0 * 4 + 0] = 1.0f / tan(32.0f / 2.0f * 3.1415926535f / 180.0f);
			proj_left.data[1 * 4 + 1] = 4.0f / 3.0f * proj_left.data[0 * 4 + 0];
			proj_right.data[0 * 4 + 0] = 1.0f / tan(32.0f / 2.0f * 3.1415926535f / 180.0f);
			proj_right.data[1 * 4 + 1] = 4.0f / 3.0f * proj_right.data[0 * 4 + 0];
			if (debug_newScene)
				NOTICE_LOG(VR, "Using VR920 FOV");
		}
#ifdef HAVE_OCULUSSDK
		else if (g_has_rift)
		{
			if (debug_newScene)
				INFO_LOG(VR, "g_has_rift");
			ovrMatrix4f rift_left = ovrMatrix4f_Projection(g_eye_fov[0], znear, zfar, true);
			ovrMatrix4f rift_right = ovrMatrix4f_Projection(g_eye_fov[1], znear, zfar, true);
			if (xfmem.projection.type != GX_PERSPECTIVE)
			{
				//proj_left.data[2 * 4 + 2] = rift_left.M[2][2];
				//proj_left.data[2 * 4 + 3] = rift_left.M[2][3];
				//proj_right.data[2 * 4 + 2] = rift_right.M[2][2];
				//proj_right.data[2 * 4 + 3] = rift_right.M[2][3];
			}

			float hfov2 = 2 * atan(1.0f / rift_left.M[0][0])*180.0f / 3.1415926535f;
			float vfov2 = 2 * atan(1.0f / rift_left.M[1][1])*180.0f / 3.1415926535f;
			float zfar2 = rift_left.M[2][3] / rift_left.M[2][2];
			float znear2 = (1 + rift_left.M[2][2] * zfar) / rift_left.M[2][2];
			if (debug_newScene)
			{
				// yellow = Oculus's suggestion
				WARN_LOG(VR, "hfov=%8.4f    vfov=%8.4f      znear=%8.4f   zfar=%8.4f", hfov2, vfov2, znear2, zfar2);
				WARN_LOG(VR, "[%8.4f %8.4f %8.4f   %8.4f]", rift_left.M[0][0], rift_left.M[0][1], rift_left.M[0][2], rift_left.M[0][3]);
				WARN_LOG(VR, "[%8.4f %8.4f %8.4f   %8.4f]", rift_left.M[1][0], rift_left.M[1][1], rift_left.M[1][2], rift_left.M[1][3]);
				WARN_LOG(VR, "[%8.4f %8.4f %8.4f   %8.4f]", rift_left.M[2][0], rift_left.M[2][1], rift_left.M[2][2], rift_left.M[2][3]);
				WARN_LOG(VR, "{%8.4f %8.4f %8.4f   %8.4f}", rift_left.M[3][0], rift_left.M[3][1], rift_left.M[3][2], rift_left.M[3][3]);
				// green = Game's suggestion
				NOTICE_LOG(VR, "[%8.4f %8.4f %8.4f   %8.4f]", proj_left.data[0 * 4 + 0], proj_left.data[0 * 4 + 1], proj_left.data[0 * 4 + 2], proj_left.data[0 * 4 + 3]);
				NOTICE_LOG(VR, "[%8.4f %8.4f %8.4f   %8.4f]", proj_left.data[1 * 4 + 0], proj_left.data[1 * 4 + 1], proj_left.data[1 * 4 + 2], proj_left.data[1 * 4 + 3]);
				NOTICE_LOG(VR, "[%8.4f %8.4f %8.4f   %8.4f]", proj_left.data[2 * 4 + 0], proj_left.data[2 * 4 + 1], proj_left.data[2 * 4 + 2], proj_left.data[2 * 4 + 3]);
				NOTICE_LOG(VR, "{%8.4f %8.4f %8.4f   %8.4f}", proj_left.data[3 * 4 + 0], proj_left.data[3 * 4 + 1], proj_left.data[3 * 4 + 2], proj_left.data[3 * 4 + 3]);
			}
			// red = my combination
			proj_left.data[0 * 4 + 0] = rift_left.M[0][0] * SignOf(proj_left.data[0 * 4 + 0]) * fLeftWidthHack; // h fov
			proj_left.data[1 * 4 + 1] = rift_left.M[1][1] * SignOf(proj_left.data[1 * 4 + 1]) * fLeftHeightHack; // v fov
			proj_left.data[0 * 4 + 2] = rift_left.M[0][2] * SignOf(proj_left.data[0 * 4 + 0]) - fRightHack; // h off-axis
			proj_left.data[1 * 4 + 2] = rift_left.M[1][2] * SignOf(proj_left.data[1 * 4 + 1]) - fUpHack; // v off-axis
			proj_right.data[0 * 4 + 0] = rift_right.M[0][0] * SignOf(proj_right.data[0 * 4 + 0]) * fRightWidthHack;
			proj_right.data[1 * 4 + 1] = rift_right.M[1][1] * SignOf(proj_right.data[1 * 4 + 1]) * fRightHeightHack;
			proj_right.data[0 * 4 + 2] = rift_right.M[0][2] * SignOf(proj_right.data[0 * 4 + 0]) - fRightHack;
			proj_right.data[1 * 4 + 2] = rift_right.M[1][2] * SignOf(proj_right.data[1 * 4 + 1]) - fUpHack;
			if (debug_newScene)
			{
				ERROR_LOG(VR, "[%8.4f %8.4f %8.4f   %8.4f]", proj_left.data[0 * 4 + 0], proj_left.data[0 * 4 + 1], proj_left.data[0 * 4 + 2], proj_left.data[0 * 4 + 3]);
				ERROR_LOG(VR, "[%8.4f %8.4f %8.4f   %8.4f]", proj_left.data[1 * 4 + 0], proj_left.data[1 * 4 + 1], proj_left.data[1 * 4 + 2], proj_left.data[1 * 4 + 3]);
				ERROR_LOG(VR, "[%8.4f %8.4f %8.4f   %8.4f]", proj_left.data[2 * 4 + 0], proj_left.data[2 * 4 + 1], proj_left.data[2 * 4 + 2], proj_left.data[2 * 4 + 3]);
				ERROR_LOG(VR, "{%8.4f %8.4f %8.4f   %8.4f}", proj_left.data[3 * 4 + 0], proj_left.data[3 * 4 + 1], proj_left.data[3 * 4 + 2], proj_left.data[3 * 4 + 3]);
			}
		}
#endif
		//VR Headtracking
		Matrix44 rotation_matrix;
		if (bStuckToHead)
		{
			Matrix44::LoadIdentity(rotation_matrix);
		}
		else
		{
			UpdateHeadTrackingIfNeeded();
			float extra_pitch;
			if (xfmem.projection.type == GX_PERSPECTIVE || vr_widest_3d_HFOV > 0)
				extra_pitch = g_ActiveConfig.fCameraPitch;
			else
				extra_pitch = g_ActiveConfig.fScreenPitch;
			extra_pitch -= g_ActiveConfig.fLeanBackAngle;
			Matrix33 pitch_matrix33;
			Matrix33::RotateX(pitch_matrix33, -DEGREES_TO_RADIANS(extra_pitch));
			Matrix44 pitch_matrix;
			Matrix44::LoadMatrix33(pitch_matrix, pitch_matrix33);
			if (g_ActiveConfig.bOrientationTracking)
				Matrix44::Multiply(g_head_tracking_matrix, pitch_matrix, rotation_matrix);
			else
				Matrix44::Set(rotation_matrix, pitch_matrix.data);
		}
		//VR sometimes yaw needs to be inverted for games that use a flipped x axis
		// (ActionGirlz even uses flipped matrices and non-flipped matrices in the same frame)
		if (xfmem.projection.type == GX_PERSPECTIVE)
		{
			if (rawProjection[0]<0)
			{
				if (debug_newScene)
					INFO_LOG(VR, "flipped X");
				// flip all the x axis values, except x squared (data[0])
				//Needed for Action Girlz Racing, Backyard Baseball
				//rotation_matrix.data[1] *= -1;
				//rotation_matrix.data[2] *= -1;
				//rotation_matrix.data[3] *= -1;
				//rotation_matrix.data[4] *= -1;
				//rotation_matrix.data[8] *= -1;
				//rotation_matrix.data[12] *= -1;
				flipped_x = -1;
			}
			if (rawProjection[2]<0)
			{
				if (debug_newScene)
					INFO_LOG(VR, "flipped Y");
				// flip all the y axis values, except y squared (data[5])
				// Needed for ABBA
				//rotation_matrix.data[1] *= -1;
				//rotation_matrix.data[4] *= -1;
				//rotation_matrix.data[6] *= -1;
				//rotation_matrix.data[7] *= -1;
				//rotation_matrix.data[9] *= -1;
				//rotation_matrix.data[13] *= -1;
				flipped_y = -1;
			}
		}

		Matrix44 walk_matrix, look_matrix;
		if (bStuckToHead || g_is_skybox)
		{
			Matrix44::LoadIdentity(walk_matrix);
		}
		else
		{
			float pos[3];
			if (g_ActiveConfig.bPositionTracking)
			{
				float head[3];
				for (int i = 0; i < 3; ++i)
					head[i] = g_head_tracking_position[i] * UnitsPerMetre;
				pos[0] = head[0];
				pos[1] = head[1] * cos(DEGREES_TO_RADIANS(g_ActiveConfig.fLeanBackAngle)) + head[2] * sin(DEGREES_TO_RADIANS(g_ActiveConfig.fLeanBackAngle));
				pos[2] = head[2] * cos(DEGREES_TO_RADIANS(g_ActiveConfig.fLeanBackAngle)) - head[1] * sin(DEGREES_TO_RADIANS(g_ActiveConfig.fLeanBackAngle));
			}
			else
			{
				pos[0] = 0;
				pos[1] = 0;
				pos[2] = 0;
			}
			for (int i = 0; i < 3; ++i)
				pos[i] += s_fViewTranslationVector[i] * UnitsPerMetre;
			if (!bNoForward)
				pos[2] += g_ActiveConfig.fCameraForward * UnitsPerMetre;
			//static int x = 0;
			//x++;
			Matrix44::Translate(walk_matrix, pos);
			//if (x>100)
			//{
			//	x = 0;
			//	//			NOTICE_LOG(VR, "walk pos = %f, %f, %f", s_fViewTranslationVector[0], s_fViewTranslationVector[1], s_fViewTranslationVector[2]);
			//	INFO_LOG(VR, "head pos = %5.0fcm, %5.0fcm, %5.0fcm, walk %5.1f, %5.1f, %5.1f", 100 * g_head_tracking_position[0], 100 * g_head_tracking_position[1], 100 * g_head_tracking_position[2], s_fViewTranslationVector[0], s_fViewTranslationVector[1], s_fViewTranslationVector[2]);
			//}
		}

		if (xfmem.projection.type == GX_PERSPECTIVE && g_viewport_type != VIEW_HUD_ELEMENT && g_viewport_type != VIEW_OFFSCREEN)
		{
			if (debug_newScene)
				INFO_LOG(VR, "3D: do normally");
			Matrix44::Multiply(rotation_matrix, walk_matrix, look_matrix);
		}
		else
		if (xfmem.projection.type != GX_PERSPECTIVE || g_viewport_type == VIEW_HUD_ELEMENT || g_viewport_type == VIEW_OFFSCREEN)
		{
			if (debug_newScene)
				INFO_LOG(VR, "2D: hacky test");

			float HudWidth, HudHeight, HudThickness, HudDistance, HudUp, CameraForward, AimDistance;

			// 2D Screen
			if (vr_widest_3d_HFOV <= 0)
			{
				HudThickness = g_ActiveConfig.fScreenThickness * UnitsPerMetre;
				HudDistance = g_ActiveConfig.fScreenDistance * UnitsPerMetre;
				HudHeight = g_ActiveConfig.fScreenHeight * UnitsPerMetre;
				HudHeight = g_ActiveConfig.fScreenHeight * UnitsPerMetre;
				if (g_aspect_wide)
					HudWidth = HudHeight * (float)16 / 9;
				else
					HudWidth = HudHeight * (float)4 / 3;
				CameraForward = 0;
				HudUp = g_ActiveConfig.fScreenUp * UnitsPerMetre;
				AimDistance = HudDistance;
			}
			else
			// HUD over 3D world
			{
				// Give the 2D layer a 3D effect if different parts of the 2D layer are rendered at different z coordinates
				HudThickness = g_ActiveConfig.fHudThickness * UnitsPerMetre;  // the 2D layer is actually a 3D box this many game units thick
				HudDistance = g_ActiveConfig.fHudDistance * UnitsPerMetre;   // depth 0 on the HUD should be this far away
				HudUp = 0;
				if (bNoForward)
					CameraForward = 0;
				else
					CameraForward = g_ActiveConfig.fCameraForward * UnitsPerMetre;
				// When moving the camera forward, correct the size of the HUD so that aiming is correct at AimDistance
				AimDistance = g_ActiveConfig.fAimDistance * UnitsPerMetre;
				if (AimDistance <= 0)
					AimDistance = HudDistance;
				// Now that we know how far away the box is, and what FOV it should fill, we can work out the width and height in game units
				// Note: the HUD won't line up exactly (except at AimDistance) if CameraForward is non-zero 
				//float HudWidth = 2.0f * tanf(hfov / 2.0f * 3.14159f / 180.0f) * (HudDistance) * Correction;
				//float HudHeight = 2.0f * tanf(vfov / 2.0f * 3.14159f / 180.0f) * (HudDistance) * Correction;
				HudWidth = 2.0f * tanf(DEGREES_TO_RADIANS(hfov / 2.0f)) * HudDistance * (AimDistance + CameraForward) / AimDistance;
				HudHeight = 2.0f * tanf(DEGREES_TO_RADIANS(vfov / 2.0f)) * HudDistance * (AimDistance + CameraForward) / AimDistance;
			}

			float scale[3]; // width, height, and depth of box in game units divided by 2D width, height, and depth 
			float position[3]; // position of front of box relative to the camera, in game units 

			float viewport_scale[2];
			float viewport_offset[2]; // offset as a fraction of the viewport's width
			if (g_viewport_type != VIEW_HUD_ELEMENT && g_viewport_type != VIEW_OFFSCREEN)
			{
				viewport_scale[0] = 1.0f;
				viewport_scale[1] = 1.0f;
				viewport_offset[0] = 0.0f;
				viewport_offset[1] = 0.0f;
			}
			else
			{
				Viewport &v = xfmem.viewport;
				float left, top, width, height;
				left = v.xOrig - v.wd - 342;
				top = v.yOrig + v.ht - 342;
				width = 2 * v.wd;
				height = -2 * v.ht;
				float screen_width = (float)g_final_screen_region.GetWidth();
				float screen_height = (float)g_final_screen_region.GetHeight();
				viewport_scale[0] = width / screen_width;
				viewport_scale[1] = height / screen_height;
				viewport_offset[0] = ((left + (width / 2)) - (0 + (screen_width / 2))) / screen_width;
				viewport_offset[1] = -((top + (height / 2)) - (0 + (screen_height / 2))) / screen_height;
			}

			// 3D HUD elements (may be part of 2D screen or HUD)
			if (xfmem.projection.type == GX_PERSPECTIVE)
			{
				// these are the edges of the near clipping plane in game coordinates
				float left2D = -(rawProjection[1] + 1) / rawProjection[0];
				float right2D = left2D + 2 / rawProjection[0];
				float bottom2D = -(rawProjection[3] + 1) / rawProjection[2];
				float top2D = bottom2D + 2 / rawProjection[2];
				float zFar2D = rawProjection[5] / rawProjection[4];
				float zNear2D = zFar2D*rawProjection[4] / (rawProjection[4] - 1);
				float zObj = zNear2D + (zFar2D-zNear2D) * g_ActiveConfig.fHud3DCloser;

				left2D *= zObj;
				right2D *= zObj;
				bottom2D *= zObj;
				top2D *= zObj;

				// Scale the width and height to fit the HUD in metres
				if (rawProjection[0] == 0 || right2D == left2D) {
					scale[0] = 0;
				}
				else {
					scale[0] = viewport_scale[0] * HudWidth / (right2D - left2D);
				}
				if (rawProjection[2] == 0 || top2D == bottom2D) {
					scale[1] = 0;
				}
				else {
					scale[1] = viewport_scale[1] * HudHeight / (top2D - bottom2D); // note that positive means up in 3D
				}
				// Keep depth the same scale as width, so it looks like a real object
				if (rawProjection[4] == 0 || zFar2D == zNear2D) {
					scale[2] = scale[0];
				}
				else {
					scale[2] = scale[0];
				}
				// Adjust the position for off-axis projection matrices, and shifting the 2D screen
				position[0] = scale[0] * (-(right2D + left2D) / 2.0f) + viewport_offset[0] * HudWidth; // shift it right into the centre of the view
				position[1] = scale[1] * (-(top2D + bottom2D) / 2.0f) + viewport_offset[1] * HudHeight + HudUp; // shift it up into the centre of the view;
				// Shift it from the old near clipping plane to the HUD distance, and shift the camera forward
				if (vr_widest_3d_HFOV <= 0)
					position[2] = scale[2] * zObj - HudDistance;
				else
					position[2] = scale[2] * zObj - HudDistance - CameraForward;



			}
			// 2D layer, or 2D viewport (may be part of 2D screen or HUD)
			else
			{
				float left2D = -(rawProjection[1] + 1) / rawProjection[0];
				float right2D = left2D + 2 / rawProjection[0];
				float bottom2D = -(rawProjection[3] + 1) / rawProjection[2];
				float top2D = bottom2D + 2 / rawProjection[2];
				float zFar2D, zNear2D;
				zFar2D = rawProjection[5] / rawProjection[4];
				zNear2D = (1 + rawProjection[4] * zFar2D) / rawProjection[4];

				// for 2D, work out the fraction of the HUD we should fill, and multiply the scale by that
				// also work out what fraction of the height we should shift it up, and what fraction of the width we should shift it left
				// only multiply by the extra scale after adjusting the position?

				if (rawProjection[0] == 0 || right2D == left2D) {
					scale[0] = 0;
				}
				else {
					scale[0] = viewport_scale[0] * HudWidth / (right2D - left2D);
				}
				if (rawProjection[2] == 0 || top2D == bottom2D) {
					scale[1] = 0;
				}
				else {
					scale[1] = viewport_scale[1] * HudHeight / (top2D - bottom2D); // note that positive means up in 3D
				}
				if (rawProjection[4] == 0 || zFar2D == zNear2D) {
					scale[2] = 0; // The 2D layer was flat, so we make it flat instead of a box to avoid dividing by zero
				}
				else {
					scale[2] = HudThickness / (zFar2D - zNear2D); // Scale 2D z values into 3D game units so it is the right thickness
				}
				position[0] = scale[0] * (-(right2D + left2D) / 2.0f) + viewport_offset[0] * HudWidth; // shift it right into the centre of the view
				position[1] = scale[1] * (-(top2D + bottom2D) / 2.0f) + viewport_offset[1] * HudHeight + HudUp; // shift it up into the centre of the view;
				// Shift it from the zero plane to the HUD distance, and shift the camera forward
				if (vr_widest_3d_HFOV <= 0)
					position[2] = -HudDistance;
				else
					position[2] = -HudDistance - CameraForward;
			}

			Matrix44 scale_matrix, position_matrix, box_matrix, temp_matrix;
			Matrix44::Scale(scale_matrix, scale);
			Matrix44::Translate(position_matrix, position);

			// order: scale, walk, rotate
			Matrix44::Multiply(rotation_matrix, walk_matrix, temp_matrix);
			Matrix44::Multiply(position_matrix, scale_matrix, box_matrix);
			Matrix44::Multiply(temp_matrix, box_matrix, look_matrix);
		}

		Matrix44 eye_pos_matrix_left, eye_pos_matrix_right;
		float posLeft[3] = { 0, 0, 0 };
		float posRight[3] = { 0, 0, 0 };
#ifdef HAVE_OCULUSSDK
		if (g_has_rift && !bTelescopeHUD && !g_is_skybox && !(g_ActiveConfig.iStereoMode>0))
		{
#ifdef OCULUSSDK042
			posLeft[0] = g_eye_render_desc[0].ViewAdjust.x * UnitsPerMetre;
			posLeft[1] = g_eye_render_desc[0].ViewAdjust.y * UnitsPerMetre;
			posLeft[2] = g_eye_render_desc[0].ViewAdjust.z * UnitsPerMetre;
			posRight[0] = g_eye_render_desc[1].ViewAdjust.x * UnitsPerMetre;
			posRight[1] = g_eye_render_desc[1].ViewAdjust.y * UnitsPerMetre;
			posRight[2] = g_eye_render_desc[1].ViewAdjust.z * UnitsPerMetre;
#else
			posLeft[0] = g_eye_render_desc[0].HmdToEyeViewOffset.x * UnitsPerMetre;
			posLeft[1] = g_eye_render_desc[0].HmdToEyeViewOffset.y * UnitsPerMetre;
			posLeft[2] = g_eye_render_desc[0].HmdToEyeViewOffset.z * UnitsPerMetre;
			posRight[0] = g_eye_render_desc[1].HmdToEyeViewOffset.x * UnitsPerMetre;
			posRight[1] = g_eye_render_desc[1].HmdToEyeViewOffset.y * UnitsPerMetre;
			posRight[2] = g_eye_render_desc[1].HmdToEyeViewOffset.z * UnitsPerMetre;
#endif
		}
#endif
		Matrix44::Translate(eye_pos_matrix_left, posLeft);
		Matrix44::Translate(eye_pos_matrix_right, posRight);

		Matrix44 view_matrix_left, view_matrix_right;
		Matrix44::Multiply(eye_pos_matrix_left, look_matrix, view_matrix_left);
		Matrix44::Multiply(eye_pos_matrix_right, look_matrix, view_matrix_right);

		Matrix44 final_matrix_left, final_matrix_right;
		Matrix44::Multiply(proj_left, view_matrix_left, final_matrix_left);
		Matrix44::Multiply(proj_right, view_matrix_right, final_matrix_right);
		if (flipped_x < 0)
		if (g_ActiveConfig.bFreeLook && xfmem.projection.type == GX_PERSPECTIVE)
		{
			// flip all the x axis values, except x squared (data[0])
			//Needed for Action Girlz Racing, Backyard Baseball
			final_matrix_left.data[1] *= -1;
			final_matrix_left.data[2] *= -1;
			final_matrix_left.data[3] *= -1;
			final_matrix_left.data[4] *= -1;
			final_matrix_left.data[8] *= -1;
			final_matrix_left.data[12] *= -1;
			final_matrix_right.data[1] *= -1;
			final_matrix_right.data[2] *= -1;
			final_matrix_right.data[3] *= -1;
			final_matrix_right.data[4] *= -1;
			final_matrix_right.data[8] *= -1;
			final_matrix_right.data[12] *= -1;
		}
		if (flipped_y < 0)
		{
			final_matrix_left.data[1] *= -1;
			final_matrix_left.data[4] *= -1;
			final_matrix_left.data[6] *= -1;
			final_matrix_left.data[7] *= -1;
			final_matrix_left.data[9] *= -1;
			final_matrix_left.data[13] *= -1;
			final_matrix_right.data[1] *= -1;
			final_matrix_right.data[4] *= -1;
			final_matrix_right.data[6] *= -1;
			final_matrix_right.data[7] *= -1;
			final_matrix_right.data[9] *= -1;
			final_matrix_right.data[13] *= -1;
		}

		// If we are supposed to hide the layer, zero out the projection matrix
		if (bHideLeft && (bHideRight || !(g_ActiveConfig.iStereoMode>0))) {
			memset(final_matrix_left.data, 0, 16 * sizeof(final_matrix_left.data[0]));
		}
		if (bHideRight)
		{
			memset(final_matrix_right.data, 0, 16 * sizeof(final_matrix_right.data[0]));
		}

		memcpy(constants.projection, final_matrix_left.data, 4 * 16);
		memcpy(constants_eye_projection[0], final_matrix_left.data, 4 * 16);
		memcpy(constants_eye_projection[1], final_matrix_right.data, 4 * 16);
		if (g_ActiveConfig.iStereoMode > 0)
		{
			float offset = (g_ActiveConfig.iStereoSeparation / 1000.0f) * (g_ActiveConfig.iStereoSeparationPercent / 100.0f);
			constants.stereoparams[0] = (g_ActiveConfig.bStereoSwapEyes) ? offset : -offset;
			constants.stereoparams[1] = (g_ActiveConfig.bStereoSwapEyes) ? -offset : offset;
			constants.stereoparams[2] = (g_ActiveConfig.iStereoConvergence / 10.0f) * (g_ActiveConfig.iStereoConvergencePercent / 100.0f);
		}
		else
		{
			constants.stereoparams[0] = constants.stereoparams[1] = 0;
		}

	}
	else if (bFreeLookChanged && xfmem.projection.type == GX_PERSPECTIVE)
	{
		Matrix44 mtxA;
		Matrix44 mtxB;
		Matrix44 viewMtx;

		Matrix44::Translate(mtxA, s_fViewTranslationVector);
		Matrix44::LoadMatrix33(mtxB, s_viewRotationMatrix);
		Matrix44::Multiply(mtxB, mtxA, viewMtx); // view = rotation x translation
		Matrix44::Set(mtxB, g_fProjectionMatrix);
		Matrix44::Multiply(mtxB, viewMtx, mtxA); // mtxA = projection x view
		Matrix44::Multiply(s_viewportCorrection, mtxA, mtxB); // mtxB = viewportCorrection x mtxA

		// If we are supposed to hide the layer, zero out the projection matrix
		if (bHide) {
			memset(mtxB.data, 0, 16 * sizeof(mtxB.data[0]));
		}
		memcpy(constants.projection, mtxB.data, 4 * 16);
		memcpy(constants_eye_projection[0], mtxB.data, 4 * 16);
		memcpy(constants_eye_projection[1], mtxB.data, 4 * 16);

		if (g_ActiveConfig.iStereoMode > 0 && xfmem.projection.type == GX_PERSPECTIVE)
		{
			float offset = (g_ActiveConfig.iStereoSeparation / 1000.0f) * (g_ActiveConfig.iStereoSeparationPercent / 100.0f);
			constants.stereoparams[0] = (g_ActiveConfig.bStereoSwapEyes) ? offset : -offset;
			constants.stereoparams[1] = (g_ActiveConfig.bStereoSwapEyes) ? -offset : offset;
			constants.stereoparams[2] = (g_ActiveConfig.iStereoConvergence / 10.0f) * (g_ActiveConfig.iStereoConvergencePercent / 100.0f);
		}
		else
		{
			constants.stereoparams[0] = constants.stereoparams[1] = 0;
		}

		dirty = true;
	}
	else
	{
		Matrix44 projMtx;
		Matrix44::Set(projMtx, g_fProjectionMatrix);

		Matrix44 correctedMtx;
		Matrix44::Multiply(s_viewportCorrection, projMtx, correctedMtx);
		// If we are supposed to hide the layer, zero out the projection matrix
		if (bHide) {
			memset(correctedMtx.data, 0, 16 * sizeof(correctedMtx.data[0]));
		}
		memcpy(constants.projection, correctedMtx.data, 4 * 16);
		memcpy(constants_eye_projection[0], correctedMtx.data, 4 * 16);
		memcpy(constants_eye_projection[1], correctedMtx.data, 4 * 16);
	}
	dirty = true;
}
//#pragma optimize("", on)


void VertexShaderManager::InvalidateXFRange(int start, int end)
{
	if (((u32)start >= (u32)g_main_cp_state.matrix_index_a.PosNormalMtxIdx * 4 &&
		 (u32)start <  (u32)g_main_cp_state.matrix_index_a.PosNormalMtxIdx * 4 + 12) ||
		((u32)start >= XFMEM_NORMALMATRICES + ((u32)g_main_cp_state.matrix_index_a.PosNormalMtxIdx & 31) * 3 &&
		 (u32)start <  XFMEM_NORMALMATRICES + ((u32)g_main_cp_state.matrix_index_a.PosNormalMtxIdx & 31) * 3 + 9))
	{
		bPosNormalMatrixChanged = true;
	}

	if (((u32)start >= (u32)g_main_cp_state.matrix_index_a.Tex0MtxIdx*4 && (u32)start < (u32)g_main_cp_state.matrix_index_a.Tex0MtxIdx*4+12) ||
		((u32)start >= (u32)g_main_cp_state.matrix_index_a.Tex1MtxIdx*4 && (u32)start < (u32)g_main_cp_state.matrix_index_a.Tex1MtxIdx*4+12) ||
		((u32)start >= (u32)g_main_cp_state.matrix_index_a.Tex2MtxIdx*4 && (u32)start < (u32)g_main_cp_state.matrix_index_a.Tex2MtxIdx*4+12) ||
		((u32)start >= (u32)g_main_cp_state.matrix_index_a.Tex3MtxIdx*4 && (u32)start < (u32)g_main_cp_state.matrix_index_a.Tex3MtxIdx*4+12))
	{
		bTexMatricesChanged[0] = true;
	}

	if (((u32)start >= (u32)g_main_cp_state.matrix_index_b.Tex4MtxIdx*4 && (u32)start < (u32)g_main_cp_state.matrix_index_b.Tex4MtxIdx*4+12) ||
		((u32)start >= (u32)g_main_cp_state.matrix_index_b.Tex5MtxIdx*4 && (u32)start < (u32)g_main_cp_state.matrix_index_b.Tex5MtxIdx*4+12) ||
		((u32)start >= (u32)g_main_cp_state.matrix_index_b.Tex6MtxIdx*4 && (u32)start < (u32)g_main_cp_state.matrix_index_b.Tex6MtxIdx*4+12) ||
		((u32)start >= (u32)g_main_cp_state.matrix_index_b.Tex7MtxIdx*4 && (u32)start < (u32)g_main_cp_state.matrix_index_b.Tex7MtxIdx*4+12))
	{
		bTexMatricesChanged[1] = true;
	}

	if (start < XFMEM_POSMATRICES_END)
	{
		if (nTransformMatricesChanged[0] == -1)
		{
			nTransformMatricesChanged[0] = start;
			nTransformMatricesChanged[1] = end>XFMEM_POSMATRICES_END?XFMEM_POSMATRICES_END:end;
		}
		else
		{
			if (nTransformMatricesChanged[0] > start) nTransformMatricesChanged[0] = start;
			if (nTransformMatricesChanged[1] < end) nTransformMatricesChanged[1] = end>XFMEM_POSMATRICES_END?XFMEM_POSMATRICES_END:end;
		}
	}

	if (start < XFMEM_NORMALMATRICES_END && end > XFMEM_NORMALMATRICES)
	{
		int _start = start < XFMEM_NORMALMATRICES ? 0 : start-XFMEM_NORMALMATRICES;
		int _end = end < XFMEM_NORMALMATRICES_END ? end-XFMEM_NORMALMATRICES : XFMEM_NORMALMATRICES_END-XFMEM_NORMALMATRICES;

		if (nNormalMatricesChanged[0] == -1)
		{
			nNormalMatricesChanged[0] = _start;
			nNormalMatricesChanged[1] = _end;
		}
		else
		{
			if (nNormalMatricesChanged[0] > _start) nNormalMatricesChanged[0] = _start;
			if (nNormalMatricesChanged[1] < _end) nNormalMatricesChanged[1] = _end;
		}
	}

	if (start < XFMEM_POSTMATRICES_END && end > XFMEM_POSTMATRICES)
	{
		int _start = start < XFMEM_POSTMATRICES ? XFMEM_POSTMATRICES : start-XFMEM_POSTMATRICES;
		int _end = end < XFMEM_POSTMATRICES_END ? end-XFMEM_POSTMATRICES : XFMEM_POSTMATRICES_END-XFMEM_POSTMATRICES;

		if (nPostTransformMatricesChanged[0] == -1)
		{
			nPostTransformMatricesChanged[0] = _start;
			nPostTransformMatricesChanged[1] = _end;
		}
		else
		{
			if (nPostTransformMatricesChanged[0] > _start) nPostTransformMatricesChanged[0] = _start;
			if (nPostTransformMatricesChanged[1] < _end) nPostTransformMatricesChanged[1] = _end;
		}
	}

	if (start < XFMEM_LIGHTS_END && end > XFMEM_LIGHTS)
	{
		int _start = start < XFMEM_LIGHTS ? XFMEM_LIGHTS : start-XFMEM_LIGHTS;
		int _end = end < XFMEM_LIGHTS_END ? end-XFMEM_LIGHTS : XFMEM_LIGHTS_END-XFMEM_LIGHTS;

		if (nLightsChanged[0] == -1 )
		{
			nLightsChanged[0] = _start;
			nLightsChanged[1] = _end;
		}
		else
		{
			if (nLightsChanged[0] > _start) nLightsChanged[0] = _start;
			if (nLightsChanged[1] < _end)   nLightsChanged[1] = _end;
		}
	}
}

void VertexShaderManager::SetTexMatrixChangedA(u32 Value)
{
	if (g_main_cp_state.matrix_index_a.Hex != Value)
	{
		VertexManager::Flush();
		if (g_main_cp_state.matrix_index_a.PosNormalMtxIdx != (Value&0x3f))
			bPosNormalMatrixChanged = true;
		bTexMatricesChanged[0] = true;
		g_main_cp_state.matrix_index_a.Hex = Value;
	}
}

void VertexShaderManager::SetTexMatrixChangedB(u32 Value)
{
	if (g_main_cp_state.matrix_index_b.Hex != Value)
	{
		VertexManager::Flush();
		bTexMatricesChanged[1] = true;
		g_main_cp_state.matrix_index_b.Hex = Value;
	}
}

void VertexShaderManager::SetViewportChanged()
{
	bViewportChanged = true;
}

void VertexShaderManager::SetProjectionChanged()
{
	bProjectionChanged = true;
}

void VertexShaderManager::SetMaterialColorChanged(int index, u32 color)
{
	nMaterialsChanged[index] = true;
}

void VertexShaderManager::ScaleView(float scale)
{
	for (int i = 0; i < 3; i++)
		s_fViewTranslationVector[i] *= scale;

	if (s_fViewTranslationVector[0] || s_fViewTranslationVector[1] || s_fViewTranslationVector[2])
		bFreeLookChanged = true;
	else
		bFreeLookChanged = false;

	bProjectionChanged = true;
}

void VertexShaderManager::TranslateView(float x, float y, float z)
{
	float result[3];
	float vector[3] = { x,z,y };

	Matrix33::Multiply(s_viewInvRotationMatrix, vector, result);

	for (int i = 0; i < 3; i++)
		s_fViewTranslationVector[i] += result[i];

	if (s_fViewTranslationVector[0] || s_fViewTranslationVector[1] || s_fViewTranslationVector[2])
		bFreeLookChanged = true;
	else
		bFreeLookChanged = false;

	bProjectionChanged = true;
}

void VertexShaderManager::RotateView(float x, float y)
{
	s_fViewRotation[0] += x;
	s_fViewRotation[1] += y;

	Matrix33 mx;
	Matrix33 my;
	Matrix33::RotateX(mx, s_fViewRotation[1]);
	Matrix33::RotateY(my, s_fViewRotation[0]);
	Matrix33::Multiply(mx, my, s_viewRotationMatrix);

	// reverse rotation
	Matrix33::RotateX(mx, -s_fViewRotation[1]);
	Matrix33::RotateY(my, -s_fViewRotation[0]);
	Matrix33::Multiply(my, mx, s_viewInvRotationMatrix);

	if (s_fViewRotation[0] || s_fViewRotation[1])
		bFreeLookChanged = true;
	else
		bFreeLookChanged = false;

	bProjectionChanged = true;
}

void VertexShaderManager::ResetView()
{
	memset(s_fViewTranslationVector, 0, sizeof(s_fViewTranslationVector));
	Matrix33::LoadIdentity(s_viewRotationMatrix);
	Matrix33::LoadIdentity(s_viewInvRotationMatrix);
	s_fViewRotation[0] = s_fViewRotation[1] = 0.0f;

	bFreeLookChanged = false;
	bProjectionChanged = true;
}

void VertexShaderManager::DoState(PointerWrap &p)
{
	p.Do(g_fProjectionMatrix);
	p.Do(s_viewportCorrection);
	p.Do(s_viewRotationMatrix);
	p.Do(s_viewInvRotationMatrix);
	p.Do(s_fViewTranslationVector);
	p.Do(s_fViewRotation);
	p.Do(constants);
	p.Do(dirty);

	if (p.GetMode() == PointerWrap::MODE_READ)
	{
		Dirty();
	}
}<|MERGE_RESOLUTION|>--- conflicted
+++ resolved
@@ -818,14 +818,9 @@
 	if (bViewportChanged)
 	{
 		bViewportChanged = false;
-<<<<<<< HEAD
 		// VR, Check whether it is a skybox, fullscreen, letterboxed, splitscreen multiplayer, hud element, or offscreen
 		SetViewportType(xfmem.viewport);
 		LogViewport(xfmem.viewport);
-		constants.depthparams[0] = xfmem.viewport.farZ / 16777216.0f;
-		constants.depthparams[1] = xfmem.viewport.zRange / 16777216.0f;
-=======
->>>>>>> 7bc78827
 
 		// The console GPU places the pixel center at 7/12 unless antialiasing
 		// is enabled, while D3D and OpenGL place it at 0.5. See the comment
