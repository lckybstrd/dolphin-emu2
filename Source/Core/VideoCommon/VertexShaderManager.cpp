--- conflicted
+++ resolved
@@ -1028,7 +1028,9 @@
 		g_fProjectionMatrix[13] = 0.0f;
 
 		g_fProjectionMatrix[14] = 0.0f;
-		g_fProjectionMatrix[15] = 1.0f + FLT_EPSILON; // hack to fix depth clipping precision issues (such as Sonic Unleashed UI)
+		// Hack to fix depth clipping precision issues (such as Sonic Unleashed UI)
+		// Turn it off for Nvidia 3D Vision, because it can't handle such a projection matrix
+		g_fProjectionMatrix[15] = (g_ActiveConfig.iStereoMode == STEREO_3DVISION) ? 1.0f : 1.0f + FLT_EPSILON;
 
 		SETSTAT_FT(stats.g2proj_0, g_fProjectionMatrix[0]);
 		SETSTAT_FT(stats.g2proj_1, g_fProjectionMatrix[1]);
@@ -1377,8 +1379,6 @@
 			float HudWidth, HudHeight, HudThickness, HudDistance, HudUp, CameraForward, AimDistance;
 
 			g_fProjectionMatrix[14] = 0.0f;
-<<<<<<< HEAD
-			g_fProjectionMatrix[15] = 1.0f + FLT_EPSILON; // hack to fix depth clipping precision issues (such as Sonic Unleashed UI)
 			// 2D Screen
 			if (vr_widest_3d_HFOV <= 0)
 			{
@@ -1416,12 +1416,6 @@
 				HudWidth = 2.0f * tanf(DEGREES_TO_RADIANS(hfov / 2.0f)) * HudDistance * (AimDistance + CameraForward) / AimDistance;
 				HudHeight = 2.0f * tanf(DEGREES_TO_RADIANS(vfov / 2.0f)) * HudDistance * (AimDistance + CameraForward) / AimDistance;
 			}
-=======
-
-			// Hack to fix depth clipping precision issues (such as Sonic Unleashed UI)
-			// Turn it off for Nvidia 3D Vision, because it can't handle such a projection matrix
-			g_fProjectionMatrix[15] = (g_ActiveConfig.iStereoMode == STEREO_3DVISION) ? 1.0f : 1.0f + FLT_EPSILON;
->>>>>>> 68a71d7e
 
 			float scale[3]; // width, height, and depth of box in game units divided by 2D width, height, and depth 
 			float position[3]; // position of front of box relative to the camera, in game units 
