// Copyright 2013 Dolphin Emulator Project
// Licensed under GPLv2
// Refer to the license.txt file included.

#include "Common/Atomic.h"
#include "Common/ChunkFile.h"
#include "Common/CPUDetect.h"
#include "Common/Event.h"
#include "Common/FPURoundMode.h"
#include "Common/MemoryUtil.h"
#include "Common/Thread.h"

#include "Core/ARBruteForcer.h"
#include "Core/ConfigManager.h"
#include "Core/Core.h"
#include "Core/CoreTiming.h"
#include "Core/NetPlayProto.h"
#include "Core/HW/Memmap.h"

#include "VideoCommon/AsyncRequests.h"
#include "VideoCommon/CommandProcessor.h"
#include "VideoCommon/CPMemory.h"
#include "VideoCommon/DataReader.h"
#include "VideoCommon/Fifo.h"
#include "VideoCommon/OpcodeDecoding.h"
#include "VideoCommon/PixelEngine.h"
#include "VideoCommon/VertexLoaderManager.h"
#include "VideoCommon/VideoConfig.h"
#include "VideoCommon/VR.h"

bool g_bSkipCurrentFrame = false;

static volatile bool GpuRunningState = false;
static volatile bool EmuRunningState = false;

// Most of this array is unlikely to be faulted in...
static u8 s_fifo_aux_data[FIFO_SIZE];
static u8* s_fifo_aux_write_ptr;
static u8* s_fifo_aux_read_ptr;

bool g_use_deterministic_gpu_thread;

// STATE_TO_SAVE
static std::mutex s_video_buffer_lock;
static std::condition_variable s_video_buffer_cond;
static u8* s_video_buffer;
static u8* s_video_buffer_read_ptr;
static std::atomic<u8*> s_video_buffer_write_ptr;
static std::atomic<u8*> s_video_buffer_seen_ptr;
static u8* s_video_buffer_pp_read_ptr;
// The read_ptr is always owned by the GPU thread.  In normal mode, so is the
// write_ptr, despite it being atomic.  In g_use_deterministic_gpu_thread mode,
// things get a bit more complicated:
// - The seen_ptr is written by the GPU thread, and points to what it's already
// processed as much of as possible - in the case of a partial command which
// caused it to stop, not the same as the read ptr.  It's written by the GPU,
// under the lock, and updating the cond.
// - The write_ptr is written by the CPU thread after it copies data from the
// FIFO.  Maybe someday it will be under the lock.  For now, because RunGpuLoop
// polls, it's just atomic.
// - The pp_read_ptr is the CPU preprocessing version of the read_ptr.

static Common::Flag s_gpu_is_running; // If this one is set, the gpu loop will be called at least once again
static Common::Event s_gpu_new_work_event;

static Common::Flag s_gpu_is_pending; // If this one is set, there might still be work to do
static Common::Event s_gpu_done_event;

void Fifo_DoState(PointerWrap &p)
{
	if (!s_video_buffer && ARBruteForcer::ch_bruteforce)
		Core::KillDolphinAndRestart();
	p.DoArray(s_video_buffer, FIFO_SIZE);
	u8* write_ptr = s_video_buffer_write_ptr;
	p.DoPointer(write_ptr, s_video_buffer);
	s_video_buffer_write_ptr = write_ptr;
	p.DoPointer(s_video_buffer_read_ptr, s_video_buffer);
	if (p.mode == PointerWrap::MODE_READ && g_use_deterministic_gpu_thread)
	{
		// We're good and paused, right?
		s_video_buffer_seen_ptr = s_video_buffer_pp_read_ptr = s_video_buffer_read_ptr;
	}
	p.Do(g_bSkipCurrentFrame);
}

void Fifo_PauseAndLock(bool doLock, bool unpauseOnUnlock)
{
	if (doLock)
	{
		SyncGPU(SYNC_GPU_OTHER);
		EmulatorState(false);
		FlushGpu();
	}
	else
	{
		if (unpauseOnUnlock)
			EmulatorState(true);
	}
}


void Fifo_Init()
{
	// Padded so that SIMD overreads in the vertex loader are safe
	s_video_buffer = (u8*)AllocateMemoryPages(FIFO_SIZE + 4);
	ResetVideoBuffer();
	GpuRunningState = false;
	Common::AtomicStore(CommandProcessor::VITicks, CommandProcessor::m_cpClockOrigin);
}

void Fifo_Shutdown()
{
	if (GpuRunningState)
		PanicAlert("Fifo shutting down while active");
	FreeMemoryPages(s_video_buffer, FIFO_SIZE + 4);
	s_video_buffer = nullptr;
	s_video_buffer_write_ptr = nullptr;
	s_video_buffer_pp_read_ptr = nullptr;
	s_video_buffer_read_ptr = nullptr;
	s_video_buffer_seen_ptr = nullptr;
	s_fifo_aux_write_ptr = nullptr;
	s_fifo_aux_read_ptr = nullptr;
}

void Fifo_SetRendering(bool enabled)
{
	g_bSkipCurrentFrame = !enabled;
}

// May be executed from any thread, even the graphics thread.
// Created to allow for self shutdown.
void ExitGpuLoop()
{
	// This should break the wait loop in CPU thread
	CommandProcessor::fifo.bFF_GPReadEnable = false;
	FlushGpu();

	// Terminate GPU thread loop
	GpuRunningState = false;
	EmuRunningState = true;
	s_gpu_new_work_event.Set();
}

void EmulatorState(bool running)
{
	EmuRunningState = running;
	s_gpu_new_work_event.Set();
}

void SyncGPU(SyncGPUReason reason, bool may_move_read_ptr)
{
	if (g_use_deterministic_gpu_thread && GpuRunningState)
	{
		std::unique_lock<std::mutex> lk(s_video_buffer_lock);
		u8* write_ptr = s_video_buffer_write_ptr;
		s_video_buffer_cond.wait(lk, [&]() {
			return !GpuRunningState || s_video_buffer_seen_ptr == write_ptr;
		});
		if (!GpuRunningState)
			return;

		// Opportunistically reset FIFOs so we don't wrap around.
		if (may_move_read_ptr && s_fifo_aux_write_ptr != s_fifo_aux_read_ptr)
			PanicAlert("aux fifo not synced (%p, %p)", s_fifo_aux_write_ptr, s_fifo_aux_read_ptr);

		memmove(s_fifo_aux_data, s_fifo_aux_read_ptr, s_fifo_aux_write_ptr - s_fifo_aux_read_ptr);
		s_fifo_aux_write_ptr -= (s_fifo_aux_read_ptr - s_fifo_aux_data);
		s_fifo_aux_read_ptr = s_fifo_aux_data;

		if (may_move_read_ptr)
		{
			// what's left over in the buffer
			size_t size = write_ptr - s_video_buffer_pp_read_ptr;

			memmove(s_video_buffer, s_video_buffer_pp_read_ptr, size);
			// This change always decreases the pointers.  We write seen_ptr
			// after write_ptr here, and read it before in RunGpuLoop, so
			// 'write_ptr > seen_ptr' there cannot become spuriously true.
			s_video_buffer_write_ptr = write_ptr = s_video_buffer + size;
			s_video_buffer_pp_read_ptr = s_video_buffer;
			s_video_buffer_read_ptr = s_video_buffer;
			s_video_buffer_seen_ptr = write_ptr;
		}
	}
}

void PushFifoAuxBuffer(void* ptr, size_t size)
{
	if (size > (size_t) (s_fifo_aux_data + FIFO_SIZE - s_fifo_aux_write_ptr))
	{
		SyncGPU(SYNC_GPU_AUX_SPACE, /* may_move_read_ptr */ false);
		if (size > (size_t) (s_fifo_aux_data + FIFO_SIZE - s_fifo_aux_write_ptr))
		{
			// That will sync us up to the last 32 bytes, so this short region
			// of FIFO would have to point to a 2MB display list or something.
			PanicAlert("absurdly large aux buffer");
			return;
		}
	}
	memcpy(s_fifo_aux_write_ptr, ptr, size);
	s_fifo_aux_write_ptr += size;
}

void* PopFifoAuxBuffer(size_t size)
{
	void* ret = s_fifo_aux_read_ptr;
	s_fifo_aux_read_ptr += size;
	return ret;
}

// Description: RunGpuLoop() sends data through this function.
static void ReadDataFromFifo(u32 readPtr)
{
	size_t len = 32;
	if (len > (size_t)(s_video_buffer + FIFO_SIZE - s_video_buffer_write_ptr))
	{
		size_t existing_len = s_video_buffer_write_ptr - s_video_buffer_read_ptr;
		if (len > (size_t)(FIFO_SIZE - existing_len))
		{
			PanicAlert("FIFO out of bounds (existing %lu + new %lu > %lu)", (unsigned long) existing_len, (unsigned long) len, (unsigned long) FIFO_SIZE);
			return;
		}
		memmove(s_video_buffer, s_video_buffer_read_ptr, existing_len);
		s_video_buffer_write_ptr = s_video_buffer + existing_len;
		s_video_buffer_read_ptr = s_video_buffer;
	}
	// Copy new video instructions to s_video_buffer for future use in rendering the new picture
	Memory::CopyFromEmu(s_video_buffer_write_ptr, readPtr, len);
	s_video_buffer_write_ptr += len;
}

// The deterministic_gpu_thread version.
static void ReadDataFromFifoOnCPU(u32 readPtr)
{
	size_t len = 32;
	u8 *write_ptr = s_video_buffer_write_ptr;
	if (len > (size_t)(s_video_buffer + FIFO_SIZE - write_ptr))
	{
		// We can't wrap around while the GPU is working on the data.
		// This should be very rare due to the reset in SyncGPU.
		SyncGPU(SYNC_GPU_WRAPAROUND);
		if (s_video_buffer_pp_read_ptr != s_video_buffer_read_ptr)
		{
			PanicAlert("desynced read pointers");
			return;
		}
		write_ptr = s_video_buffer_write_ptr;
		size_t existing_len = write_ptr - s_video_buffer_pp_read_ptr;
		if (len > (size_t)(FIFO_SIZE - existing_len))
		{
			PanicAlert("FIFO out of bounds (existing %lu + new %lu > %lu)", (unsigned long) existing_len, (unsigned long) len, (unsigned long) FIFO_SIZE);
			return;
		}
	}
	Memory::CopyFromEmu(s_video_buffer_write_ptr, readPtr, len);
	s_video_buffer_pp_read_ptr = OpcodeDecoder_Run<true>(DataReader(s_video_buffer_pp_read_ptr, write_ptr + len), nullptr, false);

#ifdef INLINE_OPCODE
	//Render Extra Headtracking Frames for VR.
	if (g_new_frame_just_rendered && g_has_hmd)
	{
		OpcodeReplayBufferInline();
	}
	g_new_frame_just_rendered = false;
#endif

	// This would have to be locked if the GPU thread didn't spin.
	s_video_buffer_write_ptr = write_ptr + len;
}

void ResetVideoBuffer()
{
	s_video_buffer_read_ptr = s_video_buffer;
	s_video_buffer_write_ptr = s_video_buffer;
	s_video_buffer_seen_ptr = s_video_buffer;
	s_video_buffer_pp_read_ptr = s_video_buffer;
	s_fifo_aux_write_ptr = s_fifo_aux_data;
	s_fifo_aux_read_ptr = s_fifo_aux_data;
}


// Description: Main FIFO update loop
// Purpose: Keep the Core HW updated about the CPU-GPU distance
void RunGpuLoop()
{
	GpuRunningState = true;
	SCPFifoStruct &fifo = CommandProcessor::fifo;
	u32 cyclesExecuted = 0;

	AsyncRequests::GetInstance()->SetEnable(true);
	AsyncRequests::GetInstance()->SetPassthrough(false);

	while (GpuRunningState)
	{
		g_video_backend->PeekMessages();

		if (g_use_deterministic_gpu_thread && EmuRunningState)
		{
			AsyncRequests::GetInstance()->PullEvents();

			// All the fifo/CP stuff is on the CPU.  We just need to run the opcode decoder.
			u8* seen_ptr = s_video_buffer_seen_ptr;
			u8* write_ptr = s_video_buffer_write_ptr;
			// See comment in SyncGPU
			if (write_ptr > seen_ptr)
			{
				s_video_buffer_read_ptr = OpcodeDecoder_Run(DataReader(s_video_buffer_read_ptr, write_ptr), nullptr, false);

#ifdef INLINE_OPCODE
				//Render Extra Headtracking Frames for VR.
				if (g_new_frame_just_rendered && g_has_hmd)
				{
					OpcodeReplayBufferInline();
				}
				g_new_frame_just_rendered = false;
#endif

				{
					std::lock_guard<std::mutex> vblk(s_video_buffer_lock);
					s_video_buffer_seen_ptr = write_ptr;
					s_video_buffer_cond.notify_all();
				}
			}
		}
		else if (EmuRunningState)
		{
			AsyncRequests::GetInstance()->PullEvents();

			CommandProcessor::SetCPStatusFromGPU();

			if (!fifo.isGpuReadingData)
			{
				Common::AtomicStore(CommandProcessor::VITicks, CommandProcessor::m_cpClockOrigin);
			}

			bool run_loop = true;

			// check if we are able to run this buffer
			while (run_loop && !CommandProcessor::interruptWaiting && fifo.bFF_GPReadEnable && fifo.CPReadWriteDistance && !AtBreakpoint())
			{
				fifo.isGpuReadingData = true;

				if (!SConfig::GetInstance().m_LocalCoreStartupParameter.bSyncGPU || Common::AtomicLoad(CommandProcessor::VITicks) > CommandProcessor::m_cpClockOrigin)
				{
					u32 readPtr = fifo.CPReadPointer;
					ReadDataFromFifo(readPtr);

					if (readPtr == fifo.CPEnd)
						readPtr = fifo.CPBase;
					else
						readPtr += 32;

					_assert_msg_(COMMANDPROCESSOR, (s32)fifo.CPReadWriteDistance - 32 >= 0 ,
						"Negative fifo.CPReadWriteDistance = %i in FIFO Loop !\nThat can produce instability in the game. Please report it.", fifo.CPReadWriteDistance - 32);


					u8* write_ptr = s_video_buffer_write_ptr;
					s_video_buffer_read_ptr = OpcodeDecoder_Run(DataReader(s_video_buffer_read_ptr, write_ptr), &cyclesExecuted, false);

#ifdef INLINE_OPCODE
					//Render Extra Headtracking Frames for VR.
					if (g_new_frame_just_rendered && g_has_hmd)
					{
						OpcodeReplayBufferInline();
					}
					g_new_frame_just_rendered = false;
#endif

					if (SConfig::GetInstance().m_LocalCoreStartupParameter.bSyncGPU && Common::AtomicLoad(CommandProcessor::VITicks) >= cyclesExecuted)
						Common::AtomicAdd(CommandProcessor::VITicks, -(s32)cyclesExecuted);

					Common::AtomicStore(fifo.CPReadPointer, readPtr);
					Common::AtomicAdd(fifo.CPReadWriteDistance, -32);
					if ((write_ptr - s_video_buffer_read_ptr) == 0)
						Common::AtomicStore(fifo.SafeCPReadPointer, fifo.CPReadPointer);
				}
				else
				{
					run_loop = false;
				}

				CommandProcessor::SetCPStatusFromGPU();

				// This call is pretty important in DualCore mode and must be called in the FIFO Loop.
				// If we don't, s_swapRequested or s_efbAccessRequested won't be set to false
				// leading the CPU thread to wait in Video_BeginField or Video_AccessEFB thus slowing things down.
				AsyncRequests::GetInstance()->PullEvents();
			}

			// don't release the GPU running state on sync GPU waits
			fifo.isGpuReadingData = !run_loop;
		}

		s_gpu_is_pending.Clear();
		s_gpu_done_event.Set();

		if (s_gpu_is_running.IsSet())
		{
			if (CommandProcessor::s_gpuMaySleep.IsSet())
			{
				// Reset the atomic flag. But as the CPU thread might have pushed some new data, we have to rerun the GPU loop
				s_gpu_is_pending.Set();
				s_gpu_is_running.Clear();
				CommandProcessor::s_gpuMaySleep.Clear();
			}
		}
		else
		{
			s_gpu_new_work_event.WaitFor(std::chrono::milliseconds(100));
		}
	}
	// wake up SyncGPU if we were interrupted
	s_video_buffer_cond.notify_all();
	AsyncRequests::GetInstance()->SetEnable(false);
	AsyncRequests::GetInstance()->SetPassthrough(true);
}

void FlushGpu()
{
	if (!SConfig::GetInstance().m_LocalCoreStartupParameter.bCPUThread || g_use_deterministic_gpu_thread)
		return;

	while (s_gpu_is_running.IsSet() || s_gpu_is_pending.IsSet())
	{
		CommandProcessor::s_gpuMaySleep.Set();
		s_gpu_done_event.Wait();
	}
}

bool AtBreakpoint()
{
	SCPFifoStruct &fifo = CommandProcessor::fifo;
	return fifo.bFF_BPEnable && (fifo.CPReadPointer == fifo.CPBreakpoint);
}

void RunGpu()
{
	SCPFifoStruct &fifo = CommandProcessor::fifo;

	// execute GPU
	if (!SConfig::GetInstance().m_LocalCoreStartupParameter.bCPUThread || g_use_deterministic_gpu_thread)
	{
		bool reset_simd_state = false;
		while (fifo.bFF_GPReadEnable && fifo.CPReadWriteDistance && !AtBreakpoint() )
		{
			if (g_use_deterministic_gpu_thread)
			{
				ReadDataFromFifoOnCPU(fifo.CPReadPointer);
			}
			else
			{
				if (!reset_simd_state)
				{
					FPURoundMode::SaveSIMDState();
					FPURoundMode::LoadDefaultSIMDState();
					reset_simd_state = true;
				}
				ReadDataFromFifo(fifo.CPReadPointer);
				s_video_buffer_read_ptr = OpcodeDecoder_Run(DataReader(s_video_buffer_read_ptr, s_video_buffer_write_ptr), nullptr, false);
			}

			//DEBUG_LOG(COMMANDPROCESSOR, "Fifo wraps to base");

			if (fifo.CPReadPointer == fifo.CPEnd)
				fifo.CPReadPointer = fifo.CPBase;
			else
				fifo.CPReadPointer += 32;

			fifo.CPReadWriteDistance -= 32;
		}
		CommandProcessor::SetCPStatusFromGPU();

		if (reset_simd_state)
		{
<<<<<<< HEAD
			FPURoundMode::SaveSIMDState();
			FPURoundMode::LoadDefaultSIMDState();
			ReadDataFromFifo(fifo.CPReadPointer);
			s_video_buffer_read_ptr = OpcodeDecoder_Run(DataReader(s_video_buffer_read_ptr, s_video_buffer_write_ptr), nullptr, false);

#ifdef INLINE_OPCODE
			//Render Extra Headtracking Frames for VR.
			if (g_new_frame_just_rendered && g_has_hmd)
			{
				OpcodeReplayBufferInline();
			}
			g_new_frame_just_rendered = false;
#endif

=======
>>>>>>> 54cedf77
			FPURoundMode::LoadSIMDState();
		}
	}

	// wake up GPU thread
	if (SConfig::GetInstance().m_LocalCoreStartupParameter.bCPUThread && !s_gpu_is_running.IsSet())
	{
		s_gpu_is_pending.Set();
		s_gpu_is_running.Set();
		s_gpu_new_work_event.Set();
	}
}

void Fifo_UpdateWantDeterminism(bool want)
{
	// We are paused (or not running at all yet), so
	// it should be safe to change this.
	const SCoreStartupParameter& param = SConfig::GetInstance().m_LocalCoreStartupParameter;
	bool gpu_thread = false;
	switch (param.m_GPUDeterminismMode)
	{
		case GPU_DETERMINISM_AUTO:
			gpu_thread = want;

			// Hack: For now movies are an exception to this being on (but not
			// to wanting determinism in general).  Once vertex arrays are
			// fixed, there should be no reason to want this off for movies by
			// default, so this can be removed.
			if (!NetPlay::IsNetPlayRunning())
				gpu_thread = false;

			break;
		case GPU_DETERMINISM_NONE:
			gpu_thread = false;
			break;
		case GPU_DETERMINISM_FAKE_COMPLETION:
			gpu_thread = true;
			break;
	}

	gpu_thread = gpu_thread && SConfig::GetInstance().m_LocalCoreStartupParameter.bCPUThread;

	if (g_use_deterministic_gpu_thread != gpu_thread)
	{
		g_use_deterministic_gpu_thread = gpu_thread;
		if (gpu_thread)
		{
			// These haven't been updated in non-deterministic mode.
			s_video_buffer_seen_ptr = s_video_buffer_pp_read_ptr = s_video_buffer_read_ptr;
			CopyPreprocessCPStateFromMain();
			VertexLoaderManager::MarkAllDirty();
		}
	}
}<|MERGE_RESOLUTION|>--- conflicted
+++ resolved
@@ -472,11 +472,6 @@
 
 		if (reset_simd_state)
 		{
-<<<<<<< HEAD
-			FPURoundMode::SaveSIMDState();
-			FPURoundMode::LoadDefaultSIMDState();
-			ReadDataFromFifo(fifo.CPReadPointer);
-			s_video_buffer_read_ptr = OpcodeDecoder_Run(DataReader(s_video_buffer_read_ptr, s_video_buffer_write_ptr), nullptr, false);
 
 #ifdef INLINE_OPCODE
 			//Render Extra Headtracking Frames for VR.
@@ -487,8 +482,6 @@
 			g_new_frame_just_rendered = false;
 #endif
 
-=======
->>>>>>> 54cedf77
 			FPURoundMode::LoadSIMDState();
 		}
 	}
