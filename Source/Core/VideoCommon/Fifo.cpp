// Copyright 2013 Dolphin Emulator Project
// Licensed under GPLv2
// Refer to the license.txt file included.

#include "Common/Atomic.h"
#include "Common/ChunkFile.h"
#include "Common/CPUDetect.h"
#include "Common/Event.h"
#include "Common/FPURoundMode.h"
#include "Common/MemoryUtil.h"
#include "Common/Thread.h"

#include "Core/ARBruteForcer.h"
#include "Core/ConfigManager.h"
#include "Core/Core.h"
#include "Core/CoreTiming.h"
#include "Core/NetPlayProto.h"
#include "Core/HW/Memmap.h"

#include "VideoCommon/AsyncRequests.h"
#include "VideoCommon/CommandProcessor.h"
#include "VideoCommon/CPMemory.h"
#include "VideoCommon/DataReader.h"
#include "VideoCommon/Fifo.h"
#include "VideoCommon/OpcodeDecoding.h"
#include "VideoCommon/PixelEngine.h"
#include "VideoCommon/VertexLoaderManager.h"
#include "VideoCommon/VideoConfig.h"
#include "VideoCommon/VR.h"

bool g_bSkipCurrentFrame = false;

static volatile bool GpuRunningState = false;
static volatile bool EmuRunningState = false;

// Most of this array is unlikely to be faulted in...
static u8 s_fifo_aux_data[FIFO_SIZE];
static u8* s_fifo_aux_write_ptr;
static u8* s_fifo_aux_read_ptr;

bool g_use_deterministic_gpu_thread;

// STATE_TO_SAVE
static std::mutex s_video_buffer_lock;
static std::condition_variable s_video_buffer_cond;
static u8* s_video_buffer;
static u8* s_video_buffer_read_ptr;
static std::atomic<u8*> s_video_buffer_write_ptr;
static std::atomic<u8*> s_video_buffer_seen_ptr;
static u8* s_video_buffer_pp_read_ptr;
// The read_ptr is always owned by the GPU thread.  In normal mode, so is the
// write_ptr, despite it being atomic.  In g_use_deterministic_gpu_thread mode,
// things get a bit more complicated:
// - The seen_ptr is written by the GPU thread, and points to what it's already
// processed as much of as possible - in the case of a partial command which
// caused it to stop, not the same as the read ptr.  It's written by the GPU,
// under the lock, and updating the cond.
// - The write_ptr is written by the CPU thread after it copies data from the
// FIFO.  Maybe someday it will be under the lock.  For now, because RunGpuLoop
// polls, it's just atomic.
// - The pp_read_ptr is the CPU preprocessing version of the read_ptr.

static Common::Flag s_gpu_is_running; // If this one is set, the gpu loop will be called at least once again
static Common::Event s_gpu_new_work_event;

static Common::Flag s_gpu_is_pending; // If this one is set, there might still be work to do
static Common::Event s_gpu_done_event;

void Fifo_DoState(PointerWrap &p)
{
	if (!s_video_buffer && ARBruteForcer::ch_bruteforce)
		Core::KillDolphinAndRestart();
	p.DoArray(s_video_buffer, FIFO_SIZE);
	u8* write_ptr = s_video_buffer_write_ptr;
	p.DoPointer(write_ptr, s_video_buffer);
	s_video_buffer_write_ptr = write_ptr;
	p.DoPointer(s_video_buffer_read_ptr, s_video_buffer);
	if (p.mode == PointerWrap::MODE_READ && g_use_deterministic_gpu_thread)
	{
		// We're good and paused, right?
		s_video_buffer_seen_ptr = s_video_buffer_pp_read_ptr = s_video_buffer_read_ptr;
	}
	p.Do(g_bSkipCurrentFrame);
}

void Fifo_PauseAndLock(bool doLock, bool unpauseOnUnlock)
{
	if (doLock)
	{
		SyncGPU(SYNC_GPU_OTHER);
		EmulatorState(false);
		FlushGpu();
	}
	else
	{
		if (unpauseOnUnlock)
			EmulatorState(true);
	}
}


void Fifo_Init()
{
	// Padded so that SIMD overreads in the vertex loader are safe
	s_video_buffer = (u8*)AllocateMemoryPages(FIFO_SIZE + 4);
	ResetVideoBuffer();
	GpuRunningState = false;
	Common::AtomicStore(CommandProcessor::VITicks, CommandProcessor::m_cpClockOrigin);
}

void Fifo_Shutdown()
{
	if (GpuRunningState)
		PanicAlert("Fifo shutting down while active");
	FreeMemoryPages(s_video_buffer, FIFO_SIZE + 4);
	s_video_buffer = nullptr;
	s_video_buffer_write_ptr = nullptr;
	s_video_buffer_pp_read_ptr = nullptr;
	s_video_buffer_read_ptr = nullptr;
	s_video_buffer_seen_ptr = nullptr;
	s_fifo_aux_write_ptr = nullptr;
	s_fifo_aux_read_ptr = nullptr;
}

void Fifo_SetRendering(bool enabled)
{
	g_bSkipCurrentFrame = !enabled;
}

// May be executed from any thread, even the graphics thread.
// Created to allow for self shutdown.
void ExitGpuLoop()
{
	// This should break the wait loop in CPU thread
	CommandProcessor::fifo.bFF_GPReadEnable = false;
	FlushGpu();

	// Terminate GPU thread loop
	GpuRunningState = false;
	EmuRunningState = true;
	s_gpu_new_work_event.Set();
}

void EmulatorState(bool running)
{
	EmuRunningState = running;
	s_gpu_new_work_event.Set();
}

void SyncGPU(SyncGPUReason reason, bool may_move_read_ptr)
{
	if (g_use_deterministic_gpu_thread && GpuRunningState)
	{
		std::unique_lock<std::mutex> lk(s_video_buffer_lock);
		u8* write_ptr = s_video_buffer_write_ptr;
		s_video_buffer_cond.wait(lk, [&]() {
			return !GpuRunningState || s_video_buffer_seen_ptr == write_ptr;
		});
		if (!GpuRunningState)
			return;

		// Opportunistically reset FIFOs so we don't wrap around.
		if (may_move_read_ptr && s_fifo_aux_write_ptr != s_fifo_aux_read_ptr)
			PanicAlert("aux fifo not synced (%p, %p)", s_fifo_aux_write_ptr, s_fifo_aux_read_ptr);

		memmove(s_fifo_aux_data, s_fifo_aux_read_ptr, s_fifo_aux_write_ptr - s_fifo_aux_read_ptr);
		s_fifo_aux_write_ptr -= (s_fifo_aux_read_ptr - s_fifo_aux_data);
		s_fifo_aux_read_ptr = s_fifo_aux_data;

		if (may_move_read_ptr)
		{
			// what's left over in the buffer
			size_t size = write_ptr - s_video_buffer_pp_read_ptr;

			memmove(s_video_buffer, s_video_buffer_pp_read_ptr, size);
			// This change always decreases the pointers.  We write seen_ptr
			// after write_ptr here, and read it before in RunGpuLoop, so
			// 'write_ptr > seen_ptr' there cannot become spuriously true.
			s_video_buffer_write_ptr = write_ptr = s_video_buffer + size;
			s_video_buffer_pp_read_ptr = s_video_buffer;
			s_video_buffer_read_ptr = s_video_buffer;
			s_video_buffer_seen_ptr = write_ptr;
		}
	}
}

void PushFifoAuxBuffer(void* ptr, size_t size)
{
	if (size > (size_t) (s_fifo_aux_data + FIFO_SIZE - s_fifo_aux_write_ptr))
	{
		SyncGPU(SYNC_GPU_AUX_SPACE, /* may_move_read_ptr */ false);
		if (size > (size_t) (s_fifo_aux_data + FIFO_SIZE - s_fifo_aux_write_ptr))
		{
			// That will sync us up to the last 32 bytes, so this short region
			// of FIFO would have to point to a 2MB display list or something.
			PanicAlert("absurdly large aux buffer");
			return;
		}
	}
	memcpy(s_fifo_aux_write_ptr, ptr, size);
	s_fifo_aux_write_ptr += size;
}

void* PopFifoAuxBuffer(size_t size)
{
	void* ret = s_fifo_aux_read_ptr;
	s_fifo_aux_read_ptr += size;
	return ret;
}

// Description: RunGpuLoop() sends data through this function.
static void ReadDataFromFifo(u32 readPtr)
{
	size_t len = 32;
	if (len > (size_t)(s_video_buffer + FIFO_SIZE - s_video_buffer_write_ptr))
	{
		size_t existing_len = s_video_buffer_write_ptr - s_video_buffer_read_ptr;
		if (len > (size_t)(FIFO_SIZE - existing_len))
		{
			PanicAlert("FIFO out of bounds (existing %lu + new %lu > %lu)", (unsigned long) existing_len, (unsigned long) len, (unsigned long) FIFO_SIZE);
			return;
		}
		memmove(s_video_buffer, s_video_buffer_read_ptr, existing_len);
		s_video_buffer_write_ptr = s_video_buffer + existing_len;
		s_video_buffer_read_ptr = s_video_buffer;
	}
	// Copy new video instructions to s_video_buffer for future use in rendering the new picture
	Memory::CopyFromEmu(s_video_buffer_write_ptr, readPtr, len);
	s_video_buffer_write_ptr += len;
}

// The deterministic_gpu_thread version.
static void ReadDataFromFifoOnCPU(u32 readPtr)
{
	size_t len = 32;
	u8 *write_ptr = s_video_buffer_write_ptr;
	if (len > (size_t)(s_video_buffer + FIFO_SIZE - write_ptr))
	{
		// We can't wrap around while the GPU is working on the data.
		// This should be very rare due to the reset in SyncGPU.
		SyncGPU(SYNC_GPU_WRAPAROUND);
		if (s_video_buffer_pp_read_ptr != s_video_buffer_read_ptr)
		{
			PanicAlert("desynced read pointers");
			return;
		}
		write_ptr = s_video_buffer_write_ptr;
		size_t existing_len = write_ptr - s_video_buffer_pp_read_ptr;
		if (len > (size_t)(FIFO_SIZE - existing_len))
		{
			PanicAlert("FIFO out of bounds (existing %lu + new %lu > %lu)", (unsigned long) existing_len, (unsigned long) len, (unsigned long) FIFO_SIZE);
			return;
		}
	}
	Memory::CopyFromEmu(s_video_buffer_write_ptr, readPtr, len);
	s_video_buffer_pp_read_ptr = OpcodeDecoder_Run<true>(DataReader(s_video_buffer_pp_read_ptr, write_ptr + len), nullptr, false);

#ifdef INLINE_OPCODE
	//Render Extra Headtracking Frames for VR.
	if (g_new_frame_just_rendered && g_has_hmd)
	{
		OpcodeReplayBufferInline();
	}
	g_new_frame_just_rendered = false;
#endif

	// This would have to be locked if the GPU thread didn't spin.
	s_video_buffer_write_ptr = write_ptr + len;
}

void ResetVideoBuffer()
{
	s_video_buffer_read_ptr = s_video_buffer;
	s_video_buffer_write_ptr = s_video_buffer;
	s_video_buffer_seen_ptr = s_video_buffer;
	s_video_buffer_pp_read_ptr = s_video_buffer;
	s_fifo_aux_write_ptr = s_fifo_aux_data;
	s_fifo_aux_read_ptr = s_fifo_aux_data;
}


// Description: Main FIFO update loop
// Purpose: Keep the Core HW updated about the CPU-GPU distance
void RunGpuLoop()
{
	GpuRunningState = true;
	SCPFifoStruct &fifo = CommandProcessor::fifo;
	u32 cyclesExecuted = 0;

	AsyncRequests::GetInstance()->SetEnable(true);
	AsyncRequests::GetInstance()->SetPassthrough(false);

	while (GpuRunningState)
	{
		g_video_backend->PeekMessages();

		if (g_use_deterministic_gpu_thread && EmuRunningState)
		{
			AsyncRequests::GetInstance()->PullEvents();

			// All the fifo/CP stuff is on the CPU.  We just need to run the opcode decoder.
			u8* seen_ptr = s_video_buffer_seen_ptr;
			u8* write_ptr = s_video_buffer_write_ptr;
			// See comment in SyncGPU
			if (write_ptr > seen_ptr)
			{
				s_video_buffer_read_ptr = OpcodeDecoder_Run(DataReader(s_video_buffer_read_ptr, write_ptr), nullptr, false);

#ifdef INLINE_OPCODE
				//Render Extra Headtracking Frames for VR.
				if (g_new_frame_just_rendered && g_has_hmd)
				{
					OpcodeReplayBufferInline();
				}
				g_new_frame_just_rendered = false;
#endif

				{
					std::lock_guard<std::mutex> vblk(s_video_buffer_lock);
					s_video_buffer_seen_ptr = write_ptr;
					s_video_buffer_cond.notify_all();
				}
			}
		}
		else if (EmuRunningState)
		{
			AsyncRequests::GetInstance()->PullEvents();

			CommandProcessor::SetCPStatusFromGPU();

			if (!fifo.isGpuReadingData)
			{
				Common::AtomicStore(CommandProcessor::VITicks, CommandProcessor::m_cpClockOrigin);
			}

			bool run_loop = true;

			// check if we are able to run this buffer
			while (run_loop && !CommandProcessor::interruptWaiting && fifo.bFF_GPReadEnable && fifo.CPReadWriteDistance && !AtBreakpoint())
			{
				fifo.isGpuReadingData = true;

				if (!SConfig::GetInstance().m_LocalCoreStartupParameter.bSyncGPU || Common::AtomicLoad(CommandProcessor::VITicks) > CommandProcessor::m_cpClockOrigin)
				{
					u32 readPtr = fifo.CPReadPointer;
					ReadDataFromFifo(readPtr);

					if (readPtr == fifo.CPEnd)
						readPtr = fifo.CPBase;
					else
						readPtr += 32;

					_assert_msg_(COMMANDPROCESSOR, (s32)fifo.CPReadWriteDistance - 32 >= 0 ,
						"Negative fifo.CPReadWriteDistance = %i in FIFO Loop !\nThat can produce instability in the game. Please report it.", fifo.CPReadWriteDistance - 32);


					u8* write_ptr = s_video_buffer_write_ptr;
					s_video_buffer_read_ptr = OpcodeDecoder_Run(DataReader(s_video_buffer_read_ptr, write_ptr), &cyclesExecuted, false);

#ifdef INLINE_OPCODE
					//Render Extra Headtracking Frames for VR.
					if (g_new_frame_just_rendered && g_has_hmd)
					{
						OpcodeReplayBufferInline();
					}
					g_new_frame_just_rendered = false;
#endif

					if (SConfig::GetInstance().m_LocalCoreStartupParameter.bSyncGPU && Common::AtomicLoad(CommandProcessor::VITicks) >= cyclesExecuted)
						Common::AtomicAdd(CommandProcessor::VITicks, -(s32)cyclesExecuted);

					Common::AtomicStore(fifo.CPReadPointer, readPtr);
					Common::AtomicAdd(fifo.CPReadWriteDistance, -32);
					if ((write_ptr - s_video_buffer_read_ptr) == 0)
						Common::AtomicStore(fifo.SafeCPReadPointer, fifo.CPReadPointer);
				}
				else
				{
					run_loop = false;
				}

				CommandProcessor::SetCPStatusFromGPU();

				// This call is pretty important in DualCore mode and must be called in the FIFO Loop.
				// If we don't, s_swapRequested or s_efbAccessRequested won't be set to false
				// leading the CPU thread to wait in Video_BeginField or Video_AccessEFB thus slowing things down.
				AsyncRequests::GetInstance()->PullEvents();
			}

			// don't release the GPU running state on sync GPU waits
			fifo.isGpuReadingData = !run_loop;
		}

		s_gpu_is_pending.Clear();
		s_gpu_done_event.Set();

		if (s_gpu_is_running.IsSet())
		{
			if (CommandProcessor::s_gpuMaySleep.IsSet())
			{
				// Reset the atomic flag. But as the CPU thread might have pushed some new data, we have to rerun the GPU loop
				s_gpu_is_pending.Set();
				s_gpu_is_running.Clear();
				CommandProcessor::s_gpuMaySleep.Clear();
			}
		}
		else
		{
			s_gpu_new_work_event.WaitFor(std::chrono::milliseconds(100));
		}
	}
	// wake up SyncGPU if we were interrupted
	s_video_buffer_cond.notify_all();
	AsyncRequests::GetInstance()->SetEnable(false);
	AsyncRequests::GetInstance()->SetPassthrough(true);
}

void FlushGpu()
{
	if (!SConfig::GetInstance().m_LocalCoreStartupParameter.bCPUThread || g_use_deterministic_gpu_thread)
		return;

	while (s_gpu_is_running.IsSet() || s_gpu_is_pending.IsSet())
	{
		CommandProcessor::s_gpuMaySleep.Set();
		s_gpu_done_event.Wait();
	}
}

bool AtBreakpoint()
{
	SCPFifoStruct &fifo = CommandProcessor::fifo;
	return fifo.bFF_BPEnable && (fifo.CPReadPointer == fifo.CPBreakpoint);
}

void RunGpu()
{
	SCPFifoStruct &fifo = CommandProcessor::fifo;

	// execute GPU
	if (!SConfig::GetInstance().m_LocalCoreStartupParameter.bCPUThread || g_use_deterministic_gpu_thread)
	{
		bool reset_simd_state = false;
		while (fifo.bFF_GPReadEnable && fifo.CPReadWriteDistance && !AtBreakpoint() )
		{
			if (g_use_deterministic_gpu_thread)
<<<<<<< HEAD
			{
				ReadDataFromFifoOnCPU(fifo.CPReadPointer);
			}
			else
			{
				if (!reset_simd_state)
				{
					FPURoundMode::SaveSIMDState();
					FPURoundMode::LoadDefaultSIMDState();
					reset_simd_state = true;
				}
				ReadDataFromFifo(fifo.CPReadPointer);
				s_video_buffer_read_ptr = OpcodeDecoder_Run(DataReader(s_video_buffer_read_ptr, s_video_buffer_write_ptr), nullptr, false);
			}

			//DEBUG_LOG(COMMANDPROCESSOR, "Fifo wraps to base");

			if (fifo.CPReadPointer == fifo.CPEnd)
				fifo.CPReadPointer = fifo.CPBase;
			else
				fifo.CPReadPointer += 32;

			fifo.CPReadWriteDistance -= 32;
		}
		CommandProcessor::SetCPStatusFromGPU();

		if (reset_simd_state)
		{

#ifdef INLINE_OPCODE
			//Render Extra Headtracking Frames for VR.
			if (g_new_frame_just_rendered && g_has_hmd)
=======
>>>>>>> 6388c71e
			{
				ReadDataFromFifoOnCPU(fifo.CPReadPointer);
			}
			else
			{
				if (!reset_simd_state)
				{
					FPURoundMode::SaveSIMDState();
					FPURoundMode::LoadDefaultSIMDState();
					reset_simd_state = true;
				}
				ReadDataFromFifo(fifo.CPReadPointer);
				s_video_buffer_read_ptr = OpcodeDecoder_Run(DataReader(s_video_buffer_read_ptr, s_video_buffer_write_ptr), nullptr, false);

#ifdef INLINE_OPCODE
				//Render Extra Headtracking Frames for VR.
				if (g_new_frame_just_rendered && g_has_hmd)
				{
					OpcodeReplayBufferInline();
				}
				g_new_frame_just_rendered = false;
#endif
			}

<<<<<<< HEAD
			FPURoundMode::LoadSIMDState();
		}
	}

=======
			//DEBUG_LOG(COMMANDPROCESSOR, "Fifo wraps to base");

			if (fifo.CPReadPointer == fifo.CPEnd)
				fifo.CPReadPointer = fifo.CPBase;
			else
				fifo.CPReadPointer += 32;

			fifo.CPReadWriteDistance -= 32;
		}
		CommandProcessor::SetCPStatusFromGPU();

		if (reset_simd_state)
		{
			FPURoundMode::LoadSIMDState();
		}
	}

>>>>>>> 6388c71e
	// wake up GPU thread
	if (SConfig::GetInstance().m_LocalCoreStartupParameter.bCPUThread && !s_gpu_is_running.IsSet())
	{
		s_gpu_is_pending.Set();
		s_gpu_is_running.Set();
		s_gpu_new_work_event.Set();
	}
}

void Fifo_UpdateWantDeterminism(bool want)
{
	// We are paused (or not running at all yet), so
	// it should be safe to change this.
	const SCoreStartupParameter& param = SConfig::GetInstance().m_LocalCoreStartupParameter;
	bool gpu_thread = false;
	switch (param.m_GPUDeterminismMode)
	{
		case GPU_DETERMINISM_AUTO:
			gpu_thread = want;

			// Hack: For now movies are an exception to this being on (but not
			// to wanting determinism in general).  Once vertex arrays are
			// fixed, there should be no reason to want this off for movies by
			// default, so this can be removed.
			if (!NetPlay::IsNetPlayRunning())
				gpu_thread = false;

			break;
		case GPU_DETERMINISM_NONE:
			gpu_thread = false;
			break;
		case GPU_DETERMINISM_FAKE_COMPLETION:
			gpu_thread = true;
			break;
	}

	gpu_thread = gpu_thread && SConfig::GetInstance().m_LocalCoreStartupParameter.bCPUThread;

	if (g_use_deterministic_gpu_thread != gpu_thread)
	{
		g_use_deterministic_gpu_thread = gpu_thread;
		if (gpu_thread)
		{
			// These haven't been updated in non-deterministic mode.
			s_video_buffer_seen_ptr = s_video_buffer_pp_read_ptr = s_video_buffer_read_ptr;
			CopyPreprocessCPStateFromMain();
			VertexLoaderManager::MarkAllDirty();
		}
	}
}<|MERGE_RESOLUTION|>--- conflicted
+++ resolved
@@ -444,7 +444,6 @@
 		while (fifo.bFF_GPReadEnable && fifo.CPReadWriteDistance && !AtBreakpoint() )
 		{
 			if (g_use_deterministic_gpu_thread)
-<<<<<<< HEAD
 			{
 				ReadDataFromFifoOnCPU(fifo.CPReadPointer);
 			}
@@ -458,40 +457,6 @@
 				}
 				ReadDataFromFifo(fifo.CPReadPointer);
 				s_video_buffer_read_ptr = OpcodeDecoder_Run(DataReader(s_video_buffer_read_ptr, s_video_buffer_write_ptr), nullptr, false);
-			}
-
-			//DEBUG_LOG(COMMANDPROCESSOR, "Fifo wraps to base");
-
-			if (fifo.CPReadPointer == fifo.CPEnd)
-				fifo.CPReadPointer = fifo.CPBase;
-			else
-				fifo.CPReadPointer += 32;
-
-			fifo.CPReadWriteDistance -= 32;
-		}
-		CommandProcessor::SetCPStatusFromGPU();
-
-		if (reset_simd_state)
-		{
-
-#ifdef INLINE_OPCODE
-			//Render Extra Headtracking Frames for VR.
-			if (g_new_frame_just_rendered && g_has_hmd)
-=======
->>>>>>> 6388c71e
-			{
-				ReadDataFromFifoOnCPU(fifo.CPReadPointer);
-			}
-			else
-			{
-				if (!reset_simd_state)
-				{
-					FPURoundMode::SaveSIMDState();
-					FPURoundMode::LoadDefaultSIMDState();
-					reset_simd_state = true;
-				}
-				ReadDataFromFifo(fifo.CPReadPointer);
-				s_video_buffer_read_ptr = OpcodeDecoder_Run(DataReader(s_video_buffer_read_ptr, s_video_buffer_write_ptr), nullptr, false);
 
 #ifdef INLINE_OPCODE
 				//Render Extra Headtracking Frames for VR.
@@ -503,12 +468,6 @@
 #endif
 			}
 
-<<<<<<< HEAD
-			FPURoundMode::LoadSIMDState();
-		}
-	}
-
-=======
 			//DEBUG_LOG(COMMANDPROCESSOR, "Fifo wraps to base");
 
 			if (fifo.CPReadPointer == fifo.CPEnd)
@@ -526,7 +485,6 @@
 		}
 	}
 
->>>>>>> 6388c71e
 	// wake up GPU thread
 	if (SConfig::GetInstance().m_LocalCoreStartupParameter.bCPUThread && !s_gpu_is_running.IsSet())
 	{
