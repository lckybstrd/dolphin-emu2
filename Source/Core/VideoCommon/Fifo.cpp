// Copyright 2008 Dolphin Emulator Project
// Licensed under GPLv2+
// Refer to the license.txt file included.

#include <atomic>
#include <cstring>

#include "Common/Assert.h"
#include "Common/Atomic.h"
#include "Common/BlockingLoop.h"
#include "Common/ChunkFile.h"
#include "Common/Event.h"
#include "Common/FPURoundMode.h"
#include "Common/MemoryUtil.h"
#include "Common/MsgHandler.h"

#include "Core/ARBruteForcer.h"
#include "Core/ConfigManager.h"
#include "Core/Core.h"
#include "Core/CoreTiming.h"
#include "Core/HW/Memmap.h"
#include "Core/HW/SystemTimers.h"
#include "Core/Host.h"
#include "Core/NetPlayProto.h"

#include "VideoCommon/AsyncRequests.h"
#include "VideoCommon/CPMemory.h"
#include "VideoCommon/CommandProcessor.h"
#include "VideoCommon/DataReader.h"
#include "VideoCommon/Fifo.h"
#include "VideoCommon/OpcodeDecoding.h"
#include "VideoCommon/VR.h"
#include "VideoCommon/VertexLoaderManager.h"
#include "VideoCommon/VertexManagerBase.h"

namespace Fifo
{
#if defined(_MSC_VER) && _MSC_VER <= 1800
#define FIFO_SIZE ((u32)(2 * 1024 * 1024))
#else
static constexpr u32 FIFO_SIZE = 2 * 1024 * 1024;
<<<<<<< HEAD
#endif

static bool s_skip_current_frame = false;
=======
static constexpr int GPU_TIME_SLOT_SIZE = 1000;
>>>>>>> 6c16f1be

static Common::BlockingLoop s_gpu_mainloop;

static Common::Flag s_emu_running_state;

// Most of this array is unlikely to be faulted in...
static u8 s_fifo_aux_data[FIFO_SIZE];
static u8* s_fifo_aux_write_ptr;
static u8* s_fifo_aux_read_ptr;

// This could be in SConfig, but it depends on multiple settings
// and can change at runtime.
static bool s_use_deterministic_gpu_thread;

static CoreTiming::EventType* s_event_sync_gpu;

// STATE_TO_SAVE
static u8* s_video_buffer;
static u8* s_video_buffer_read_ptr;
static std::atomic<u8*> s_video_buffer_write_ptr;
static std::atomic<u8*> s_video_buffer_seen_ptr;
static u8* s_video_buffer_pp_read_ptr;
// The read_ptr is always owned by the GPU thread.  In normal mode, so is the
// write_ptr, despite it being atomic.  In deterministic GPU thread mode,
// things get a bit more complicated:
// - The seen_ptr is written by the GPU thread, and points to what it's already
// processed as much of as possible - in the case of a partial command which
// caused it to stop, not the same as the read ptr.  It's written by the GPU,
// under the lock, and updating the cond.
// - The write_ptr is written by the CPU thread after it copies data from the
// FIFO.  Maybe someday it will be under the lock.  For now, because RunGpuLoop
// polls, it's just atomic.
// - The pp_read_ptr is the CPU preprocessing version of the read_ptr.

static std::atomic<int> s_sync_ticks;
static bool s_syncing_suspended;
static Common::Event s_sync_wakeup_event;

void DoState(PointerWrap& p)
{
  if (!s_video_buffer && ARBruteForcer::ch_bruteforce)
    Core::KillDolphinAndRestart();
  p.DoArray(s_video_buffer, FIFO_SIZE);
  u8* write_ptr = s_video_buffer_write_ptr;
  p.DoPointer(write_ptr, s_video_buffer);
  s_video_buffer_write_ptr = write_ptr;
  p.DoPointer(s_video_buffer_read_ptr, s_video_buffer);
  if (p.mode == PointerWrap::MODE_READ && s_use_deterministic_gpu_thread)
  {
    // We're good and paused, right?
    s_video_buffer_seen_ptr = s_video_buffer_pp_read_ptr = s_video_buffer_read_ptr;
  }

  p.Do(s_sync_ticks);
  p.Do(s_syncing_suspended);
}

void PauseAndLock(bool doLock, bool unpauseOnUnlock)
{
  if (doLock)
  {
    SyncGPU(SyncGPUReason::Other);
    EmulatorState(false);

    const SConfig& param = SConfig::GetInstance();

    if (!param.bCPUThread || s_use_deterministic_gpu_thread)
      return;

    s_gpu_mainloop.WaitYield(std::chrono::milliseconds(100), Host_YieldToUI);
  }
  else
  {
    if (unpauseOnUnlock)
      EmulatorState(true);
  }
}

void Init()
{
  // Padded so that SIMD overreads in the vertex loader are safe
  s_video_buffer = static_cast<u8*>(Common::AllocateMemoryPages(FIFO_SIZE + 4));
  ResetVideoBuffer();
  if (SConfig::GetInstance().bCPUThread)
    s_gpu_mainloop.Prepare();
  s_sync_ticks.store(0);
}

void Shutdown()
{
  if (s_gpu_mainloop.IsRunning())
    PanicAlert("Fifo shutting down while active");

  Common::FreeMemoryPages(s_video_buffer, FIFO_SIZE + 4);
  s_video_buffer = nullptr;
  s_video_buffer_write_ptr = nullptr;
  s_video_buffer_pp_read_ptr = nullptr;
  s_video_buffer_read_ptr = nullptr;
  s_video_buffer_seen_ptr = nullptr;
  s_fifo_aux_write_ptr = nullptr;
  s_fifo_aux_read_ptr = nullptr;
}

// May be executed from any thread, even the graphics thread.
// Created to allow for self shutdown.
void ExitGpuLoop()
{
  // This should break the wait loop in CPU thread
  CommandProcessor::fifo.bFF_GPReadEnable = false;
  FlushGpu();

  // Terminate GPU thread loop
  s_emu_running_state.Set();
  s_gpu_mainloop.Stop(false);
}

void EmulatorState(bool running)
{
  s_emu_running_state.Set(running);
  if (running)
    s_gpu_mainloop.Wakeup();
  else
    s_gpu_mainloop.AllowSleep();
}

void SyncGPU(SyncGPUReason reason, bool may_move_read_ptr)
{
  if (s_use_deterministic_gpu_thread)
  {
    s_gpu_mainloop.Wait();
    if (!s_gpu_mainloop.IsRunning())
      return;

    // Opportunistically reset FIFOs so we don't wrap around.
    if (may_move_read_ptr && s_fifo_aux_write_ptr != s_fifo_aux_read_ptr)
      PanicAlert("aux fifo not synced (%p, %p)", s_fifo_aux_write_ptr, s_fifo_aux_read_ptr);

    memmove(s_fifo_aux_data, s_fifo_aux_read_ptr, s_fifo_aux_write_ptr - s_fifo_aux_read_ptr);
    s_fifo_aux_write_ptr -= (s_fifo_aux_read_ptr - s_fifo_aux_data);
    s_fifo_aux_read_ptr = s_fifo_aux_data;

    if (may_move_read_ptr)
    {
      u8* write_ptr = s_video_buffer_write_ptr;

      // what's left over in the buffer
      size_t size = write_ptr - s_video_buffer_pp_read_ptr;

      memmove(s_video_buffer, s_video_buffer_pp_read_ptr, size);
      // This change always decreases the pointers.  We write seen_ptr
      // after write_ptr here, and read it before in RunGpuLoop, so
      // 'write_ptr > seen_ptr' there cannot become spuriously true.
      s_video_buffer_write_ptr = write_ptr = s_video_buffer + size;
      s_video_buffer_pp_read_ptr = s_video_buffer;
      s_video_buffer_read_ptr = s_video_buffer;
      s_video_buffer_seen_ptr = write_ptr;
    }
  }
}

void PushFifoAuxBuffer(void* ptr, size_t size)
{
  if (size > (size_t)(s_fifo_aux_data + FIFO_SIZE - s_fifo_aux_write_ptr))
  {
    SyncGPU(SyncGPUReason::AuxSpace, /* may_move_read_ptr */ false);
    if (!s_gpu_mainloop.IsRunning())
    {
      // GPU is shutting down
      return;
    }
    if (size > (size_t)(s_fifo_aux_data + FIFO_SIZE - s_fifo_aux_write_ptr))
    {
      // That will sync us up to the last 32 bytes, so this short region
      // of FIFO would have to point to a 2MB display list or something.
      PanicAlert("absurdly large aux buffer");
      return;
    }
  }
  memcpy(s_fifo_aux_write_ptr, ptr, size);
  s_fifo_aux_write_ptr += size;
}

void* PopFifoAuxBuffer(size_t size)
{
  void* ret = s_fifo_aux_read_ptr;
  s_fifo_aux_read_ptr += size;
  return ret;
}

// Description: RunGpuLoop() sends data through this function.
static void ReadDataFromFifo(u32 readPtr)
{
  size_t len = 32;
  if (len > (size_t)(s_video_buffer + FIFO_SIZE - s_video_buffer_write_ptr))
  {
    size_t existing_len = s_video_buffer_write_ptr - s_video_buffer_read_ptr;
    if (len > (size_t)(FIFO_SIZE - existing_len))
    {
      PanicAlert("FIFO out of bounds (existing %lu + new %lu > %lu)", (unsigned long)existing_len,
                 (unsigned long)len, (unsigned long)FIFO_SIZE);
      return;
    }
    memmove(s_video_buffer, s_video_buffer_read_ptr, existing_len);
    s_video_buffer_write_ptr = s_video_buffer + existing_len;
    s_video_buffer_read_ptr = s_video_buffer;
  }
  // Copy new video instructions to s_video_buffer for future use in rendering the new picture
  Memory::CopyFromEmu(s_video_buffer_write_ptr, readPtr, len);
  s_video_buffer_write_ptr += len;
}

// The deterministic_gpu_thread version.
static void ReadDataFromFifoOnCPU(u32 readPtr)
{
  size_t len = 32;
  u8* write_ptr = s_video_buffer_write_ptr;
  if (len > (size_t)(s_video_buffer + FIFO_SIZE - write_ptr))
  {
    // We can't wrap around while the GPU is working on the data.
    // This should be very rare due to the reset in SyncGPU.
    SyncGPU(SyncGPUReason::Wraparound);
    if (!s_gpu_mainloop.IsRunning())
    {
      // GPU is shutting down, so the next asserts may fail
      return;
    }

    if (s_video_buffer_pp_read_ptr != s_video_buffer_read_ptr)
    {
      PanicAlert("desynced read pointers");
      return;
    }
    write_ptr = s_video_buffer_write_ptr;
    size_t existing_len = write_ptr - s_video_buffer_pp_read_ptr;
    if (len > (size_t)(FIFO_SIZE - existing_len))
    {
      PanicAlert("FIFO out of bounds (existing %lu + new %lu > %lu)", (unsigned long)existing_len,
                 (unsigned long)len, (unsigned long)FIFO_SIZE);
      return;
    }
  }
  Memory::CopyFromEmu(s_video_buffer_write_ptr, readPtr, len);
  s_video_buffer_pp_read_ptr = OpcodeDecoder::Run<true>(
      DataReader(s_video_buffer_pp_read_ptr, write_ptr + len), nullptr, false);

#ifdef INLINE_OPCODE
  // Render Extra Headtracking Frames for VR.
  if (g_new_frame_just_rendered && g_has_hmd)
  {
    OpcodeReplayBufferInline();
  }
  g_new_frame_just_rendered = false;
#endif

  // This would have to be locked if the GPU thread didn't spin.
  s_video_buffer_write_ptr = write_ptr + len;
}

void ResetVideoBuffer()
{
  s_video_buffer_read_ptr = s_video_buffer;
  s_video_buffer_write_ptr = s_video_buffer;
  s_video_buffer_seen_ptr = s_video_buffer;
  s_video_buffer_pp_read_ptr = s_video_buffer;
  s_fifo_aux_write_ptr = s_fifo_aux_data;
  s_fifo_aux_read_ptr = s_fifo_aux_data;
}

// Description: Main FIFO update loop
// Purpose: Keep the Core HW updated about the CPU-GPU distance
void RunGpuLoop()
{
  AsyncRequests::GetInstance()->SetEnable(true);
  AsyncRequests::GetInstance()->SetPassthrough(false);

  s_gpu_mainloop.Run(
      [] {
        const SConfig& param = SConfig::GetInstance();

        g_video_backend->PeekMessages();

        // Do nothing while paused
        if (!s_emu_running_state.IsSet())
          return;

        if (s_use_deterministic_gpu_thread)
        {
          AsyncRequests::GetInstance()->PullEvents();

          // All the fifo/CP stuff is on the CPU.  We just need to run the opcode decoder.
          u8* seen_ptr = s_video_buffer_seen_ptr;
          u8* write_ptr = s_video_buffer_write_ptr;
          // See comment in SyncGPU
          if (write_ptr > seen_ptr)
          {
            s_video_buffer_read_ptr =
                OpcodeDecoder::Run(DataReader(s_video_buffer_read_ptr, write_ptr), nullptr, false);

#ifdef INLINE_OPCODE
            // Render Extra Headtracking Frames for VR.
            if (g_new_frame_just_rendered && g_has_hmd)
            {
              OpcodeReplayBufferInline();
            }
            g_new_frame_just_rendered = false;
#endif

            s_video_buffer_seen_ptr = write_ptr;
          }
        }
        else
        {
          SCPFifoStruct& fifo = CommandProcessor::fifo;

          AsyncRequests::GetInstance()->PullEvents();

          CommandProcessor::SetCPStatusFromGPU();

          // check if we are able to run this buffer
          while (!CommandProcessor::IsInterruptWaiting() && fifo.bFF_GPReadEnable &&
                 fifo.CPReadWriteDistance && !AtBreakpoint())
          {
            if (param.bSyncGPU && s_sync_ticks.load() < param.iSyncGpuMinDistance)
              break;

            u32 cyclesExecuted = 0;
            u32 readPtr = fifo.CPReadPointer;
            ReadDataFromFifo(readPtr);

            if (readPtr == fifo.CPEnd)
              readPtr = fifo.CPBase;
            else
              readPtr += 32;

            _assert_msg_(COMMANDPROCESSOR, (s32)fifo.CPReadWriteDistance - 32 >= 0,
                         "Negative fifo.CPReadWriteDistance = %i in FIFO Loop !\nThat can produce "
                         "instability in the game. Please report it.",
                         fifo.CPReadWriteDistance - 32);

            u8* write_ptr = s_video_buffer_write_ptr;
            s_video_buffer_read_ptr = OpcodeDecoder::Run(
                DataReader(s_video_buffer_read_ptr, write_ptr), &cyclesExecuted, false);

            Common::AtomicStore(fifo.CPReadPointer, readPtr);
            Common::AtomicAdd(fifo.CPReadWriteDistance, -32);
            if ((write_ptr - s_video_buffer_read_ptr) == 0)
              Common::AtomicStore(fifo.SafeCPReadPointer, fifo.CPReadPointer);

#ifdef INLINE_OPCODE
            // Render Extra Headtracking Frames for VR.
            if (g_new_frame_just_rendered && g_has_hmd)
            {
              OpcodeReplayBufferInline();
            }
            g_new_frame_just_rendered = false;
#endif
            CommandProcessor::SetCPStatusFromGPU();

            if (param.bSyncGPU)
            {
              cyclesExecuted = (int)(cyclesExecuted / param.fSyncGpuOverclock);
              int old = s_sync_ticks.fetch_sub(cyclesExecuted);
              if (old >= param.iSyncGpuMaxDistance &&
                  old - (int)cyclesExecuted < param.iSyncGpuMaxDistance)
                s_sync_wakeup_event.Set();
            }

            // This call is pretty important in DualCore mode and must be called in the FIFO Loop.
            // If we don't, s_swapRequested or s_efbAccessRequested won't be set to false
            // leading the CPU thread to wait in Video_BeginField or Video_AccessEFB thus slowing
            // things down.
            AsyncRequests::GetInstance()->PullEvents();
          }

          // fast skip remaining GPU time if fifo is empty
          if (s_sync_ticks.load() > 0)
          {
            int old = s_sync_ticks.exchange(0);
            if (old >= param.iSyncGpuMaxDistance)
              s_sync_wakeup_event.Set();
          }

          // The fifo is empty and it's unlikely we will get any more work in the near future.
          // Make sure VertexManager finishes drawing any primitives it has stored in it's buffer.
          g_vertex_manager->Flush();
        }
      },
      100);

  AsyncRequests::GetInstance()->SetEnable(false);
  AsyncRequests::GetInstance()->SetPassthrough(true);
}

void FlushGpu()
{
  const SConfig& param = SConfig::GetInstance();

  if (!param.bCPUThread || s_use_deterministic_gpu_thread)
    return;

  s_gpu_mainloop.Wait();
}

void GpuMaySleep()
{
  s_gpu_mainloop.AllowSleep();
}

bool AtBreakpoint()
{
  SCPFifoStruct& fifo = CommandProcessor::fifo;
  return fifo.bFF_BPEnable && (fifo.CPReadPointer == fifo.CPBreakpoint);
}

void RunGpu()
{
  const SConfig& param = SConfig::GetInstance();

  // wake up GPU thread
  if (param.bCPUThread && !s_use_deterministic_gpu_thread)
  {
<<<<<<< HEAD
    bool reset_simd_state = false;
    while (fifo.bFF_GPReadEnable && fifo.CPReadWriteDistance && !AtBreakpoint())
    {
      if (s_use_deterministic_gpu_thread)
      {
        ReadDataFromFifoOnCPU(fifo.CPReadPointer);
        s_gpu_mainloop.Wakeup();
      }
      else
      {
        if (!reset_simd_state)
        {
          FPURoundMode::SaveSIMDState();
          FPURoundMode::LoadDefaultSIMDState();
          reset_simd_state = true;
        }
        ReadDataFromFifo(fifo.CPReadPointer);
        s_video_buffer_read_ptr = OpcodeDecoder::Run(
            DataReader(s_video_buffer_read_ptr, s_video_buffer_write_ptr), nullptr, false);

#ifdef INLINE_OPCODE
        // Render Extra Headtracking Frames for VR.
        if (g_new_frame_just_rendered && g_has_hmd)
        {
          OpcodeReplayBufferInline();
        }
        g_new_frame_just_rendered = false;
#endif
      }

      // DEBUG_LOG(COMMANDPROCESSOR, "Fifo wraps to base");

      if (fifo.CPReadPointer == fifo.CPEnd)
        fifo.CPReadPointer = fifo.CPBase;
      else
        fifo.CPReadPointer += 32;
=======
    s_gpu_mainloop.Wakeup();
  }
>>>>>>> 6c16f1be

  // if the sync GPU callback is suspended, wake it up.
  if (!SConfig::GetInstance().bCPUThread || s_use_deterministic_gpu_thread ||
      SConfig::GetInstance().bSyncGPU)
  {
    if (s_syncing_suspended)
    {
      s_syncing_suspended = false;
      CoreTiming::ScheduleEvent(GPU_TIME_SLOT_SIZE, s_event_sync_gpu, GPU_TIME_SLOT_SIZE);
    }
  }
}

static int RunGpuOnCpu(int ticks)
{
  SCPFifoStruct& fifo = CommandProcessor::fifo;
  bool reset_simd_state = false;
  int available_ticks = int(ticks * SConfig::GetInstance().fSyncGpuOverclock) + s_sync_ticks.load();
  while (fifo.bFF_GPReadEnable && fifo.CPReadWriteDistance && !AtBreakpoint() &&
         available_ticks >= 0)
  {
    if (s_use_deterministic_gpu_thread)
    {
      ReadDataFromFifoOnCPU(fifo.CPReadPointer);
      s_gpu_mainloop.Wakeup();
    }
    else
    {
      if (!reset_simd_state)
      {
        FPURoundMode::SaveSIMDState();
        FPURoundMode::LoadDefaultSIMDState();
        reset_simd_state = true;
      }
      ReadDataFromFifo(fifo.CPReadPointer);
      u32 cycles = 0;
      s_video_buffer_read_ptr = OpcodeDecoder::Run(
          DataReader(s_video_buffer_read_ptr, s_video_buffer_write_ptr), &cycles, false);
      available_ticks -= cycles;
    }

    if (fifo.CPReadPointer == fifo.CPEnd)
      fifo.CPReadPointer = fifo.CPBase;
    else
      fifo.CPReadPointer += 32;

    fifo.CPReadWriteDistance -= 32;
  }

  CommandProcessor::SetCPStatusFromGPU();

  if (reset_simd_state)
  {
    FPURoundMode::LoadSIMDState();
  }

  // Discard all available ticks as there is nothing to do any more.
  s_sync_ticks.store(std::min(available_ticks, 0));

  // If the GPU is idle, drop the handler.
  if (available_ticks >= 0)
    return -1;

  // Always wait at least for GPU_TIME_SLOT_SIZE cycles.
  return -available_ticks + GPU_TIME_SLOT_SIZE;
}

void UpdateWantDeterminism(bool want)
{
  // We are paused (or not running at all yet), so
  // it should be safe to change this.
  const SConfig& param = SConfig::GetInstance();
  bool gpu_thread = false;
  switch (param.m_GPUDeterminismMode)
  {
  case GPU_DETERMINISM_AUTO:
    gpu_thread = want;

    // Hack: For now movies are an exception to this being on (but not
    // to wanting determinism in general).  Once vertex arrays are
    // fixed, there should be no reason to want this off for movies by
    // default, so this can be removed.
    if (!NetPlay::IsNetPlayRunning())
      gpu_thread = false;

    break;
  case GPU_DETERMINISM_NONE:
    gpu_thread = false;
    break;
  case GPU_DETERMINISM_FAKE_COMPLETION:
    gpu_thread = true;
    break;
  }

  gpu_thread = gpu_thread && param.bCPUThread;

  if (s_use_deterministic_gpu_thread != gpu_thread)
  {
    s_use_deterministic_gpu_thread = gpu_thread;
    if (gpu_thread)
    {
      // These haven't been updated in non-deterministic mode.
      s_video_buffer_seen_ptr = s_video_buffer_pp_read_ptr = s_video_buffer_read_ptr;
      CopyPreprocessCPStateFromMain();
      VertexLoaderManager::MarkAllDirty();
    }
  }
}

bool UseDeterministicGPUThread()
{
  return s_use_deterministic_gpu_thread;
}

/* This function checks the emulated CPU - GPU distance and may wake up the GPU,
 * or block the CPU if required. It should be called by the CPU thread regularly.
 * @ticks The gone emulated CPU time.
 * @return A good time to call WaitForGpuThread() next.
 */
static int WaitForGpuThread(int ticks)
{
  const SConfig& param = SConfig::GetInstance();

  int old = s_sync_ticks.fetch_add(ticks);
  int now = old + ticks;

  // GPU is idle, so stop polling.
  if (old >= 0 && s_gpu_mainloop.IsDone())
    return -1;

  // Wakeup GPU
  if (old < param.iSyncGpuMinDistance && now >= param.iSyncGpuMinDistance)
    RunGpu();

  // If the GPU is still sleeping, wait for a longer time
  if (now < param.iSyncGpuMinDistance)
    return GPU_TIME_SLOT_SIZE + param.iSyncGpuMinDistance - now;

  // Wait for GPU
  if (now >= param.iSyncGpuMaxDistance)
    s_sync_wakeup_event.Wait();

  return GPU_TIME_SLOT_SIZE;
}

static void SyncGPUCallback(u64 ticks, s64 cyclesLate)
{
  ticks += cyclesLate;
  int next = -1;

  if (!SConfig::GetInstance().bCPUThread || s_use_deterministic_gpu_thread)
  {
    next = RunGpuOnCpu((int)ticks);
  }
  else if (SConfig::GetInstance().bSyncGPU)
  {
    next = WaitForGpuThread((int)ticks);
  }

  s_syncing_suspended = next < 0;
  if (!s_syncing_suspended)
    CoreTiming::ScheduleEvent(next, s_event_sync_gpu, next);
}

// Initialize GPU - CPU thread syncing, this gives us a deterministic way to start the GPU thread.
void Prepare()
{
  s_event_sync_gpu = CoreTiming::RegisterEvent("SyncGPUCallback", SyncGPUCallback);
  s_syncing_suspended = true;
}
}<|MERGE_RESOLUTION|>--- conflicted
+++ resolved
@@ -37,15 +37,13 @@
 {
 #if defined(_MSC_VER) && _MSC_VER <= 1800
 #define FIFO_SIZE ((u32)(2 * 1024 * 1024))
+#define GPU_TIME_SLOT_SIZE (1000)
 #else
 static constexpr u32 FIFO_SIZE = 2 * 1024 * 1024;
-<<<<<<< HEAD
+static constexpr int GPU_TIME_SLOT_SIZE = 1000;
 #endif
 
 static bool s_skip_current_frame = false;
-=======
-static constexpr int GPU_TIME_SLOT_SIZE = 1000;
->>>>>>> 6c16f1be
 
 static Common::BlockingLoop s_gpu_mainloop;
 
@@ -149,6 +147,16 @@
   s_fifo_aux_read_ptr = nullptr;
 }
 
+void SetRendering(bool enabled)
+{
+  s_skip_current_frame = !enabled;
+}
+
+bool WillSkipCurrentFrame()
+{
+  return s_skip_current_frame;
+}
+
 // May be executed from any thread, even the graphics thread.
 // Created to allow for self shutdown.
 void ExitGpuLoop()
@@ -467,47 +475,8 @@
   // wake up GPU thread
   if (param.bCPUThread && !s_use_deterministic_gpu_thread)
   {
-<<<<<<< HEAD
-    bool reset_simd_state = false;
-    while (fifo.bFF_GPReadEnable && fifo.CPReadWriteDistance && !AtBreakpoint())
-    {
-      if (s_use_deterministic_gpu_thread)
-      {
-        ReadDataFromFifoOnCPU(fifo.CPReadPointer);
-        s_gpu_mainloop.Wakeup();
-      }
-      else
-      {
-        if (!reset_simd_state)
-        {
-          FPURoundMode::SaveSIMDState();
-          FPURoundMode::LoadDefaultSIMDState();
-          reset_simd_state = true;
-        }
-        ReadDataFromFifo(fifo.CPReadPointer);
-        s_video_buffer_read_ptr = OpcodeDecoder::Run(
-            DataReader(s_video_buffer_read_ptr, s_video_buffer_write_ptr), nullptr, false);
-
-#ifdef INLINE_OPCODE
-        // Render Extra Headtracking Frames for VR.
-        if (g_new_frame_just_rendered && g_has_hmd)
-        {
-          OpcodeReplayBufferInline();
-        }
-        g_new_frame_just_rendered = false;
-#endif
-      }
-
-      // DEBUG_LOG(COMMANDPROCESSOR, "Fifo wraps to base");
-
-      if (fifo.CPReadPointer == fifo.CPEnd)
-        fifo.CPReadPointer = fifo.CPBase;
-      else
-        fifo.CPReadPointer += 32;
-=======
     s_gpu_mainloop.Wakeup();
   }
->>>>>>> 6c16f1be
 
   // if the sync GPU callback is suspended, wake it up.
   if (!SConfig::GetInstance().bCPUThread || s_use_deterministic_gpu_thread ||
@@ -547,6 +516,15 @@
       s_video_buffer_read_ptr = OpcodeDecoder::Run(
           DataReader(s_video_buffer_read_ptr, s_video_buffer_write_ptr), &cycles, false);
       available_ticks -= cycles;
+
+#ifdef INLINE_OPCODE
+      // Render Extra Headtracking Frames for VR.
+      if (g_new_frame_just_rendered && g_has_hmd)
+      {
+        OpcodeReplayBufferInline();
+      }
+      g_new_frame_just_rendered = false;
+#endif
     }
 
     if (fifo.CPReadPointer == fifo.CPEnd)
