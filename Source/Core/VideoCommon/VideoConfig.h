--- conflicted
+++ resolved
@@ -80,12 +80,8 @@
   void GameIniReset();
   void VerifyValidity();
   void UpdateProjectionHack();
-<<<<<<< HEAD
-  bool IsVSync();
+  bool IsVSync() const;
   bool VRSettingsModified();
-=======
-  bool IsVSync() const;
->>>>>>> 6161bda1
 
   // General
   bool bVSync;
