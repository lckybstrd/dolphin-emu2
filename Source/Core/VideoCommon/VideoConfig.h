// Copyright 2013 Dolphin Emulator Project
// Licensed under GPLv2
// Refer to the license.txt file included.


// IMPORTANT: UI etc should modify g_Config. Graphics code should read g_ActiveConfig.
// The reason for this is to get rid of race conditions etc when the configuration
// changes in the middle of a frame. This is done by copying g_Config to g_ActiveConfig
// at the start of every frame. Noone should ever change members of g_ActiveConfig
// directly.

#pragma once

#include <string>
#include <vector>

#include "Common/CommonTypes.h"
#include "VideoCommon/VideoCommon.h"

// Log in two categories, and save three other options in the same byte
#define CONF_LOG          1
#define CONF_PRIMLOG      2
#define CONF_SAVETARGETS  8
#define CONF_SAVESHADERS  16

enum AspectMode
{
	ASPECT_AUTO       = 0,
	ASPECT_FORCE_16_9 = 1,
	ASPECT_FORCE_4_3  = 2,
	ASPECT_STRETCH    = 3,
};

enum EFBScale
{
	SCALE_FORCE_INTEGRAL = -1,
	SCALE_AUTO,
	SCALE_AUTO_INTEGRAL,
	SCALE_1X,
	SCALE_1_5X,
	SCALE_2X,
	SCALE_2_5X,
	SCALE_3X,
	SCALE_4X,
};

enum StereoMode
{
	STEREO_OFF = 0,
	STEREO_SBS,
	STEREO_TAB,
	STEREO_ANAGLYPH,
	STEREO_3DVISION,
	STEREO_OCULUS,
	STEREO_VR920,
};

// NEVER inherit from this class.
struct VideoConfig final
{
	VideoConfig();
	void Load(const std::string& ini_file);
	void LoadVR(const std::string& ini_file);
	void GameIniLoad();
	void GameIniSave();
	void GameIniReset();
	void VerifyValidity();
	void Save(const std::string& ini_file);
	void SaveVR(const std::string& ini_file);
	void UpdateProjectionHack();
	bool IsVSync();
	bool VRSettingsModified();

	// General
	bool bVSync;
	bool bFullscreen;
	bool bExclusiveMode;
	bool bRunning;
	bool bWidescreenHack;
	int iAspectRatio;
	bool bCrop;   // Aspect ratio controls.
	bool bUseXFB;
	bool bUseRealXFB;

	// Enhancements
	int iMultisampleMode;
	int iEFBScale;
	bool bForceFiltering;
	int iMaxAnisotropy;
	std::string sPostProcessingShader;
	int iStereoMode;
	int iStereoDepth;
	int iStereoConvergence;
	bool bStereoSwapEyes;

	// Information
	bool bShowFPS;
	bool bOverlayStats;
	bool bOverlayProjStats;
	bool bTexFmtOverlayEnable;
	bool bTexFmtOverlayCenter;
	bool bShowEFBCopyRegions;
	bool bLogRenderTimeToFile;

	// Render
	bool bWireFrame;
	bool bDstAlphaPass;
	bool bDisableFog;

	// Utility
	bool bDumpTextures;
	bool bHiresTextures;
	bool bConvertHiresTextures;
	bool bDumpEFBTarget;
	bool bUseFFV1;
	bool bFreeLook;
	bool bBorderlessFullscreen;

	// Hacks
	bool bEFBAccessEnable;
	bool bPerfQueriesEnable;

	bool bEFBCopyEnable;
<<<<<<< HEAD
	bool bEFBCopyClearDisable;
	bool bEFBCopyCacheEnable;
=======
>>>>>>> 43605f87
	bool bEFBEmulateFormatChanges;
	bool bCopyEFBToTexture;
	bool bCopyEFBScaled;
	int iSafeTextureCache_ColorSamples;
	int iPhackvalue[3];
	std::string sPhackvalue[2];
	float fAspectRatioHackW, fAspectRatioHackH;
	bool bEnablePixelLighting;
	bool bFastDepthCalc;
	int iLog; // CONF_ bits
	int iSaveTargetId; // TODO: Should be dropped

	// Stereoscopy
	bool bStereoEFBMonoDepth;
	int iStereoDepthPercentage;
	int iStereoConvergenceMinimum;

	// VR global
	float fScale;
	float fLeanBackAngle;
	bool bPullUp20fps;
	bool bPullUp30fps;
	bool bPullUp60fps;
	bool bOpcodeWarningDisable;
	bool bPullUp20fpsTimewarp;
	bool bPullUp30fpsTimewarp;
	bool bPullUp60fpsTimewarp;
	bool bAsynchronousTimewarp;
	bool bEnableVR;
	bool bLowPersistence;
	bool bDynamicPrediction;
	bool bOrientationTracking;
	bool bMagYawCorrection;
	bool bPositionTracking;
	bool bChromatic;
	bool bTimewarp;
	bool bVignette;
	bool bNoRestore;
	bool bFlipVertical;
	bool bSRGB;
	bool bOverdrive;
	bool bHqDistortion;
	bool bDisableNearClipping;
	bool bShowHands;
	bool bShowFeet;
	bool bShowController;
	bool bShowSensorBar;
	bool bShowGameCamera;
	bool bShowGameFrustum;
	bool bShowTrackingCamera;
	bool bShowTrackingVolume;
	bool bShowBaseStation;
	int iVRPlayer;
	float fTimeWarpTweak;
	u32 iExtraFrames;
	u32 iExtraVideoLoops;
	u32 iExtraVideoLoopsDivider;

	// VR
	float fUnitsPerMetre;
	float fFreeLookSensitivity;
	float fHudThickness;
	float fHudDistance;
	float fHud3DCloser;
	float fCameraForward;
	float fCameraPitch;
	float fAimDistance;
	float fMinFOV;
	float fScreenHeight;
	float fScreenThickness;
	float fScreenDistance;
	float fScreenRight;
	float fScreenUp;
	float fScreenPitch;
	float fTelescopeMaxFOV;
	bool bDisable3D;
	bool bHudFullscreen;
	bool bHudOnTop;
	int iTelescopeEye;
	int iMetroidPrime;
	// VR layer debugging
	int iSelectedLayer;
	int iFlashState;

	// D3D only config, mostly to be merged into the above
	int iAdapter;

	// Debugging
	bool bEnableShaderDebugging;

	// Static config per API
	// TODO: Move this out of VideoConfig
	struct
	{
		API_TYPE APIType;

		std::vector<std::string> Adapters; // for D3D
		std::vector<std::string> AAModes;
		std::vector<std::string> PPShaders; // post-processing shaders
		std::vector<std::string> AnaglyphShaders; // anaglyph shaders

		bool bSupportsExclusiveFullscreen;
		bool bSupportsDualSourceBlend;
		bool bSupportsPrimitiveRestart;
		bool bSupportsOversizedViewports;
		bool bSupportsGeometryShaders;
		bool bSupports3DVision;
		bool bSupportsEarlyZ; // needed by PixelShaderGen, so must stay in VideoCommon
		bool bSupportsBindingLayout; // Needed by ShaderGen, so must stay in VideoCommon
		bool bSupportsBBox;
		bool bSupportsGSInstancing; // Needed by GeometryShaderGen, so must stay in VideoCommon
		bool bSupportsPostProcessing;
	} backend_info;

	// Utility
	bool RealXFBEnabled() const { return bUseXFB && bUseRealXFB; }
	bool VirtualXFBEnabled() const { return bUseXFB && !bUseRealXFB; }
	bool EFBCopiesToTextureEnabled() const { return bEFBCopyEnable && bCopyEFBToTexture; }
	bool EFBCopiesToRamEnabled() const { return bEFBCopyEnable && !bCopyEFBToTexture; }
	bool ExclusiveFullscreenEnabled() const { return backend_info.bSupportsExclusiveFullscreen && !bBorderlessFullscreen; }
};

extern VideoConfig g_Config;
extern VideoConfig g_ActiveConfig;

// Called every frame.
void UpdateActiveConfig();<|MERGE_RESOLUTION|>--- conflicted
+++ resolved
@@ -121,11 +121,7 @@
 	bool bPerfQueriesEnable;
 
 	bool bEFBCopyEnable;
-<<<<<<< HEAD
 	bool bEFBCopyClearDisable;
-	bool bEFBCopyCacheEnable;
-=======
->>>>>>> 43605f87
 	bool bEFBEmulateFormatChanges;
 	bool bCopyEFBToTexture;
 	bool bCopyEFBScaled;
