--- conflicted
+++ resolved
@@ -46,10 +46,6 @@
 void Shutdown();
 
 template <bool is_preprocess = false>
-<<<<<<< HEAD
-u8* OpcodeDecoder_Run(DataReader src, u32* cycles, bool in_display_list, bool recursive_call = false);
-=======
-u8* Run(DataReader src, u32* cycles, bool in_display_list);
+u8* Run(DataReader src, u32* cycles, bool in_display_list, bool recursive_call = false);
 
-} // namespace OpcodeDecoder
->>>>>>> 0283ce2a
+} // namespace OpcodeDecoder