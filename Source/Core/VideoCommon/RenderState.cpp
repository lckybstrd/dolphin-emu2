// Copyright 2016 Dolphin Emulator Project
// Licensed under GPLv2+
// Refer to the license.txt file included.

#include "VideoCommon/RenderState.h"
#include <algorithm>
#include <array>
#include "VideoCommon/SamplerCommon.h"

void RasterizationState::Generate(const BPMemory& bp, PrimitiveType primitive_type)
{
  cullmode = bp.genMode.cullmode;
  primitive = primitive_type;

  // Back-face culling should be disabled for points/lines.
  if (primitive_type != PrimitiveType::Triangles)
  {
    cullmode = GenMode::CULL_NONE;
  }
  else if (cullmode == GenMode::CULL_FRONT)
  {
	cullmode = GenMode::CULL_BACK;
  }
}

RasterizationState& RasterizationState::operator=(const RasterizationState& rhs)
{
  hex = rhs.hex;
  return *this;
}

void DepthState::Generate(const BPMemory& bp)
{
  testenable = bp.zmode.testenable.Value();
  updateenable = bp.zmode.updateenable.Value();
  func = bp.zmode.func.Value();
}

DepthState& DepthState::operator=(const DepthState& rhs)
{
  hex = rhs.hex;
  return *this;
}

// If the framebuffer format has no alpha channel, it is assumed to
// ONE on blending. As the backends may emulate this framebuffer
// configuration with an alpha channel, we just drop all references
// to the destination alpha channel.
static BlendMode::BlendFactor RemoveDstAlphaUsage(BlendMode::BlendFactor factor)
{
  switch (factor)
  {
  case BlendMode::DSTALPHA:
    return BlendMode::ONE;
  case BlendMode::INVDSTALPHA:
    return BlendMode::ZERO;
  default:
    return factor;
  }
}

// We separate the blending parameter for rgb and alpha. For blending
// the alpha component, CLR and ALPHA are indentical. So just always
// use ALPHA as this makes it easier for the backends to use the second
// alpha value of dual source blending.
static BlendMode::BlendFactor RemoveSrcColorUsage(BlendMode::BlendFactor factor)
{
  switch (factor)
  {
  case BlendMode::SRCCLR:
    return BlendMode::SRCALPHA;
  case BlendMode::INVSRCCLR:
    return BlendMode::INVSRCALPHA;
  default:
    return factor;
  }
}

// Same as RemoveSrcColorUsage, but because of the overlapping enum,
// this must be written as another function.
static BlendMode::BlendFactor RemoveDstColorUsage(BlendMode::BlendFactor factor)
{
  switch (factor)
  {
  case BlendMode::DSTCLR:
    return BlendMode::DSTALPHA;
  case BlendMode::INVDSTCLR:
    return BlendMode::INVDSTALPHA;
  default:
    return factor;
  }
}

void BlendingState::Generate(const BPMemory& bp)
{
  // Start with everything disabled.
  hex = 0;

  bool target_has_alpha = bp.zcontrol.pixel_format == PEControl::RGBA6_Z24;
  bool alpha_test_may_success = bp.alpha_test.TestResult() != AlphaTest::FAIL;

  colorupdate = bp.blendmode.colorupdate && alpha_test_may_success;
  alphaupdate = bp.blendmode.alphaupdate && target_has_alpha && alpha_test_may_success;
  dstalpha = bp.dstalpha.enable && alphaupdate;
<<<<<<< HEAD
=======
  usedualsrc = true;
  premultipliedalpha = false;
>>>>>>> ce3a06fc

  // The subtract bit has the highest priority
  if (bp.blendmode.subtract)
  {
    blendenable = true;
    subtractAlpha = subtract = true;
    srcfactoralpha = srcfactor = BlendMode::ONE;
    dstfactoralpha = dstfactor = BlendMode::ONE;

    if (dstalpha)
    {
      subtractAlpha = false;
      srcfactoralpha = BlendMode::ONE;
      dstfactoralpha = BlendMode::ZERO;
    }
  }

  // The blendenable bit has the middle priority
  else if (bp.blendmode.blendenable)
  {
    blendenable = true;
    srcfactor = bp.blendmode.srcfactor;
    dstfactor = bp.blendmode.dstfactor;
    if (!target_has_alpha)
    {
      // uses ONE instead of DSTALPHA
      srcfactor = RemoveDstAlphaUsage(srcfactor);
      dstfactor = RemoveDstAlphaUsage(dstfactor);
    }
    // replaces SRCCLR with SRCALPHA and DSTCLR with DSTALPHA, it is important to
    // use the dst function for the src factor and vice versa
    srcfactoralpha = RemoveDstColorUsage(srcfactor);
    dstfactoralpha = RemoveSrcColorUsage(dstfactor);

    if (dstalpha)
    {
      srcfactoralpha = BlendMode::ONE;
      dstfactoralpha = BlendMode::ZERO;
    }
    else if (srcfactor == BlendMode::SRCALPHA || srcfactor == BlendMode::INVSRCALPHA)
    {
      premultipliedalpha = true;
    }
  }

  // The logicop bit has the lowest priority
  else if (bp.blendmode.logicopenable)
  {
    if (bp.blendmode.logicmode == BlendMode::NOOP)
    {
      // Fast path for Kirby's Return to Dreamland, they use it with dstAlpha.
      colorupdate = false;
      alphaupdate = alphaupdate && dstalpha;
    }
    else
    {
      logicopenable = true;
      logicmode = bp.blendmode.logicmode;

      if (dstalpha)
      {
        // TODO: Not supported by backends.
      }
    }
  }
}

BlendingState& BlendingState::operator=(const BlendingState& rhs)
{
  hex = rhs.hex;
  return *this;
}

void SamplerState::Generate(const BPMemory& bp, u32 index)
{
  const FourTexUnits& tex = bpmem.tex[index / 4];
  const TexMode0& tm0 = tex.texMode0[index % 4];
  const TexMode1& tm1 = tex.texMode1[index % 4];

  // GX can configure the mip filter to none. However, D3D and Vulkan can't express this in their
  // sampler states. Therefore, we set the min/max LOD to zero if this option is used.
  min_filter = (tm0.min_filter & 4) != 0 ? Filter::Linear : Filter::Point;
  mipmap_filter = (tm0.min_filter & 3) == TexMode0::TEXF_LINEAR ? Filter::Linear : Filter::Point;
  mag_filter = tm0.mag_filter != 0 ? Filter::Linear : Filter::Point;

  // If mipmaps are disabled, clamp min/max lod
  max_lod = SamplerCommon::AreBpTexMode0MipmapsEnabled(tm0) ? tm1.max_lod : 0;
  min_lod = std::min(max_lod, tm1.min_lod);
  lod_bias = SamplerCommon::AreBpTexMode0MipmapsEnabled(tm0) ? tm0.lod_bias * (256 / 32) : 0;

  // Address modes
  static constexpr std::array<AddressMode, 4> address_modes = {
      {AddressMode::Clamp, AddressMode::Repeat, AddressMode::MirroredRepeat, AddressMode::Repeat}};
  wrap_u = address_modes[tm0.wrap_s];
  wrap_v = address_modes[tm0.wrap_t];
  anisotropic_filtering = 0;
}

SamplerState& SamplerState::operator=(const SamplerState& rhs)
{
  hex = rhs.hex;
  return *this;
}

namespace RenderState
{
RasterizationState GetNoCullRasterizationState()
{
  RasterizationState state = {};
  state.cullmode = GenMode::CULL_NONE;
  return state;
}

DepthState GetNoDepthTestingDepthStencilState()
{
  DepthState state = {};
  state.testenable = false;
  state.updateenable = false;
  state.func = ZMode::ALWAYS;
  return state;
}

BlendingState GetNoBlendingBlendState()
{
  BlendingState state = {};
  state.blendenable = false;
  state.dstalpha = false;
  state.alphaupdate = false;
  state.srcfactor = BlendMode::ONE;
  state.srcfactoralpha = BlendMode::ONE;
  state.dstfactor = BlendMode::ZERO;
  state.dstfactoralpha = BlendMode::ZERO;
  state.logicopenable = false;
  state.colorupdate = true;
  state.alphaupdate = true;
  state.premultipliedalpha = false;
  return state;
}

SamplerState GetPointSamplerState()
{
  SamplerState state = {};
  state.min_filter = SamplerState::Filter::Point;
  state.mag_filter = SamplerState::Filter::Point;
  state.mipmap_filter = SamplerState::Filter::Point;
  state.wrap_u = SamplerState::AddressMode::Clamp;
  state.wrap_v = SamplerState::AddressMode::Clamp;
  state.min_lod = 0;
  state.max_lod = 255;
  state.lod_bias = 0;
  state.anisotropic_filtering = false;
  return state;
}

SamplerState GetLinearSamplerState()
{
  SamplerState state = {};
  state.min_filter = SamplerState::Filter::Linear;
  state.mag_filter = SamplerState::Filter::Linear;
  state.mipmap_filter = SamplerState::Filter::Linear;
  state.wrap_u = SamplerState::AddressMode::Clamp;
  state.wrap_v = SamplerState::AddressMode::Clamp;
  state.min_lod = 0;
  state.max_lod = 255;
  state.lod_bias = 0;
  state.anisotropic_filtering = false;
  return state;
}
}  // namespace RenderState<|MERGE_RESOLUTION|>--- conflicted
+++ resolved
@@ -102,11 +102,6 @@
   colorupdate = bp.blendmode.colorupdate && alpha_test_may_success;
   alphaupdate = bp.blendmode.alphaupdate && target_has_alpha && alpha_test_may_success;
   dstalpha = bp.dstalpha.enable && alphaupdate;
-<<<<<<< HEAD
-=======
-  usedualsrc = true;
-  premultipliedalpha = false;
->>>>>>> ce3a06fc
 
   // The subtract bit has the highest priority
   if (bp.blendmode.subtract)
@@ -145,10 +140,6 @@
     {
       srcfactoralpha = BlendMode::ONE;
       dstfactoralpha = BlendMode::ZERO;
-    }
-    else if (srcfactor == BlendMode::SRCALPHA || srcfactor == BlendMode::INVSRCALPHA)
-    {
-      premultipliedalpha = true;
     }
   }
 
@@ -242,7 +233,6 @@
   state.logicopenable = false;
   state.colorupdate = true;
   state.alphaupdate = true;
-  state.premultipliedalpha = false;
   return state;
 }
 
