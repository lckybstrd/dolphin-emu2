--- conflicted
+++ resolved
@@ -184,7 +184,8 @@
   return loader;
 }
 
-int RunVertices(int vtx_attr_group, int primitive, int count, DataReader src, bool is_preprocess)
+int RunVertices(int vtx_attr_group, int primitive, int count, DataReader src, bool skip_drawing,
+                bool is_preprocess)
 {
   if (!count)
     return 0;
@@ -196,7 +197,6 @@
   if ((int)src.size() < size)
     return -1;
 
-<<<<<<< HEAD
 #ifdef DEBUG_OBJECTS
   if (skip_objects_count < m_LocalCoreStartupParameter.skip_objects_end_two)
   {
@@ -230,9 +230,6 @@
 #endif
 
   if (skip_drawing || is_preprocess)
-=======
-  if (is_preprocess)
->>>>>>> 6c16f1be
     return size;
 
   // Hide Objects Code code
