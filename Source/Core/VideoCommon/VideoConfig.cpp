--- conflicted
+++ resolved
@@ -39,8 +39,7 @@
 	backend_info.APIType = API_NONE;
 	backend_info.bUseRGBATextures = false;
 	backend_info.bUseMinimalMipCount = false;
-<<<<<<< HEAD
-	backend_info.bSupports3DVision = false;
+	backend_info.bSupportsExclusiveFullscreen = false;
 
 	fUnitsPerMetre = DEFAULT_VR_UNITS_PER_METRE;
 	// in metres
@@ -50,9 +49,6 @@
 	fScreenDistance = DEFAULT_VR_SCREEN_DISTANCE;
 	fScreenHeight = DEFAULT_VR_SCREEN_HEIGHT;
 
-=======
-	backend_info.bSupportsExclusiveFullscreen = false;
->>>>>>> 8ff3cf18
 }
 
 void VideoConfig::Load(const std::string& ini_file)
