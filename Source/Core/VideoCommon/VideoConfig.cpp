// Copyright 2013 Dolphin Emulator Project
// Licensed under GPLv2
// Refer to the license.txt file included.

#include <cmath>

#include "Common/CommonTypes.h"
#include "Common/FileUtil.h"
#include "Common/IniFile.h"
#include "Common/StringUtil.h"
#include "Core/ConfigManager.h"
#include "Core/Core.h"
#include "Core/Movie.h"
#include "VideoCommon/OnScreenDisplay.h"
#include "VideoCommon/VideoCommon.h"
#include "VideoCommon/VideoConfig.h"
#include "VideoCommon/VR.h"

VideoConfig g_Config;
VideoConfig g_ActiveConfig;
// VR settings need to be saved manually, with a prompt if settings are changed. This detects when they have changed.
VideoConfig g_SavedConfig;

void UpdateActiveConfig()
{
	if (Movie::IsPlayingInput() && Movie::IsConfigSaved())
		Movie::SetGraphicsConfig();
	g_ActiveConfig = g_Config;
	if (g_has_hmd)
		g_ActiveConfig.bUseXFB = false;
}

VideoConfig::VideoConfig()
{
	bRunning = false;
	bFullscreen = false;

	// Needed for the first frame, I think
	fAspectRatioHackW = 1;
	fAspectRatioHackH = 1;

	// disable all features by default
	backend_info.APIType = API_NONE;
	backend_info.bUseMinimalMipCount = false;
	backend_info.bSupportsExclusiveFullscreen = false;

	// Game-specific stereoscopy settings
<<<<<<< HEAD
	bStereoMonoEFBDepth = false;
	iStereoSeparationPercent = 100;
	iStereoConvergencePercent = 100;

	// VR
	fScale = 1.0f;
	fLeanBackAngle = 0;
	bPullUp20fps = false;
	bPullUp30fps = false;
	bPullUp60fps = false;
	bOpcodeWarningDisable = false;
	bPullUp20fpsTimewarp = false;
	bPullUp30fpsTimewarp = false;
	bPullUp60fpsTimewarp = false;
	bEnableVR = true;
	bAsynchronousTimewarp = false;
	bLowPersistence = true;
	bDynamicPrediction = true;
	bOrientationTracking = true;
	bMagYawCorrection = true;
	bPositionTracking = true;
	bChromatic = true;
	bTimewarp = true;
	bVignette = false;
	bNoRestore = false;
	bFlipVertical = false;
	bSRGB = false;
	bOverdrive = true;
	bHqDistortion = false;
	iVRPlayer = 0;
	fTimeWarpTweak = DEFAULT_VR_TIMEWARP_TWEAK;
	iExtraFrames = DEFAULT_VR_EXTRA_FRAMES;
	iExtraVideoLoops = DEFAULT_VR_EXTRA_VIDEO_LOOPS;
	iExtraVideoLoopsDivider = DEFAULT_VR_EXTRA_VIDEO_LOOPS_DIVIDER;

	fUnitsPerMetre = DEFAULT_VR_UNITS_PER_METRE;
	// in metres
	fHudDistance = DEFAULT_VR_HUD_DISTANCE;
	fHudThickness = DEFAULT_VR_HUD_THICKNESS;
	fHud3DCloser = DEFAULT_VR_HUD_3D_CLOSER;
	fAimDistance = DEFAULT_VR_AIM_DISTANCE;
	fScreenDistance = DEFAULT_VR_SCREEN_DISTANCE;
	fScreenHeight = DEFAULT_VR_SCREEN_HEIGHT;
	iMetroidPrime = 0;
	iTelescopeEye = 0;
	fTelescopeMaxFOV = 0;

=======
	bStereoEFBMonoDepth = false;
	iStereoDepthPercentage = 100;
	iStereoConvergencePercentage = 100;
>>>>>>> a09d8546
}

void VideoConfig::Load(const std::string& ini_file)
{
	IniFile iniFile;
	iniFile.Load(ini_file);

	IniFile::Section* hardware = iniFile.GetOrCreateSection("Hardware");
	hardware->Get("VSync", &bVSync, 0);
	hardware->Get("Adapter", &iAdapter, 0);

	IniFile::Section* settings = iniFile.GetOrCreateSection("Settings");
	settings->Get("wideScreenHack", &bWidescreenHack, false);
	settings->Get("AspectRatio", &iAspectRatio, (int)ASPECT_AUTO);
	settings->Get("Crop", &bCrop, false);
	settings->Get("UseXFB", &bUseXFB, 0);
	settings->Get("UseRealXFB", &bUseRealXFB, 0);
	settings->Get("SafeTextureCacheColorSamples", &iSafeTextureCache_ColorSamples,128);
	settings->Get("ShowFPS", &bShowFPS, false);
	settings->Get("LogRenderTimeToFile", &bLogRenderTimeToFile, false);
	settings->Get("OverlayStats", &bOverlayStats, false);
	settings->Get("OverlayProjStats", &bOverlayProjStats, false);
	settings->Get("ShowEFBCopyRegions", &bShowEFBCopyRegions, false);
	settings->Get("DumpTextures", &bDumpTextures, 0);
	settings->Get("HiresTextures", &bHiresTextures, 0);
	settings->Get("DumpEFBTarget", &bDumpEFBTarget, 0);
	settings->Get("FreeLook", &bFreeLook, 0);
	settings->Get("UseFFV1", &bUseFFV1, 0);
	settings->Get("EnablePixelLighting", &bEnablePixelLighting, 0);
	settings->Get("FastDepthCalc", &bFastDepthCalc, true);
	settings->Get("MSAA", &iMultisampleMode, 0);
	settings->Get("EFBScale", &iEFBScale, (int) SCALE_1X); // native
	settings->Get("DstAlphaPass", &bDstAlphaPass, false);
	settings->Get("TexFmtOverlayEnable", &bTexFmtOverlayEnable, 0);
	settings->Get("TexFmtOverlayCenter", &bTexFmtOverlayCenter, 0);
	settings->Get("WireFrame", &bWireFrame, 0);
	settings->Get("DisableFog", &bDisableFog, 0);
	settings->Get("EnableShaderDebugging", &bEnableShaderDebugging, false);
	settings->Get("BorderlessFullscreen", &bBorderlessFullscreen, false);

	IniFile::Section* enhancements = iniFile.GetOrCreateSection("Enhancements");
	enhancements->Get("ForceFiltering", &bForceFiltering, 0);
	enhancements->Get("MaxAnisotropy", &iMaxAnisotropy, 0);  // NOTE - this is x in (1 << x)
	enhancements->Get("PostProcessingShader", &sPostProcessingShader, "");
	enhancements->Get("StereoMode", &iStereoMode, 0);
	enhancements->Get("StereoDepth", &iStereoDepth, 20);
	enhancements->Get("StereoConvergence", &iStereoConvergence, 20);
	enhancements->Get("StereoSwapEyes", &bStereoSwapEyes, false);
	if (g_has_rift && backend_info.bSupportsGeometryShaders)
		iStereoMode = STEREO_OCULUS;

	IniFile::Section* hacks = iniFile.GetOrCreateSection("Hacks");
	hacks->Get("EFBAccessEnable", &bEFBAccessEnable, true);
	hacks->Get("EFBCopyEnable", &bEFBCopyEnable, true);
	hacks->Get("EFBCopyClearDisable", &bEFBCopyClearDisable, false);
	hacks->Get("EFBToTextureEnable", &bCopyEFBToTexture, true);
	hacks->Get("EFBScaledCopy", &bCopyEFBScaled, true);
	hacks->Get("EFBCopyCacheEnable", &bEFBCopyCacheEnable, false);
	hacks->Get("EFBEmulateFormatChanges", &bEFBEmulateFormatChanges, false);

	LoadVR(File::GetUserPath(D_CONFIG_IDX) + "Dolphin.ini");

	// Load common settings
	iniFile.Load(File::GetUserPath(F_DOLPHINCONFIG_IDX));
	IniFile::Section* interface = iniFile.GetOrCreateSection("Interface");
	bool bTmp;
	interface->Get("UsePanicHandlers", &bTmp, true);
	SetEnableAlert(bTmp);

	// Shader Debugging causes a huge slowdown and it's easy to forget about it
	// since it's not exposed in the settings dialog. It's only used by
	// developers, so displaying an obnoxious message avoids some confusion and
	// is not too annoying/confusing for users.
	//
	// XXX(delroth): This is kind of a bad place to put this, but the current
	// VideoCommon is a mess and we don't have a central initialization
	// function to do these kind of checks. Instead, the init code is
	// triplicated for each video backend.
	if (bEnableShaderDebugging)
		OSD::AddMessage("Warning: Shader Debugging is enabled, performance will suffer heavily", 15000);

	VerifyValidity();
}

void VideoConfig::LoadVR(const std::string& ini_file)
{
	IniFile iniFile;
	iniFile.Load(ini_file);

	IniFile::Section* vr = iniFile.GetOrCreateSection("VR");
	vr->Get("Scale", &fScale, 1.0f);
	vr->Get("LeanBackAngle", &fLeanBackAngle, 0);
	vr->Get("EnableVR", &bEnableVR, true);
	vr->Get("LowPersistence", &bLowPersistence, true);
	vr->Get("DynamicPrediction", &bDynamicPrediction, true);
	vr->Get("OrientationTracking", &bOrientationTracking, true);
	vr->Get("MagYawCorrection", &bMagYawCorrection, true);
	vr->Get("PositionTracking", &bPositionTracking, true);
	vr->Get("Chromatic", &bChromatic, true);
	vr->Get("Timewarp", &bTimewarp, true);
	vr->Get("Vignette", &bVignette, false);
	vr->Get("NoRestore", &bNoRestore, false);
	vr->Get("FlipVertical", &bFlipVertical, false);
	vr->Get("sRGB", &bSRGB, false);
	vr->Get("Overdrive", &bOverdrive, true);
	vr->Get("HQDistortion", &bHqDistortion, false);
	vr->Get("Player", &iVRPlayer, 0);
	vr->Get("TimewarpTweak", &fTimeWarpTweak, DEFAULT_VR_TIMEWARP_TWEAK);
	vr->Get("NumExtraFrames", &iExtraFrames, DEFAULT_VR_EXTRA_FRAMES);
	vr->Get("NumExtraVideoLoops", &iExtraVideoLoops, DEFAULT_VR_EXTRA_VIDEO_LOOPS);
	vr->Get("NumExtraVideoLoopsDivider", &iExtraVideoLoopsDivider, DEFAULT_VR_EXTRA_VIDEO_LOOPS_DIVIDER);
	vr->Get("PullUp20fps", &bPullUp20fps, false);
	vr->Get("PullUp30fps", &bPullUp30fps, false);
	vr->Get("PullUp60fps", &bPullUp60fps, false);
	vr->Get("OpcodeWarningDisable", &bOpcodeWarningDisable, false);
	vr->Get("PullUp20fpsTimewarp", &bPullUp20fpsTimewarp, false);
	vr->Get("PullUp30fpsTimewarp", &bPullUp30fpsTimewarp, false);
	vr->Get("PullUp60fpsTimewarp", &bPullUp60fpsTimewarp, false);
}


void VideoConfig::GameIniLoad()
{
	bool gfx_override_exists = false;

	// XXX: Again, bad place to put OSD messages at (see delroth's comment above)
	// XXX: This will add an OSD message for each projection hack value... meh
#define CHECK_SETTING(section, key, var) do { \
		decltype(var) temp = var; \
		if (iniFile.GetIfExists(section, key, &var) && var != temp) { \
			std::string msg = StringFromFormat("Note: Option \"%s\" is overridden by game ini.", key); \
			OSD::AddMessage(msg, 7500); \
			gfx_override_exists = true; \
		} \
	} while (0)

	IniFile iniFile = SConfig::GetInstance().m_LocalCoreStartupParameter.LoadGameIni();

	CHECK_SETTING("Video_Hardware", "VSync", bVSync);

	CHECK_SETTING("Video_Settings", "wideScreenHack", bWidescreenHack);
	CHECK_SETTING("Video_Settings", "AspectRatio", iAspectRatio);
	CHECK_SETTING("Video_Settings", "Crop", bCrop);
	CHECK_SETTING("Video_Settings", "UseXFB", bUseXFB);
	CHECK_SETTING("Video_Settings", "UseRealXFB", bUseRealXFB);
	CHECK_SETTING("Video_Settings", "SafeTextureCacheColorSamples", iSafeTextureCache_ColorSamples);
	CHECK_SETTING("Video_Settings", "HiresTextures", bHiresTextures);
	CHECK_SETTING("Video_Settings", "EnablePixelLighting", bEnablePixelLighting);
	CHECK_SETTING("Video_Settings", "FastDepthCalc", bFastDepthCalc);
	CHECK_SETTING("Video_Settings", "MSAA", iMultisampleMode);
	int tmp = -9000;
	CHECK_SETTING("Video_Settings", "EFBScale", tmp); // integral
	if (tmp != -9000)
	{
		if (tmp != SCALE_FORCE_INTEGRAL)
		{
			iEFBScale = tmp;
		}
		else // Round down to multiple of native IR
		{
			switch (iEFBScale)
			{
			case SCALE_AUTO:
				iEFBScale = SCALE_AUTO_INTEGRAL;
				break;
			case SCALE_1_5X:
				iEFBScale = SCALE_1X;
				break;
			case SCALE_2_5X:
				iEFBScale = SCALE_2X;
				break;
			default:
				break;
			}
		}
	}

	CHECK_SETTING("Video_Settings", "DstAlphaPass", bDstAlphaPass);
	CHECK_SETTING("Video_Settings", "DisableFog", bDisableFog);

	if (g_has_hmd)
	{
		CHECK_SETTING("Video_Settings_VR", "UseXFB", bUseXFB);
		CHECK_SETTING("Video_Settings_VR", "UseRealXFB", bUseRealXFB);
		CHECK_SETTING("Video_Settings_VR", "SafeTextureCacheColorSamples", iSafeTextureCache_ColorSamples);
		CHECK_SETTING("Video_Settings_VR", "HiresTextures", bHiresTextures);
		CHECK_SETTING("Video_Settings_VR", "EnablePixelLighting", bEnablePixelLighting);
		CHECK_SETTING("Video_Settings_VR", "FastDepthCalc", bFastDepthCalc);
		CHECK_SETTING("Video_Settings_VR", "MSAA", iMultisampleMode);
		int tmp = -9000;
		CHECK_SETTING("Video_Settings_VR", "EFBScale", tmp); // integral
		if (tmp != -9000)
		{
			if (tmp != SCALE_FORCE_INTEGRAL)
			{
				iEFBScale = tmp;
			}
			else // Round down to multiple of native IR
			{
				switch (iEFBScale)
				{
				case SCALE_AUTO:
					iEFBScale = SCALE_AUTO_INTEGRAL;
					break;
				case SCALE_1_5X:
					iEFBScale = SCALE_1X;
					break;
				case SCALE_2_5X:
					iEFBScale = SCALE_2X;
					break;
				default:
					break;
				}
			}
		}

		CHECK_SETTING("Video_Settings_VR", "DstAlphaPass", bDstAlphaPass);
		CHECK_SETTING("Video_Settings_VR", "DisableFog", bDisableFog);
	}

	CHECK_SETTING("Video_Enhancements", "ForceFiltering", bForceFiltering);
	CHECK_SETTING("Video_Enhancements", "MaxAnisotropy", iMaxAnisotropy);  // NOTE - this is x in (1 << x)
	CHECK_SETTING("Video_Enhancements", "PostProcessingShader", sPostProcessingShader);
	CHECK_SETTING("Video_Enhancements", "StereoMode", iStereoMode);
	CHECK_SETTING("Video_Enhancements", "StereoDepth", iStereoDepth);
	CHECK_SETTING("Video_Enhancements", "StereoConvergence", iStereoConvergence);
	CHECK_SETTING("Video_Enhancements", "StereoSwapEyes", bStereoSwapEyes);

	CHECK_SETTING("Video_Stereoscopy", "StereoEFBMonoDepth", bStereoEFBMonoDepth);
	CHECK_SETTING("Video_Stereoscopy", "StereoDepthPercentage", iStereoDepthPercentage);
	CHECK_SETTING("Video_Stereoscopy", "StereoConvergencePercentage", iStereoConvergencePercentage);

	CHECK_SETTING("Video_Hacks", "EFBAccessEnable", bEFBAccessEnable);
	CHECK_SETTING("Video_Hacks", "EFBCopyEnable", bEFBCopyEnable);
	CHECK_SETTING("Video_Hacks", "EFBCopyClearDisable", bEFBCopyClearDisable);
	CHECK_SETTING("Video_Hacks", "EFBToTextureEnable", bCopyEFBToTexture);
	CHECK_SETTING("Video_Hacks", "EFBScaledCopy", bCopyEFBScaled);
	CHECK_SETTING("Video_Hacks", "EFBCopyCacheEnable", bEFBCopyCacheEnable);
	CHECK_SETTING("Video_Hacks", "EFBEmulateFormatChanges", bEFBEmulateFormatChanges);
	if (g_has_hmd)
	{
		CHECK_SETTING("Video_Hacks_VR", "EFBAccessEnable", bEFBAccessEnable);
		CHECK_SETTING("Video_Hacks_VR", "EFBCopyEnable", bEFBCopyEnable);
		CHECK_SETTING("Video_Hacks_VR", "EFBCopyClearDisable", bEFBCopyClearDisable);
		CHECK_SETTING("Video_Hacks_VR", "EFBToTextureEnable", bCopyEFBToTexture);
		CHECK_SETTING("Video_Hacks_VR", "EFBScaledCopy", bCopyEFBScaled);
		CHECK_SETTING("Video_Hacks_VR", "EFBCopyCacheEnable", bEFBCopyCacheEnable);
		CHECK_SETTING("Video_Hacks_VR", "EFBEmulateFormatChanges", bEFBEmulateFormatChanges);
	}

	CHECK_SETTING("Video", "ProjectionHack", iPhackvalue[0]);
	CHECK_SETTING("Video", "PH_SZNear", iPhackvalue[1]);
	CHECK_SETTING("Video", "PH_SZFar", iPhackvalue[2]);
	CHECK_SETTING("Video", "PH_ZNear", sPhackvalue[0]);
	CHECK_SETTING("Video", "PH_ZFar", sPhackvalue[1]);
	CHECK_SETTING("Video", "PerfQueriesEnable", bPerfQueriesEnable);

	fUnitsPerMetre = DEFAULT_VR_UNITS_PER_METRE;
	fHudDistance = DEFAULT_VR_HUD_DISTANCE;
	fHudThickness = DEFAULT_VR_HUD_THICKNESS;
	fHud3DCloser = DEFAULT_VR_HUD_3D_CLOSER;
	fCameraForward = DEFAULT_VR_CAMERA_FORWARD;
	fCameraPitch = DEFAULT_VR_CAMERA_PITCH;
	fAimDistance = DEFAULT_VR_AIM_DISTANCE;
	fScreenHeight = DEFAULT_VR_SCREEN_HEIGHT;
	fScreenDistance = DEFAULT_VR_SCREEN_DISTANCE;
	fScreenThickness = DEFAULT_VR_HUD_THICKNESS;
	fScreenRight = DEFAULT_VR_SCREEN_RIGHT;
	fScreenUp = DEFAULT_VR_SCREEN_UP;
	fScreenPitch = DEFAULT_VR_SCREEN_PITCH;
	bDisable3D = false;
	bHudFullscreen = false;
	bHudOnTop = false;
	iSelectedLayer = -2;
	iFlashState = 0;


	CHECK_SETTING("VR", "Disable3D", bDisable3D);
	CHECK_SETTING("VR", "HudFullscreen", bHudFullscreen);
	CHECK_SETTING("VR", "HudOnTop", bHudOnTop);
	CHECK_SETTING("VR", "UnitsPerMetre", fUnitsPerMetre);
	CHECK_SETTING("VR", "HudThickness", fHudThickness);
	CHECK_SETTING("VR", "HudDistance", fHudDistance);
	CHECK_SETTING("VR", "Hud3DCloser", fHud3DCloser);
	CHECK_SETTING("VR", "CameraForward", fCameraForward);
	CHECK_SETTING("VR", "CameraPitch", fCameraPitch);
	CHECK_SETTING("VR", "AimDistance", fAimDistance);
	CHECK_SETTING("VR", "ScreenHeight", fScreenHeight);
	CHECK_SETTING("VR", "ScreenThickness", fScreenThickness);
	CHECK_SETTING("VR", "ScreenDistance", fScreenDistance);
	CHECK_SETTING("VR", "ScreenRight", fScreenRight);
	CHECK_SETTING("VR", "ScreenUp", fScreenUp);
	CHECK_SETTING("VR", "ScreenPitch", fScreenPitch);
	CHECK_SETTING("VR", "MetroidPrime", iMetroidPrime);
	CHECK_SETTING("VR", "TelescopeEye", iTelescopeEye);
	CHECK_SETTING("VR", "TelescopeFOV", fTelescopeMaxFOV);

	NOTICE_LOG(VR, "%f units per metre (each unit is %f cm), HUD is %fm away and %fm thick", fUnitsPerMetre, 100.0f / fUnitsPerMetre, fHudDistance, fHudThickness);

	g_SavedConfig = *this;
	if (gfx_override_exists)
		OSD::AddMessage("Warning: Opening the graphics configuration will reset settings and might cause issues!", 10000);
}

void VideoConfig::GameIniSave()
{
	// Load game ini
	std::string GameIniFileDefault = SConfig::GetInstance().m_LocalCoreStartupParameter.m_strGameIniDefault;
	std::string GameIniFileDefaultRevisionSpecific = SConfig::GetInstance().m_LocalCoreStartupParameter.m_strGameIniDefaultRevisionSpecific;
	std::string GameIniFileLocal = SConfig::GetInstance().m_LocalCoreStartupParameter.m_strGameIniLocal;

	IniFile GameIniDefault, GameIniLocal;
	GameIniDefault.Load(GameIniFileDefault);
	if (GameIniFileDefaultRevisionSpecific != "")
		GameIniDefault.Load(GameIniFileDefaultRevisionSpecific, true);
	GameIniLocal.Load(GameIniFileLocal);

	#define SAVE_IF_NOT_DEFAULT(section, key, val, def) do { \
		if (GameIniDefault.Exists((section), (key))) { \
			std::remove_reference<decltype((val))>::type tmp__; \
			GameIniDefault.GetOrCreateSection((section))->Get((key), &tmp__); \
			if ((val) != tmp__) \
				GameIniLocal.GetOrCreateSection((section))->Set((key), (val)); \
			else \
				GameIniLocal.DeleteKey((section), (key)); \
		} else if ((val) != (def)) \
			GameIniLocal.GetOrCreateSection((section))->Set((key), (val)); \
		else \
			GameIniLocal.DeleteKey((section), (key)); \
	} while (0)

	SAVE_IF_NOT_DEFAULT("VR", "Disable3D", bDisable3D, false);
	SAVE_IF_NOT_DEFAULT("VR", "UnitsPerMetre", (float)fUnitsPerMetre, DEFAULT_VR_UNITS_PER_METRE);
	SAVE_IF_NOT_DEFAULT("VR", "HudFullscreen", bHudFullscreen, false);
	SAVE_IF_NOT_DEFAULT("VR", "HudOnTop", bHudOnTop, false);
	SAVE_IF_NOT_DEFAULT("VR", "HudDistance", (float)fHudDistance, DEFAULT_VR_HUD_DISTANCE);
	SAVE_IF_NOT_DEFAULT("VR", "HudThickness", (float)fHudThickness, DEFAULT_VR_HUD_THICKNESS);
	SAVE_IF_NOT_DEFAULT("VR", "Hud3DCloser", (float)fHud3DCloser, DEFAULT_VR_HUD_3D_CLOSER);
	SAVE_IF_NOT_DEFAULT("VR", "CameraForward", (float)fCameraForward, DEFAULT_VR_CAMERA_FORWARD);
	SAVE_IF_NOT_DEFAULT("VR", "CameraPitch", (float)fCameraPitch, DEFAULT_VR_CAMERA_PITCH);
	SAVE_IF_NOT_DEFAULT("VR", "AimDistance", (float)fAimDistance, DEFAULT_VR_AIM_DISTANCE);
	SAVE_IF_NOT_DEFAULT("VR", "ScreenHeight", (float)fScreenHeight, DEFAULT_VR_SCREEN_HEIGHT);
	SAVE_IF_NOT_DEFAULT("VR", "ScreenDistance", (float)fScreenDistance, DEFAULT_VR_SCREEN_DISTANCE);
	SAVE_IF_NOT_DEFAULT("VR", "ScreenThickness", (float)fScreenThickness, DEFAULT_VR_SCREEN_THICKNESS);
	SAVE_IF_NOT_DEFAULT("VR", "ScreenUp", (float)fScreenUp, DEFAULT_VR_SCREEN_UP);
	SAVE_IF_NOT_DEFAULT("VR", "ScreenRight", (float)fScreenRight, DEFAULT_VR_SCREEN_RIGHT);
	SAVE_IF_NOT_DEFAULT("VR", "ScreenPitch", (float)fScreenPitch, DEFAULT_VR_SCREEN_PITCH);
	GameIniLocal.Save(SConfig::GetInstance().m_LocalCoreStartupParameter.m_strGameIniLocal);
	g_SavedConfig = *this;
}

void VideoConfig::GameIniReset()
{
	// Load game ini
	std::string GameIniFileDefault = SConfig::GetInstance().m_LocalCoreStartupParameter.m_strGameIniDefault;
	std::string GameIniFileDefaultRevisionSpecific = SConfig::GetInstance().m_LocalCoreStartupParameter.m_strGameIniDefaultRevisionSpecific;

	IniFile GameIniDefault;
	GameIniDefault.Load(GameIniFileDefault);
	if (GameIniFileDefaultRevisionSpecific != "")
		GameIniDefault.Load(GameIniFileDefaultRevisionSpecific, true);

#define LOAD_DEFAULT(section, key, var, def) do { \
			decltype(var) temp = var; \
			if (GameIniDefault.GetIfExists(section, key, &var)) \
				var = temp; \
			else \
				var = def; \
	 	} while (0)

	LOAD_DEFAULT("VR", "Disable3D", bDisable3D, false);
	LOAD_DEFAULT("VR", "UnitsPerMetre", fUnitsPerMetre, DEFAULT_VR_UNITS_PER_METRE);
	LOAD_DEFAULT("VR", "HudFullscreen", bHudFullscreen, false);
	LOAD_DEFAULT("VR", "HudOnTop", bHudOnTop, false);
	LOAD_DEFAULT("VR", "HudDistance", fHudDistance, DEFAULT_VR_HUD_DISTANCE);
	LOAD_DEFAULT("VR", "HudThickness", fHudThickness, DEFAULT_VR_HUD_THICKNESS);
	LOAD_DEFAULT("VR", "Hud3DCloser", fHud3DCloser, DEFAULT_VR_HUD_3D_CLOSER);
	LOAD_DEFAULT("VR", "CameraForward", fCameraForward, DEFAULT_VR_CAMERA_FORWARD);
	LOAD_DEFAULT("VR", "CameraPitch", fCameraPitch, DEFAULT_VR_CAMERA_PITCH);
	LOAD_DEFAULT("VR", "AimDistance", fAimDistance, DEFAULT_VR_AIM_DISTANCE);
	LOAD_DEFAULT("VR", "ScreenHeight", fScreenHeight, DEFAULT_VR_SCREEN_HEIGHT);
	LOAD_DEFAULT("VR", "ScreenDistance", fScreenDistance, DEFAULT_VR_SCREEN_DISTANCE);
	LOAD_DEFAULT("VR", "ScreenThickness", fScreenThickness, DEFAULT_VR_SCREEN_THICKNESS);
	LOAD_DEFAULT("VR", "ScreenUp", fScreenUp, DEFAULT_VR_SCREEN_UP);
	LOAD_DEFAULT("VR", "ScreenRight", fScreenRight, DEFAULT_VR_SCREEN_RIGHT);
	LOAD_DEFAULT("VR", "ScreenPitch", fScreenPitch, DEFAULT_VR_SCREEN_PITCH);
}

void VideoConfig::VerifyValidity()
{
	// TODO: Check iMaxAnisotropy value
	if (iAdapter < 0 || iAdapter > ((int)backend_info.Adapters.size() - 1)) iAdapter = 0;
	if (iMultisampleMode < 0 || iMultisampleMode >= (int)backend_info.AAModes.size()) iMultisampleMode = 0;

	if (g_has_rift)
		iStereoMode = STEREO_OCULUS;
	else if (g_has_vr920)
		iStereoMode = STEREO_VR920;
	else if (iStereoMode == STEREO_OCULUS || iStereoMode == STEREO_VR920)
		iStereoMode = 0;
	if (iStereoMode > 0)
	{
		if (!backend_info.bSupportsGeometryShaders)
		{
			PanicAlertT("Stereoscopic 3D isn't supported by your GPU, support for OpenGL 3.2 is required.", 10000);
			iStereoMode = 0;
		}

		if (bUseRealXFB && !g_has_hmd)
		{
			OSD::AddMessage("Stereoscopic 3D isn't supported with Real XFB, turning off stereoscopy.", 10000);
			iStereoMode = 0;
		}
	}
}

void VideoConfig::Save(const std::string& ini_file)
{
	IniFile iniFile;
	iniFile.Load(ini_file);

	IniFile::Section* hardware = iniFile.GetOrCreateSection("Hardware");
	hardware->Set("VSync", bVSync);
	hardware->Set("Adapter", iAdapter);

	IniFile::Section* settings = iniFile.GetOrCreateSection("Settings");
	settings->Set("AspectRatio", iAspectRatio);
	settings->Set("Crop", bCrop);
	settings->Set("wideScreenHack", bWidescreenHack);
	settings->Set("UseXFB", bUseXFB);
	settings->Set("UseRealXFB", bUseRealXFB);
	settings->Set("SafeTextureCacheColorSamples", iSafeTextureCache_ColorSamples);
	settings->Set("ShowFPS", bShowFPS);
	settings->Set("LogRenderTimeToFile", bLogRenderTimeToFile);
	settings->Set("OverlayStats", bOverlayStats);
	settings->Set("OverlayProjStats", bOverlayProjStats);
	settings->Set("DumpTextures", bDumpTextures);
	settings->Set("HiresTextures", bHiresTextures);
	settings->Set("DumpEFBTarget", bDumpEFBTarget);
	settings->Set("FreeLook", bFreeLook);
	settings->Set("UseFFV1", bUseFFV1);
	settings->Set("EnablePixelLighting", bEnablePixelLighting);
	settings->Set("FastDepthCalc", bFastDepthCalc);
	settings->Set("ShowEFBCopyRegions", bShowEFBCopyRegions);
	settings->Set("MSAA", iMultisampleMode);
	settings->Set("EFBScale", iEFBScale);
	settings->Set("TexFmtOverlayEnable", bTexFmtOverlayEnable);
	settings->Set("TexFmtOverlayCenter", bTexFmtOverlayCenter);
	settings->Set("Wireframe", bWireFrame);
	settings->Set("DstAlphaPass", bDstAlphaPass);
	settings->Set("DisableFog", bDisableFog);
	settings->Set("EnableShaderDebugging", bEnableShaderDebugging);
	settings->Set("BorderlessFullscreen", bBorderlessFullscreen);

	IniFile::Section* enhancements = iniFile.GetOrCreateSection("Enhancements");
	enhancements->Set("ForceFiltering", bForceFiltering);
	enhancements->Set("MaxAnisotropy", iMaxAnisotropy);
	enhancements->Set("PostProcessingShader", sPostProcessingShader);
	enhancements->Set("StereoMode", iStereoMode);
	enhancements->Set("StereoDepth", iStereoDepth);
	enhancements->Set("StereoConvergence", iStereoConvergence);
	enhancements->Set("StereoSwapEyes", bStereoSwapEyes);

	IniFile::Section* hacks = iniFile.GetOrCreateSection("Hacks");
	hacks->Set("EFBAccessEnable", bEFBAccessEnable);
	hacks->Set("EFBCopyEnable", bEFBCopyEnable);
	hacks->Set("EFBCopyClearDisable", bEFBCopyClearDisable);
	hacks->Set("EFBToTextureEnable", bCopyEFBToTexture);
	hacks->Set("EFBScaledCopy", bCopyEFBScaled);
	hacks->Set("EFBCopyCacheEnable", bEFBCopyCacheEnable);
	hacks->Set("EFBEmulateFormatChanges", bEFBEmulateFormatChanges);

	SaveVR(File::GetUserPath(D_CONFIG_IDX) + "Dolphin.ini");
	iniFile.Save(ini_file);
}

void VideoConfig::SaveVR(const std::string& ini_file)
{
	IniFile iniFile;
	iniFile.Load(ini_file);

	IniFile::Section* vr = iniFile.GetOrCreateSection("VR");
	vr->Set("Scale", fScale);
	vr->Set("LeanBackAngle", fLeanBackAngle);
	vr->Set("EnableVR", bEnableVR);
	vr->Set("LowPersistence", bLowPersistence);
	vr->Set("DynamicPrediction", bDynamicPrediction);
	vr->Set("OrientationTracking", bOrientationTracking);
	vr->Set("MagYawCorrection", bMagYawCorrection);
	vr->Set("PositionTracking", bPositionTracking);
	vr->Set("Chromatic", bChromatic);
	vr->Set("Timewarp", bTimewarp);
	vr->Set("Vignette", bVignette);
	vr->Set("NoRestore", bNoRestore);
	vr->Set("FlipVertical", bFlipVertical);
	vr->Set("sRGB", bSRGB);
	vr->Set("Overdrive", bOverdrive);
	vr->Set("HQDistortion", bHqDistortion);
	vr->Set("Player", iVRPlayer);
	vr->Set("TimewarpTweak", fTimeWarpTweak);
	vr->Set("NumExtraFrames", iExtraFrames);
	vr->Set("NumExtraVideoLoops", iExtraVideoLoops);
	vr->Set("NumExtraVideoLoopsDivider", iExtraVideoLoopsDivider);
	vr->Set("PullUp20fps", bPullUp20fps);
	vr->Set("PullUp30fps", bPullUp30fps);
	vr->Set("PullUp60fps", bPullUp60fps);
	vr->Set("OpcodeWarningDisable", bOpcodeWarningDisable);
	vr->Set("PullUp20fpsTimewarp", bPullUp20fpsTimewarp);
	vr->Set("PullUp30fpsTimewarp", bPullUp30fpsTimewarp);
	vr->Set("PullUp60fpsTimewarp", bPullUp60fpsTimewarp);

	iniFile.Save(ini_file);
}

bool VideoConfig::IsVSync()
{
	return bVSync && !Core::GetIsFramelimiterTempDisabled();
}

bool VideoConfig::VRSettingsModified()
{
	return fUnitsPerMetre != g_SavedConfig.fUnitsPerMetre
		|| fHudThickness != g_SavedConfig.fHudThickness
		|| fHudDistance != g_SavedConfig.fHudDistance
		|| fHud3DCloser != g_SavedConfig.fHud3DCloser
		|| fCameraForward != g_SavedConfig.fCameraForward
		|| fCameraPitch != g_SavedConfig.fCameraPitch
		|| fAimDistance != g_SavedConfig.fAimDistance
		|| fScreenHeight != g_SavedConfig.fScreenHeight
		|| fScreenThickness != g_SavedConfig.fScreenThickness
		|| fScreenDistance != g_SavedConfig.fScreenDistance
		|| fScreenRight != g_SavedConfig.fScreenRight
		|| fScreenUp != g_SavedConfig.fScreenUp
		|| fScreenPitch != g_SavedConfig.fScreenPitch
		|| fTelescopeMaxFOV != g_SavedConfig.fTelescopeMaxFOV
		|| bDisable3D != g_SavedConfig.bDisable3D
		|| bHudFullscreen != g_SavedConfig.bHudFullscreen
		|| bHudOnTop != g_SavedConfig.bHudOnTop
		|| iTelescopeEye != g_SavedConfig.iTelescopeEye
		|| iMetroidPrime != g_SavedConfig.iMetroidPrime;
}<|MERGE_RESOLUTION|>--- conflicted
+++ resolved
@@ -45,10 +45,9 @@
 	backend_info.bSupportsExclusiveFullscreen = false;
 
 	// Game-specific stereoscopy settings
-<<<<<<< HEAD
-	bStereoMonoEFBDepth = false;
-	iStereoSeparationPercent = 100;
-	iStereoConvergencePercent = 100;
+	bStereoEFBMonoDepth = false;
+	iStereoDepthPercentage = 100;
+	iStereoConvergencePercentage = 100;
 
 	// VR
 	fScale = 1.0f;
@@ -93,11 +92,6 @@
 	iTelescopeEye = 0;
 	fTelescopeMaxFOV = 0;
 
-=======
-	bStereoEFBMonoDepth = false;
-	iStereoDepthPercentage = 100;
-	iStereoConvergencePercentage = 100;
->>>>>>> a09d8546
 }
 
 void VideoConfig::Load(const std::string& ini_file)
