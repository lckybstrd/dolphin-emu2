// Copyright 2013 Dolphin Emulator Project
// Licensed under GPLv2
// Refer to the license.txt file included.

#include <cmath>

#include "Common/CommonTypes.h"
#include "Common/FileUtil.h"
#include "Common/IniFile.h"
#include "Common/StringUtil.h"
#include "Core/ConfigManager.h"
#include "Core/Core.h"
#include "Core/Movie.h"
#include "VideoCommon/OnScreenDisplay.h"
#include "VideoCommon/VideoCommon.h"
#include "VideoCommon/VideoConfig.h"
#include "VideoCommon/VR.h"

VideoConfig g_Config;
VideoConfig g_ActiveConfig;
// VR settings need to be saved manually, with a prompt if settings are changed. This detects when they have changed.
VideoConfig g_SavedConfig;

void UpdateActiveConfig()
{
	if (Movie::IsPlayingInput() && Movie::IsConfigSaved())
		Movie::SetGraphicsConfig();
	g_ActiveConfig = g_Config;
	if (g_has_hmd)
		g_ActiveConfig.bUseXFB = false;
}

VideoConfig::VideoConfig()
{
	bRunning = false;
	bFullscreen = false;

	// Needed for the first frame, I think
	fAspectRatioHackW = 1;
	fAspectRatioHackH = 1;

	// disable all features by default
	backend_info.APIType = API_NONE;
	backend_info.bUseMinimalMipCount = false;
	backend_info.bSupportsExclusiveFullscreen = false;

	// VR
	fScale = 1.0f;
	fLeanBackAngle = 0;
	bEnableVR = true;
	bAsynchronousTimewarp = false;
	bLowPersistence = true;
	bDynamicPrediction = true;
	bOrientationTracking = true;
	bMagYawCorrection = true;
	bPositionTracking = true;
	bChromatic = true;
	bTimewarp = true;
	bVignette = false;
	bNoRestore = false;
	bFlipVertical = false;
	bSRGB = false;
	bOverdrive = true;
	bHqDistortion = false;
	iVRPlayer = 0;

	fUnitsPerMetre = DEFAULT_VR_UNITS_PER_METRE;
	// in metres
	fHudDistance = DEFAULT_VR_HUD_DISTANCE;
	fHudThickness = DEFAULT_VR_HUD_THICKNESS;
	fHud3DCloser = DEFAULT_VR_HUD_3D_CLOSER;
	fAimDistance = DEFAULT_VR_AIM_DISTANCE;
	fScreenDistance = DEFAULT_VR_SCREEN_DISTANCE;
	fScreenHeight = DEFAULT_VR_SCREEN_HEIGHT;
	iMetroidPrime = 0;
	iTelescopeEye = 0;
	fTelescopeMaxFOV = 0;

}

void VideoConfig::Load(const std::string& ini_file)
{
	IniFile iniFile;
	iniFile.Load(ini_file);

	IniFile::Section* hardware = iniFile.GetOrCreateSection("Hardware");
	hardware->Get("VSync", &bVSync, 0);
	hardware->Get("Adapter", &iAdapter, 0);

	IniFile::Section* settings = iniFile.GetOrCreateSection("Settings");
	settings->Get("wideScreenHack", &bWidescreenHack, false);
	settings->Get("AspectRatio", &iAspectRatio, (int)ASPECT_AUTO);
	settings->Get("Crop", &bCrop, false);
	settings->Get("UseXFB", &bUseXFB, 0);
	settings->Get("UseRealXFB", &bUseRealXFB, 0);
	settings->Get("SafeTextureCacheColorSamples", &iSafeTextureCache_ColorSamples,128);
	settings->Get("ShowFPS", &bShowFPS, false);
	settings->Get("LogRenderTimeToFile", &bLogRenderTimeToFile, false);
	settings->Get("OverlayStats", &bOverlayStats, false);
	settings->Get("OverlayProjStats", &bOverlayProjStats, false);
	settings->Get("ShowEFBCopyRegions", &bShowEFBCopyRegions, false);
	settings->Get("DumpTextures", &bDumpTextures, 0);
	settings->Get("HiresTextures", &bHiresTextures, 0);
	settings->Get("DumpEFBTarget", &bDumpEFBTarget, 0);
	settings->Get("FreeLook", &bFreeLook, 0);
	settings->Get("UseFFV1", &bUseFFV1, 0);
	settings->Get("AnaglyphStereo", &bAnaglyphStereo, false);
	settings->Get("AnaglyphStereoSeparation", &iAnaglyphStereoSeparation, 200);
	settings->Get("AnaglyphFocalAngle", &iAnaglyphFocalAngle, 0);
	settings->Get("EnablePixelLighting", &bEnablePixelLighting, 0);
	settings->Get("FastDepthCalc", &bFastDepthCalc, true);
	settings->Get("MSAA", &iMultisampleMode, 0);
	settings->Get("EFBScale", &iEFBScale, (int) SCALE_1X); // native
	settings->Get("DstAlphaPass", &bDstAlphaPass, false);
	settings->Get("TexFmtOverlayEnable", &bTexFmtOverlayEnable, 0);
	settings->Get("TexFmtOverlayCenter", &bTexFmtOverlayCenter, 0);
	settings->Get("WireFrame", &bWireFrame, 0);
	settings->Get("DisableFog", &bDisableFog, 0);
	settings->Get("EnableShaderDebugging", &bEnableShaderDebugging, false);
	settings->Get("BorderlessFullscreen", &bBorderlessFullscreen, false);

	IniFile::Section* enhancements = iniFile.GetOrCreateSection("Enhancements");
	enhancements->Get("ForceFiltering", &bForceFiltering, 0);
	enhancements->Get("MaxAnisotropy", &iMaxAnisotropy, 0);  // NOTE - this is x in (1 << x)
	enhancements->Get("PostProcessingShader", &sPostProcessingShader, "");

	IniFile::Section* hacks = iniFile.GetOrCreateSection("Hacks");
	hacks->Get("EFBAccessEnable", &bEFBAccessEnable, true);
	hacks->Get("EFBCopyEnable", &bEFBCopyEnable, true);
	hacks->Get("EFBToTextureEnable", &bCopyEFBToTexture, true);
	hacks->Get("EFBScaledCopy", &bCopyEFBScaled, true);
	hacks->Get("EFBCopyCacheEnable", &bEFBCopyCacheEnable, false);
	hacks->Get("EFBEmulateFormatChanges", &bEFBEmulateFormatChanges, false);

<<<<<<< HEAD
	LoadVR(File::GetUserPath(D_CONFIG_IDX) + "Dolphin.ini");
=======
	IniFile::Section* vr = iniFile.GetOrCreateSection("VR");
	vr->Get("Scale", &fScale, 1.0f);
	vr->Get("LeanBackAngle", &fLeanBackAngle, 0);
	vr->Get("EnableVR", &bEnableVR, true);
	vr->Get("LowPersistence", &bLowPersistence, true);
	vr->Get("DynamicPrediction", &bDynamicPrediction, true);
	vr->Get("OrientationTracking", &bOrientationTracking, true);
	vr->Get("MagYawCorrection", &bMagYawCorrection, true);
	vr->Get("PositionTracking", &bPositionTracking, true);
	vr->Get("Chromatic", &bChromatic, true);
	vr->Get("Timewarp", &bTimewarp, true);
	vr->Get("Vignette", &bVignette, false);
	vr->Get("NoRestore", &bNoRestore, false);
	vr->Get("FlipVertical", &bFlipVertical, false);
	vr->Get("sRGB", &bSRGB, false);
	vr->Get("Overdrive", &bOverdrive, true);
	vr->Get("HQDistortion", &bHqDistortion, false);
	vr->Get("Player", &iVRPlayer, 0);
>>>>>>> 05957dee

	// Load common settings
	iniFile.Load(File::GetUserPath(F_DOLPHINCONFIG_IDX));
	IniFile::Section* interface = iniFile.GetOrCreateSection("Interface");
	bool bTmp;
	interface->Get("UsePanicHandlers", &bTmp, true);
	SetEnableAlert(bTmp);

	// Shader Debugging causes a huge slowdown and it's easy to forget about it
	// since it's not exposed in the settings dialog. It's only used by
	// developers, so displaying an obnoxious message avoids some confusion and
	// is not too annoying/confusing for users.
	//
	// XXX(delroth): This is kind of a bad place to put this, but the current
	// VideoCommon is a mess and we don't have a central initialization
	// function to do these kind of checks. Instead, the init code is
	// triplicated for each video backend.
	if (bEnableShaderDebugging)
		OSD::AddMessage("Warning: Shader Debugging is enabled, performance will suffer heavily", 15000);
}

void VideoConfig::LoadVR(const std::string& ini_file)
{
	IniFile iniFile;
	iniFile.Load(ini_file);

	IniFile::Section* vr = iniFile.GetOrCreateSection("VR");
	vr->Get("Scale", &fScale, 1.0f);
	vr->Get("LeanBackAngle", &fLeanBackAngle, 0);
	vr->Get("EnableVR", &bEnableVR, true);
	vr->Get("LowPersistence", &bLowPersistence, true);
	vr->Get("DynamicPrediction", &bDynamicPrediction, true);
	vr->Get("OrientationTracking", &bOrientationTracking, true);
	vr->Get("MagYawCorrection", &bMagYawCorrection, true);
	vr->Get("PositionTracking", &bPositionTracking, true);
	vr->Get("Chromatic", &bChromatic, true);
	vr->Get("Timewarp", &bTimewarp, true);
	vr->Get("Vignette", &bVignette, false);
	vr->Get("NoRestore", &bNoRestore, false);
	vr->Get("FlipVertical", &bFlipVertical, false);
	vr->Get("sRGB", &bSRGB, false);
	vr->Get("Overdrive", &bOverdrive, false);
	vr->Get("HQDistortion", &bHqDistortion, false);
	vr->Get("Player", &iVRPlayer, 0);
}


void VideoConfig::GameIniLoad()
{
	bool gfx_override_exists = false;

	// XXX: Again, bad place to put OSD messages at (see delroth's comment above)
	// XXX: This will add an OSD message for each projection hack value... meh
#define CHECK_SETTING(section, key, var) do { \
		decltype(var) temp = var; \
		if (iniFile.GetIfExists(section, key, &var) && var != temp) { \
			std::string msg = StringFromFormat("Note: Option \"%s\" is overridden by game ini.", key); \
			OSD::AddMessage(msg, 7500); \
			gfx_override_exists = true; \
		} \
	} while (0)

	IniFile iniFile = SConfig::GetInstance().m_LocalCoreStartupParameter.LoadGameIni();

	CHECK_SETTING("Video_Hardware", "VSync", bVSync);

	CHECK_SETTING("Video_Settings", "wideScreenHack", bWidescreenHack);
	CHECK_SETTING("Video_Settings", "AspectRatio", iAspectRatio);
	CHECK_SETTING("Video_Settings", "Crop", bCrop);
	CHECK_SETTING("Video_Settings", "UseXFB", bUseXFB);
	CHECK_SETTING("Video_Settings", "UseRealXFB", bUseRealXFB);
	CHECK_SETTING("Video_Settings", "SafeTextureCacheColorSamples", iSafeTextureCache_ColorSamples);
	CHECK_SETTING("Video_Settings", "HiresTextures", bHiresTextures);
	CHECK_SETTING("Video_Settings", "AnaglyphStereo", bAnaglyphStereo);
	CHECK_SETTING("Video_Settings", "AnaglyphStereoSeparation", iAnaglyphStereoSeparation);
	CHECK_SETTING("Video_Settings", "AnaglyphFocalAngle", iAnaglyphFocalAngle);
	CHECK_SETTING("Video_Settings", "EnablePixelLighting", bEnablePixelLighting);
	CHECK_SETTING("Video_Settings", "FastDepthCalc", bFastDepthCalc);
	CHECK_SETTING("Video_Settings", "MSAA", iMultisampleMode);
	int tmp = -9000;
	CHECK_SETTING("Video_Settings", "EFBScale", tmp); // integral
	if (tmp != -9000)
	{
		if (tmp != SCALE_FORCE_INTEGRAL)
		{
			iEFBScale = tmp;
		}
		else // Round down to multiple of native IR
		{
			switch (iEFBScale)
			{
			case SCALE_AUTO:
				iEFBScale = SCALE_AUTO_INTEGRAL;
				break;
			case SCALE_1_5X:
				iEFBScale = SCALE_1X;
				break;
			case SCALE_2_5X:
				iEFBScale = SCALE_2X;
				break;
			default:
				break;
			}
		}
	}

	CHECK_SETTING("Video_Settings", "DstAlphaPass", bDstAlphaPass);
	CHECK_SETTING("Video_Settings", "DisableFog", bDisableFog);

	CHECK_SETTING("Video_Enhancements", "ForceFiltering", bForceFiltering);
	CHECK_SETTING("Video_Enhancements", "MaxAnisotropy", iMaxAnisotropy);  // NOTE - this is x in (1 << x)
	CHECK_SETTING("Video_Enhancements", "PostProcessingShader", sPostProcessingShader);

	CHECK_SETTING("Video_Hacks", "EFBAccessEnable", bEFBAccessEnable);
	CHECK_SETTING("Video_Hacks", "EFBCopyEnable", bEFBCopyEnable);
	CHECK_SETTING("Video_Hacks", "EFBToTextureEnable", bCopyEFBToTexture);
	CHECK_SETTING("Video_Hacks", "EFBScaledCopy", bCopyEFBScaled);
	CHECK_SETTING("Video_Hacks", "EFBCopyCacheEnable", bEFBCopyCacheEnable);
	CHECK_SETTING("Video_Hacks", "EFBEmulateFormatChanges", bEFBEmulateFormatChanges);

	CHECK_SETTING("Video", "ProjectionHack", iPhackvalue[0]);
	CHECK_SETTING("Video", "PH_SZNear", iPhackvalue[1]);
	CHECK_SETTING("Video", "PH_SZFar", iPhackvalue[2]);
	CHECK_SETTING("Video", "PH_ZNear", sPhackvalue[0]);
	CHECK_SETTING("Video", "PH_ZFar", sPhackvalue[1]);
	CHECK_SETTING("Video", "PerfQueriesEnable", bPerfQueriesEnable);

	fUnitsPerMetre = DEFAULT_VR_UNITS_PER_METRE;
	fHudDistance = DEFAULT_VR_HUD_DISTANCE;
	fHudThickness = DEFAULT_VR_HUD_THICKNESS;
	fHud3DCloser = DEFAULT_VR_HUD_3D_CLOSER;
	fCameraForward = DEFAULT_VR_CAMERA_FORWARD;
	fCameraPitch = DEFAULT_VR_CAMERA_PITCH;
	fAimDistance = DEFAULT_VR_AIM_DISTANCE;
	fScreenHeight = DEFAULT_VR_SCREEN_HEIGHT;
	fScreenDistance = DEFAULT_VR_SCREEN_DISTANCE;
	fScreenThickness = DEFAULT_VR_HUD_THICKNESS;
	fScreenRight = DEFAULT_VR_SCREEN_RIGHT;
	fScreenUp = DEFAULT_VR_SCREEN_UP;
	fScreenPitch = DEFAULT_VR_SCREEN_PITCH;
	bDisable3D = false;
	bHudFullscreen = false;
	bHudOnTop = false;
	iSelectedLayer = -1;
	iFlashState = 0;


	CHECK_SETTING("VR", "Disable3D", bDisable3D);
	CHECK_SETTING("VR", "HudFullscreen", bHudFullscreen);
	CHECK_SETTING("VR", "HudOnTop", bHudOnTop);
	CHECK_SETTING("VR", "UnitsPerMetre", fUnitsPerMetre);
	CHECK_SETTING("VR", "HudThickness", fHudThickness);
	CHECK_SETTING("VR", "HudDistance", fHudDistance);
	CHECK_SETTING("VR", "Hud3DCloser", fHud3DCloser);
	CHECK_SETTING("VR", "CameraForward", fCameraForward);
	CHECK_SETTING("VR", "CameraPitch", fCameraPitch);
	CHECK_SETTING("VR", "AimDistance", fAimDistance);
	CHECK_SETTING("VR", "ScreenHeight", fScreenHeight);
	CHECK_SETTING("VR", "ScreenThickness", fScreenThickness);
	CHECK_SETTING("VR", "ScreenDistance", fScreenDistance);
	CHECK_SETTING("VR", "ScreenRight", fScreenRight);
	CHECK_SETTING("VR", "ScreenUp", fScreenUp);
	CHECK_SETTING("VR", "ScreenPitch", fScreenPitch);
	CHECK_SETTING("VR", "MetroidPrime", iMetroidPrime);
	CHECK_SETTING("VR", "TelescopeEye", iTelescopeEye);
	CHECK_SETTING("VR", "TelescopeFOV", fTelescopeMaxFOV);

	NOTICE_LOG(VR, "%f units per metre (each unit is %f cm), HUD is %fm away and %fm thick", fUnitsPerMetre, 100.0f / fUnitsPerMetre, fHudDistance, fHudThickness);

	g_SavedConfig = *this;
	if (gfx_override_exists)
		OSD::AddMessage("Warning: Opening the graphics configuration will reset settings and might cause issues!", 10000);
}

void VideoConfig::GameIniSave()
{
	// Load game ini
	std::string GameIniFileDefault = SConfig::GetInstance().m_LocalCoreStartupParameter.m_strGameIniDefault;
	std::string GameIniFileDefaultRevisionSpecific = SConfig::GetInstance().m_LocalCoreStartupParameter.m_strGameIniDefaultRevisionSpecific;
	std::string GameIniFileLocal = SConfig::GetInstance().m_LocalCoreStartupParameter.m_strGameIniLocal;

	IniFile GameIniDefault, GameIniLocal;
	GameIniDefault.Load(GameIniFileDefault);
	if (GameIniFileDefaultRevisionSpecific != "")
		GameIniDefault.Load(GameIniFileDefaultRevisionSpecific, true);
	GameIniLocal.Load(GameIniFileLocal);

	#define SAVE_IF_NOT_DEFAULT(section, key, val, def) do { \
		if (GameIniDefault.Exists((section), (key))) { \
			std::remove_reference<decltype((val))>::type tmp__; \
			GameIniDefault.GetOrCreateSection((section))->Get((key), &tmp__); \
			if ((val) != tmp__) \
				GameIniLocal.GetOrCreateSection((section))->Set((key), (val)); \
			else \
				GameIniLocal.DeleteKey((section), (key)); \
		} else if ((val) != (def)) \
			GameIniLocal.GetOrCreateSection((section))->Set((key), (val)); \
		else \
			GameIniLocal.DeleteKey((section), (key)); \
	} while (0)

	SAVE_IF_NOT_DEFAULT("VR", "Disable3D", bDisable3D, false);
	SAVE_IF_NOT_DEFAULT("VR", "UnitsPerMetre", (float)fUnitsPerMetre, DEFAULT_VR_UNITS_PER_METRE);
	SAVE_IF_NOT_DEFAULT("VR", "HudFullscreen", bHudFullscreen, false);
	SAVE_IF_NOT_DEFAULT("VR", "HudOnTop", bHudOnTop, false);
	SAVE_IF_NOT_DEFAULT("VR", "HudDistance", (float)fHudDistance, DEFAULT_VR_HUD_DISTANCE);
	SAVE_IF_NOT_DEFAULT("VR", "HudThickness", (float)fHudThickness, DEFAULT_VR_HUD_THICKNESS);
	SAVE_IF_NOT_DEFAULT("VR", "Hud3DCloser", (float)fHud3DCloser, DEFAULT_VR_HUD_3D_CLOSER);
	SAVE_IF_NOT_DEFAULT("VR", "CameraForward", (float)fCameraForward, DEFAULT_VR_CAMERA_FORWARD);
	SAVE_IF_NOT_DEFAULT("VR", "CameraPitch", (float)fCameraPitch, DEFAULT_VR_CAMERA_PITCH);
	SAVE_IF_NOT_DEFAULT("VR", "AimDistance", (float)fAimDistance, DEFAULT_VR_AIM_DISTANCE);
	SAVE_IF_NOT_DEFAULT("VR", "ScreenHeight", (float)fScreenHeight, DEFAULT_VR_SCREEN_HEIGHT);
	SAVE_IF_NOT_DEFAULT("VR", "ScreenDistance", (float)fScreenDistance, DEFAULT_VR_SCREEN_DISTANCE);
	SAVE_IF_NOT_DEFAULT("VR", "ScreenThickness", (float)fScreenThickness, DEFAULT_VR_SCREEN_THICKNESS);
	SAVE_IF_NOT_DEFAULT("VR", "ScreenUp", (float)fScreenUp, DEFAULT_VR_SCREEN_UP);
	SAVE_IF_NOT_DEFAULT("VR", "ScreenRight", (float)fScreenRight, DEFAULT_VR_SCREEN_RIGHT);
	SAVE_IF_NOT_DEFAULT("VR", "ScreenPitch", (float)fScreenPitch, DEFAULT_VR_SCREEN_PITCH);
	GameIniLocal.Save(SConfig::GetInstance().m_LocalCoreStartupParameter.m_strGameIniLocal);
	g_SavedConfig = *this;
}

void VideoConfig::VerifyValidity()
{
	// TODO: Check iMaxAnisotropy value
	if (iAdapter < 0 || iAdapter > ((int)backend_info.Adapters.size() - 1)) iAdapter = 0;
	if (iMultisampleMode < 0 || iMultisampleMode >= (int)backend_info.AAModes.size()) iMultisampleMode = 0;
}

void VideoConfig::Save(const std::string& ini_file)
{
	IniFile iniFile;
	iniFile.Load(ini_file);

	IniFile::Section* hardware = iniFile.GetOrCreateSection("Hardware");
	hardware->Set("VSync", bVSync);
	hardware->Set("Adapter", iAdapter);

	IniFile::Section* settings = iniFile.GetOrCreateSection("Settings");
	settings->Set("AspectRatio", iAspectRatio);
	settings->Set("Crop", bCrop);
	settings->Set("wideScreenHack", bWidescreenHack);
	settings->Set("UseXFB", bUseXFB);
	settings->Set("UseRealXFB", bUseRealXFB);
	settings->Set("SafeTextureCacheColorSamples", iSafeTextureCache_ColorSamples);
	settings->Set("ShowFPS", bShowFPS);
	settings->Set("LogRenderTimeToFile", bLogRenderTimeToFile);
	settings->Set("OverlayStats", bOverlayStats);
	settings->Set("OverlayProjStats", bOverlayProjStats);
	settings->Set("DumpTextures", bDumpTextures);
	settings->Set("HiresTextures", bHiresTextures);
	settings->Set("DumpEFBTarget", bDumpEFBTarget);
	settings->Set("FreeLook", bFreeLook);
	settings->Set("UseFFV1", bUseFFV1);
	settings->Set("AnaglyphStereo", bAnaglyphStereo);
	settings->Set("AnaglyphStereoSeparation", iAnaglyphStereoSeparation);
	settings->Set("AnaglyphFocalAngle", iAnaglyphFocalAngle);
	settings->Set("EnablePixelLighting", bEnablePixelLighting);
	settings->Set("FastDepthCalc", bFastDepthCalc);
	settings->Set("ShowEFBCopyRegions", bShowEFBCopyRegions);
	settings->Set("MSAA", iMultisampleMode);
	settings->Set("EFBScale", iEFBScale);
	settings->Set("TexFmtOverlayEnable", bTexFmtOverlayEnable);
	settings->Set("TexFmtOverlayCenter", bTexFmtOverlayCenter);
	settings->Set("Wireframe", bWireFrame);
	settings->Set("DstAlphaPass", bDstAlphaPass);
	settings->Set("DisableFog", bDisableFog);
	settings->Set("EnableShaderDebugging", bEnableShaderDebugging);
	settings->Set("BorderlessFullscreen", bBorderlessFullscreen);

	IniFile::Section* enhancements = iniFile.GetOrCreateSection("Enhancements");
	enhancements->Set("ForceFiltering", bForceFiltering);
	enhancements->Set("MaxAnisotropy", iMaxAnisotropy);
	enhancements->Set("PostProcessingShader", sPostProcessingShader);

	IniFile::Section* hacks = iniFile.GetOrCreateSection("Hacks");
	hacks->Set("EFBAccessEnable", bEFBAccessEnable);
	hacks->Set("EFBCopyEnable", bEFBCopyEnable);
	hacks->Set("EFBToTextureEnable", bCopyEFBToTexture);
	hacks->Set("EFBScaledCopy", bCopyEFBScaled);
	hacks->Set("EFBCopyCacheEnable", bEFBCopyCacheEnable);
	hacks->Set("EFBEmulateFormatChanges", bEFBEmulateFormatChanges);

	SaveVR(File::GetUserPath(D_CONFIG_IDX) + "Dolphin.ini");
	iniFile.Save(ini_file);
}

void VideoConfig::SaveVR(const std::string& ini_file)
{
	IniFile iniFile;
	iniFile.Load(ini_file);

	IniFile::Section* vr = iniFile.GetOrCreateSection("VR");
	vr->Set("Scale", fScale);
	vr->Set("LeanBackAngle", fLeanBackAngle);
	vr->Set("EnableVR", bEnableVR);
	vr->Set("LowPersistence", bLowPersistence);
	vr->Set("DynamicPrediction", bDynamicPrediction);
	vr->Set("OrientationTracking", bOrientationTracking);
	vr->Set("MagYawCorrection", bMagYawCorrection);
	vr->Set("PositionTracking", bPositionTracking);
	vr->Set("Chromatic", bChromatic);
	vr->Set("Timewarp", bTimewarp);
	vr->Set("Vignette", bVignette);
	vr->Set("NoRestore", bNoRestore);
	vr->Set("FlipVertical", bFlipVertical);
	vr->Set("sRGB", bSRGB);
	vr->Set("Overdrive", bOverdrive);
	vr->Set("HQDistortion", bHqDistortion);
	vr->Set("Player", iVRPlayer);
	iniFile.Save(ini_file);
}

bool VideoConfig::IsVSync()
{
	return bVSync && !Core::GetIsFramelimiterTempDisabled();
}

bool VideoConfig::VRSettingsModified()
{
	return fUnitsPerMetre != g_SavedConfig.fUnitsPerMetre
		|| fHudThickness != g_SavedConfig.fHudThickness
		|| fHudDistance != g_SavedConfig.fHudDistance
		|| fHud3DCloser != g_SavedConfig.fHud3DCloser
		|| fCameraForward != g_SavedConfig.fCameraForward
		|| fCameraPitch != g_SavedConfig.fCameraPitch
		|| fAimDistance != g_SavedConfig.fAimDistance
		|| fScreenHeight != g_SavedConfig.fScreenHeight
		|| fScreenThickness != g_SavedConfig.fScreenThickness
		|| fScreenDistance != g_SavedConfig.fScreenDistance
		|| fScreenRight != g_SavedConfig.fScreenRight
		|| fScreenUp != g_SavedConfig.fScreenUp
		|| fScreenPitch != g_SavedConfig.fScreenPitch
		|| fTelescopeMaxFOV != g_SavedConfig.fTelescopeMaxFOV
		|| bDisable3D != g_SavedConfig.bDisable3D
		|| bHudFullscreen != g_SavedConfig.bHudFullscreen
		|| bHudOnTop != g_SavedConfig.bHudOnTop
		|| iTelescopeEye != g_SavedConfig.iTelescopeEye
		|| iMetroidPrime != g_SavedConfig.iMetroidPrime;
}<|MERGE_RESOLUTION|>--- conflicted
+++ resolved
@@ -132,9 +132,33 @@
 	hacks->Get("EFBCopyCacheEnable", &bEFBCopyCacheEnable, false);
 	hacks->Get("EFBEmulateFormatChanges", &bEFBEmulateFormatChanges, false);
 
-<<<<<<< HEAD
 	LoadVR(File::GetUserPath(D_CONFIG_IDX) + "Dolphin.ini");
-=======
+
+	// Load common settings
+	iniFile.Load(File::GetUserPath(F_DOLPHINCONFIG_IDX));
+	IniFile::Section* interface = iniFile.GetOrCreateSection("Interface");
+	bool bTmp;
+	interface->Get("UsePanicHandlers", &bTmp, true);
+	SetEnableAlert(bTmp);
+
+	// Shader Debugging causes a huge slowdown and it's easy to forget about it
+	// since it's not exposed in the settings dialog. It's only used by
+	// developers, so displaying an obnoxious message avoids some confusion and
+	// is not too annoying/confusing for users.
+	//
+	// XXX(delroth): This is kind of a bad place to put this, but the current
+	// VideoCommon is a mess and we don't have a central initialization
+	// function to do these kind of checks. Instead, the init code is
+	// triplicated for each video backend.
+	if (bEnableShaderDebugging)
+		OSD::AddMessage("Warning: Shader Debugging is enabled, performance will suffer heavily", 15000);
+}
+
+void VideoConfig::LoadVR(const std::string& ini_file)
+{
+	IniFile iniFile;
+	iniFile.Load(ini_file);
+
 	IniFile::Section* vr = iniFile.GetOrCreateSection("VR");
 	vr->Get("Scale", &fScale, 1.0f);
 	vr->Get("LeanBackAngle", &fLeanBackAngle, 0);
@@ -151,51 +175,6 @@
 	vr->Get("FlipVertical", &bFlipVertical, false);
 	vr->Get("sRGB", &bSRGB, false);
 	vr->Get("Overdrive", &bOverdrive, true);
-	vr->Get("HQDistortion", &bHqDistortion, false);
-	vr->Get("Player", &iVRPlayer, 0);
->>>>>>> 05957dee
-
-	// Load common settings
-	iniFile.Load(File::GetUserPath(F_DOLPHINCONFIG_IDX));
-	IniFile::Section* interface = iniFile.GetOrCreateSection("Interface");
-	bool bTmp;
-	interface->Get("UsePanicHandlers", &bTmp, true);
-	SetEnableAlert(bTmp);
-
-	// Shader Debugging causes a huge slowdown and it's easy to forget about it
-	// since it's not exposed in the settings dialog. It's only used by
-	// developers, so displaying an obnoxious message avoids some confusion and
-	// is not too annoying/confusing for users.
-	//
-	// XXX(delroth): This is kind of a bad place to put this, but the current
-	// VideoCommon is a mess and we don't have a central initialization
-	// function to do these kind of checks. Instead, the init code is
-	// triplicated for each video backend.
-	if (bEnableShaderDebugging)
-		OSD::AddMessage("Warning: Shader Debugging is enabled, performance will suffer heavily", 15000);
-}
-
-void VideoConfig::LoadVR(const std::string& ini_file)
-{
-	IniFile iniFile;
-	iniFile.Load(ini_file);
-
-	IniFile::Section* vr = iniFile.GetOrCreateSection("VR");
-	vr->Get("Scale", &fScale, 1.0f);
-	vr->Get("LeanBackAngle", &fLeanBackAngle, 0);
-	vr->Get("EnableVR", &bEnableVR, true);
-	vr->Get("LowPersistence", &bLowPersistence, true);
-	vr->Get("DynamicPrediction", &bDynamicPrediction, true);
-	vr->Get("OrientationTracking", &bOrientationTracking, true);
-	vr->Get("MagYawCorrection", &bMagYawCorrection, true);
-	vr->Get("PositionTracking", &bPositionTracking, true);
-	vr->Get("Chromatic", &bChromatic, true);
-	vr->Get("Timewarp", &bTimewarp, true);
-	vr->Get("Vignette", &bVignette, false);
-	vr->Get("NoRestore", &bNoRestore, false);
-	vr->Get("FlipVertical", &bFlipVertical, false);
-	vr->Get("sRGB", &bSRGB, false);
-	vr->Get("Overdrive", &bOverdrive, false);
 	vr->Get("HQDistortion", &bHqDistortion, false);
 	vr->Get("Player", &iVRPlayer, 0);
 }
