--- conflicted
+++ resolved
@@ -41,13 +41,8 @@
 
 std::unique_ptr<TextureCacheBase> g_texture_cache;
 
-<<<<<<< HEAD
-GC_ALIGNED16(u8* TextureCache::temp) = nullptr;
-size_t TextureCache::temp_size;
-=======
-alignas(16) u8* TextureCacheBase::temp = nullptr;
+GC_ALIGNED16(u8* TextureCacheBase::temp) = nullptr;
 size_t TextureCacheBase::temp_size;
->>>>>>> 0283ce2a
 
 TextureCacheBase::TexCache TextureCacheBase::textures_by_address;
 TextureCacheBase::TexCache TextureCacheBase::textures_by_hash;
@@ -716,7 +711,11 @@
 			expandedWidth = level .width;
 			expandedHeight = level.height;
 			CheckTempSize(level.data_size);
+#if defined(_MSC_VER) && _MSC_VER <= 1800
+			memcpy(temp, level.data, level.data_size);
+#else
 			memcpy(temp, level.data.get(), level.data_size);
+#endif
 		}
 	}
 
@@ -784,7 +783,11 @@
 		{
 			const auto& level = hires_tex->m_levels[level_index];
 			CheckTempSize(level.data_size);
+#if defined(_MSC_VER) && _MSC_VER <= 1800
+			memcpy(temp, level.data, level.data_size);
+#else
 			memcpy(temp, level.data.get(), level.data_size);
+#endif
 			entry->Load(level.width, level.height, level.width, level_index);
 		}
 	}
@@ -830,15 +833,10 @@
 	return ReturnEntry(stage, entry);
 }
 
-<<<<<<< HEAD
 // gameSrcRect is the EFB rectangle the game is trying to read from, which matches the amount of RAM the game has allocated to hold it
 // ourSrcRect is the EFB rectangle it must actually read from, which will be larger in Virtual Reality because we force the game to use the whole EFB 
-void TextureCache::CopyRenderTargetToTexture(u32 dstAddr, unsigned int dstFormat, u32 dstStride, PEControl::PixelFormat srcFormat,
+void TextureCacheBase::CopyRenderTargetToTexture(u32 dstAddr, unsigned int dstFormat, u32 dstStride, PEControl::PixelFormat srcFormat,
 	const EFBRectangle& gameSrcRect, const EFBRectangle& ourSrcRect, bool isIntensity, bool scaleByHalf)
-=======
-void TextureCacheBase::CopyRenderTargetToTexture(u32 dstAddr, unsigned int dstFormat, u32 dstStride, PEControl::PixelFormat srcFormat,
-                                                 const EFBRectangle& srcRect, bool isIntensity, bool scaleByHalf)
->>>>>>> 0283ce2a
 {
 	// Emulation methods:
 	//
@@ -1175,9 +1173,6 @@
 	// RGBA takes two cache lines per block; all others take one
 	const u32 bytes_per_block = baseFormat == GX_TF_RGBA8 ? 64 : 32;
 
-<<<<<<< HEAD
-	entry->FromRenderTarget(dst, dstFormat, dstStride, srcFormat, gameSrcRect, isIntensity, scaleByHalf, cbufid, colmat);
-=======
 	u32 bytes_per_row = num_blocks_x * bytes_per_block;
 
 	bool copy_to_ram = !g_ActiveConfig.bSkipEFBCopyToRam;
@@ -1193,7 +1188,7 @@
 			num_blocks_y,
 			dstStride,
 			srcFormat,
-			srcRect,
+			gameSrcRect,
 			isIntensity,
 			scaleByHalf);
 	}
@@ -1220,7 +1215,6 @@
 			address += dstStride;
 		}
 	}
->>>>>>> 0283ce2a
 
 	if (dstStride < bytes_per_row)
 	{
@@ -1272,7 +1266,7 @@
 			entry->SetEfbCopy(dstStride);
 			entry->is_custom_tex = false;
 
-			entry->FromRenderTarget(dst, srcFormat, srcRect, scaleByHalf, cbufid, colmat);
+			entry->FromRenderTarget(dst, srcFormat, gameSrcRect, scaleByHalf, cbufid, colmat);
 
 			u64 hash = entry->CalculateHash();
 			entry->SetHashes(hash, hash);
