// Copyright 2010 Dolphin Emulator Project
// Licensed under GPLv2+
// Refer to the license.txt file included.

#include <algorithm>
#include <string>

#include "Common/FileUtil.h"
#include "Common/MemoryUtil.h"
#include "Common/StringUtil.h"

#include "Core/ConfigManager.h"
#include "Core/FifoPlayer/FifoPlayer.h"
#include "Core/HW/Memmap.h"

#include "VideoCommon/Debugger.h"
#include "VideoCommon/FramebufferManagerBase.h"
#include "VideoCommon/HiresTextures.h"
#include "VideoCommon/RenderBase.h"
#include "VideoCommon/Statistics.h"
#include "VideoCommon/TextureCacheBase.h"
#include "VideoCommon/VideoConfig.h"

static const u64 TEXHASH_INVALID = 0;
static const int TEXTURE_KILL_THRESHOLD = 60;
static const int TEXTURE_POOL_KILL_THRESHOLD = 3;
static const int FRAMECOUNT_INVALID = 0;

TextureCache* g_texture_cache;

GC_ALIGNED16(u8* TextureCache::temp) = nullptr;
size_t TextureCache::temp_size;

TextureCache::TexCache TextureCache::textures_by_address;
TextureCache::TexCache TextureCache::textures_by_hash;
TextureCache::TexPool TextureCache::texture_pool;
TextureCache::TCacheEntryBase* TextureCache::bound_textures[8];

TextureCache::BackupConfig TextureCache::backup_config;

static bool invalidate_texture_cache_requested;

TextureCache::TCacheEntryBase::~TCacheEntryBase()
{
}

void TextureCache::CheckTempSize(size_t required_size)
{
	if (required_size <= temp_size)
		return;

	temp_size = required_size;
	FreeAlignedMemory(temp);
	temp = (u8*)AllocateAlignedMemory(temp_size, 16);
}

TextureCache::TextureCache()
{
	temp_size = 2048 * 2048 * 4;
	if (!temp)
		temp = (u8*)AllocateAlignedMemory(temp_size, 16);

	TexDecoder_SetTexFmtOverlayOptions(g_ActiveConfig.bTexFmtOverlayEnable, g_ActiveConfig.bTexFmtOverlayCenter);

	HiresTexture::Init();

	SetHash64Function();

	invalidate_texture_cache_requested = false;
}

void TextureCache::RequestInvalidateTextureCache()
{
	invalidate_texture_cache_requested = true;
}

void TextureCache::Invalidate()
{
	UnbindTextures();

	for (auto& tex : textures_by_address)
	{
		delete tex.second;
	}
	textures_by_address.clear();
	textures_by_hash.clear();

	for (auto& rt : texture_pool)
	{
		delete rt.second;
	}
	texture_pool.clear();
}

TextureCache::~TextureCache()
{
	HiresTexture::Shutdown();
	Invalidate();
	FreeAlignedMemory(temp);
	temp = nullptr;
}

void TextureCache::OnConfigChanged(VideoConfig& config)
{
	if (g_texture_cache)
	{
		if (config.bHiresTextures != backup_config.s_hires_textures ||
			config.bCacheHiresTextures != backup_config.s_cache_hires_textures)
		{
			HiresTexture::Update();
		}

		// TODO: Invalidating texcache is really stupid in some of these cases
		if (config.iSafeTextureCache_ColorSamples != backup_config.s_colorsamples ||
			config.bTexFmtOverlayEnable != backup_config.s_texfmt_overlay ||
			config.bTexFmtOverlayCenter != backup_config.s_texfmt_overlay_center ||
			config.bHiresTextures != backup_config.s_hires_textures ||
			invalidate_texture_cache_requested)
		{
			g_texture_cache->Invalidate();

			TexDecoder_SetTexFmtOverlayOptions(g_ActiveConfig.bTexFmtOverlayEnable, g_ActiveConfig.bTexFmtOverlayCenter);

			invalidate_texture_cache_requested = false;
		}

		if ((config.iStereoMode > 0) != backup_config.s_stereo_3d ||
			config.bStereoEFBMonoDepth != backup_config.s_efb_mono_depth)
		{
			g_texture_cache->DeleteShaders();
			g_texture_cache->CompileShaders();
		}
	}

	backup_config.s_colorsamples = config.iSafeTextureCache_ColorSamples;
	backup_config.s_texfmt_overlay = config.bTexFmtOverlayEnable;
	backup_config.s_texfmt_overlay_center = config.bTexFmtOverlayCenter;
	backup_config.s_hires_textures = config.bHiresTextures;
	backup_config.s_cache_hires_textures = config.bCacheHiresTextures;
	backup_config.s_stereo_3d = config.iStereoMode > 0;
	backup_config.s_efb_mono_depth = config.bStereoEFBMonoDepth;
}

void TextureCache::Cleanup(int _frameCount)
{
	TexCache::iterator iter = textures_by_address.begin();
	TexCache::iterator tcend = textures_by_address.end();
	while (iter != tcend)
	{
		if (iter->second->frameCount == FRAMECOUNT_INVALID)
		{
			iter->second->frameCount = _frameCount;
			++iter;
		}
		else if (_frameCount > TEXTURE_KILL_THRESHOLD + iter->second->frameCount)
		{
			if (iter->second->IsEfbCopy())
			{
				// Only remove EFB copies when they wouldn't be used anymore(changed hash), because EFB copies living on the
				// host GPU are unrecoverable. Perform this check only every TEXTURE_KILL_THRESHOLD for performance reasons
				if ((_frameCount - iter->second->frameCount) % TEXTURE_KILL_THRESHOLD == 1 &&
					iter->second->hash != GetHash64(Memory::GetPointer(iter->second->addr), iter->second->size_in_bytes, g_ActiveConfig.iSafeTextureCache_ColorSamples))
				{
					iter = FreeTexture(iter);
				}
				else
				{
					++iter;
				}
			}
			else
			{
				iter = FreeTexture(iter);
			}
		}
		else
		{
			++iter;
		}
	}

	TexPool::iterator iter2 = texture_pool.begin();
	TexPool::iterator tcend2 = texture_pool.end();
	while (iter2 != tcend2)
	{
		if (iter2->second->frameCount == FRAMECOUNT_INVALID)
		{
			iter2->second->frameCount = _frameCount;
		}
		if (_frameCount > TEXTURE_POOL_KILL_THRESHOLD + iter2->second->frameCount)
		{
			delete iter2->second;
			iter2 = texture_pool.erase(iter2);
		}
		else
		{
			++iter2;
		}
	}
}

bool TextureCache::TCacheEntryBase::OverlapsMemoryRange(u32 range_address, u32 range_size) const
{
	if (addr + size_in_bytes <= range_address)
		return false;

	if (addr >= range_address + range_size)
		return false;

	return true;
}

TextureCache::TCacheEntryBase* TextureCache::DoPartialTextureUpdates(TexCache::iterator iter_t)
{
	TCacheEntryBase* entry_to_update = iter_t->second;
	const bool isPaletteTexture = (entry_to_update->format == GX_TF_C4
		|| entry_to_update->format == GX_TF_C8
		|| entry_to_update->format == GX_TF_C14X2
		|| entry_to_update->format >= 0x10000);

	// Efb copies and paletted textures are excluded from these updates, until there's an example where a game would
	// benefit from this. Both would require more work to be done.
	// TODO: Implement upscaling support for normal textures, and then remove the efb to ram and the scaled efb restrictions
	if (entry_to_update->IsEfbCopy()
		|| isPaletteTexture)
		return entry_to_update;

	u32 block_width = TexDecoder_GetBlockWidthInTexels(entry_to_update->format);
	u32 block_height = TexDecoder_GetBlockHeightInTexels(entry_to_update->format);
	u32 block_size = block_width * block_height * TexDecoder_GetTexelSizeInNibbles(entry_to_update->format) / 2;

	u32 numBlocksX = (entry_to_update->native_width + block_width - 1) / block_width;

	TexCache::iterator iter = textures_by_address.lower_bound(entry_to_update->addr);
	TexCache::iterator iterend = textures_by_address.upper_bound(entry_to_update->addr + entry_to_update->size_in_bytes);
	bool entry_need_scaling = true;
	while (iter != iterend)
	{
		TCacheEntryBase* entry = iter->second;
		if (entry != entry_to_update
			&& entry->IsEfbCopy()
			&& entry_to_update->addr <= entry->addr
			&& entry->addr + entry->size_in_bytes <= entry_to_update->addr + entry_to_update->size_in_bytes
			&& entry->frameCount == FRAMECOUNT_INVALID
			&& entry->memory_stride == numBlocksX * block_size)
		{
			u32 block_offset = (entry->addr - entry_to_update->addr) / block_size;
			u32 block_x = block_offset % numBlocksX;
			u32 block_y = block_offset / numBlocksX;

			u32 x = block_x * block_width;
			u32 y = block_y * block_height;
			MathUtil::Rectangle<int> srcrect, dstrect;
			srcrect.left = 0;
			srcrect.top = 0;
			dstrect.left = 0;
			dstrect.top = 0;
			if (entry_need_scaling)
			{
				entry_need_scaling = false;
				u32 w = entry_to_update->native_width * entry->config.width / entry->native_width;
				u32 h = entry_to_update->native_height * entry->config.height / entry->native_height;
				u32 max = g_renderer->GetMaxTextureSize();
				if (max < w || max < h)
				{
					iter++;
					continue;
				}
				if (entry_to_update->config.width != w || entry_to_update->config.height != h)
				{
					TextureCache::TCacheEntryConfig newconfig;
					newconfig.width = w;
					newconfig.height = h;
					newconfig.rendertarget = true;
					TCacheEntryBase* newentry = AllocateTexture(newconfig);
					newentry->SetGeneralParameters(entry_to_update->addr, entry_to_update->size_in_bytes, entry_to_update->format);
					newentry->SetDimensions(entry_to_update->native_width, entry_to_update->native_height, 1);
					newentry->SetHashes(entry_to_update->base_hash, entry_to_update->hash);
					newentry->frameCount = frameCount;
					newentry->is_efb_copy = false;
					srcrect.right = entry_to_update->config.width;
					srcrect.bottom = entry_to_update->config.height;
					dstrect.right = w;
					dstrect.bottom = h;
					newentry->CopyRectangleFromTexture(entry_to_update, srcrect, dstrect);
					entry_to_update = newentry;
					u64 key = iter_t->first;
					iter_t = FreeTexture(iter_t);
					textures_by_address.emplace(key, entry_to_update);
				}
			}
			srcrect.right = entry->config.width;
			srcrect.bottom = entry->config.height;
			dstrect.left = x * entry_to_update->config.width / entry_to_update->native_width;
			dstrect.top = y * entry_to_update->config.height / entry_to_update->native_height;
			dstrect.right = (x + entry->native_width) * entry_to_update->config.width / entry_to_update->native_width;
			dstrect.bottom = (y + entry->native_height) * entry_to_update->config.height / entry_to_update->native_height;
			entry_to_update->CopyRectangleFromTexture(entry, srcrect, dstrect);
			// Mark the texture update as used, so it isn't applied more than once
			entry->frameCount = frameCount;
		}
		++iter;
	}
	return entry_to_update;
}

void TextureCache::DumpTexture(TCacheEntryBase* entry, std::string basename, unsigned int level)
{
	std::string szDir = File::GetUserPath(D_DUMPTEXTURES_IDX) +
		SConfig::GetInstance().m_strUniqueID;

	// make sure that the directory exists
	if (!File::Exists(szDir) || !File::IsDirectory(szDir))
		File::CreateDir(szDir);

	if (level > 0)
	{
		basename += StringFromFormat("_mip%i", level);
	}
	std::string filename = szDir + "/" + basename + ".png";

	if (!File::Exists(filename))
		entry->Save(filename, level);
}

static u32 CalculateLevelSize(u32 level_0_size, u32 level)
{
	return (level_0_size + ((1 << level) - 1)) >> level;
}

// Used by TextureCache::Load
TextureCache::TCacheEntryBase* TextureCache::ReturnEntry(unsigned int stage, TCacheEntryBase* entry)
{
	entry->frameCount = FRAMECOUNT_INVALID;
	bound_textures[stage] = entry;

	GFX_DEBUGGER_PAUSE_AT(NEXT_TEXTURE_CHANGE, true);

	return entry;
}

void TextureCache::BindTextures()
{
	for (int i = 0; i < 8; ++i)
	{
		if (bound_textures[i])
			bound_textures[i]->Bind(i);
	}
}

void TextureCache::UnbindTextures()
{
	std::fill(std::begin(bound_textures), std::end(bound_textures), nullptr);
}

TextureCache::TCacheEntryBase* TextureCache::Load(const u32 stage)
{
	const FourTexUnits &tex = bpmem.tex[stage >> 2];
	const u32 id = stage & 3;
	const u32 address = (tex.texImage3[id].image_base/* & 0x1FFFFF*/) << 5;
	u32 width = tex.texImage0[id].width + 1;
	u32 height = tex.texImage0[id].height + 1;
	const int texformat = tex.texImage0[id].format;
	const u32 tlutaddr = tex.texTlut[id].tmem_offset << 9;
	const u32 tlutfmt = tex.texTlut[id].tlut_format;
	const bool use_mipmaps = (tex.texMode0[id].min_filter & 3) != 0;
	u32 tex_levels = use_mipmaps ? ((tex.texMode1[id].max_lod + 0xf) / 0x10 + 1) : 1;
	const bool from_tmem = tex.texImage1[id].image_type != 0;

	if (0 == address)
		return nullptr;

	// TexelSizeInNibbles(format) * width * height / 16;
	const unsigned int bsw = TexDecoder_GetBlockWidthInTexels(texformat);
	const unsigned int bsh = TexDecoder_GetBlockHeightInTexels(texformat);

	unsigned int expandedWidth = ROUND_UP(width, bsw);
	unsigned int expandedHeight = ROUND_UP(height, bsh);
	const unsigned int nativeW = width;
	const unsigned int nativeH = height;

	// Hash assigned to texcache entry (also used to generate filenames used for texture dumping and custom texture lookup)
	u64 base_hash = TEXHASH_INVALID;
	u64 full_hash = TEXHASH_INVALID;

	u32 full_format = texformat;

	const bool isPaletteTexture = (texformat == GX_TF_C4 || texformat == GX_TF_C8 || texformat == GX_TF_C14X2);

	// Reject invalid tlut format.
	if (isPaletteTexture && tlutfmt > GX_TL_RGB5A3)
		return nullptr;

	if (isPaletteTexture)
		full_format = texformat | (tlutfmt << 16);

	const u32 texture_size = TexDecoder_GetTextureSizeInBytes(expandedWidth, expandedHeight, texformat);

	const u8* src_data;
	if (from_tmem)
		src_data = &texMem[bpmem.tex[stage / 4].texImage1[stage % 4].tmem_even * TMEM_LINE_SIZE];
	else
		src_data = Memory::GetPointer(address);

	// TODO: This doesn't hash GB tiles for preloaded RGBA8 textures (instead, it's hashing more data from the low tmem bank than it should)
<<<<<<< HEAD
	if (src_data == nullptr)
	{
		ERROR_LOG(VIDEO, "TextureCache::Load has an address in Wii memory (%8x) but not in real memory (NULL)!", address);
		return nullptr;
	}
	else
		tex_hash = GetHash64(src_data, texture_size, g_ActiveConfig.iSafeTextureCache_ColorSamples);

=======
	base_hash = GetHash64(src_data, texture_size, g_ActiveConfig.iSafeTextureCache_ColorSamples);
>>>>>>> 45c1cfa0
	u32 palette_size = 0;
	if (isPaletteTexture)
	{
		palette_size = TexDecoder_GetPaletteSize(texformat);
		full_hash = base_hash ^ GetHash64(&texMem[tlutaddr], palette_size, g_ActiveConfig.iSafeTextureCache_ColorSamples);
	}
	else
	{
		full_hash = base_hash;
	}

	// GPUs don't like when the specified mipmap count would require more than one 1x1-sized LOD in the mipmap chain
	// e.g. 64x64 with 7 LODs would have the mipmap chain 64x64,32x32,16x16,8x8,4x4,2x2,1x1,0x0, so we limit the mipmap count to 6 there
	tex_levels = std::min<u32>(IntLog2(std::max(width, height)) + 1, tex_levels);

	// Search the texture cache for textures by address
	//
	// Find all texture cache entries for the current texture address, and decide whether to use one of
	// them, or to create a new one
	//
	// In most cases, the fastest way is to use only one texture cache entry for the same address. Usually,
	// when a texture changes, the old version of the texture is unlikely to be used again. If there were
	// new cache entries created for normal texture updates, there would be a slowdown due to a huge amount
	// of unused cache entries. Also thanks to texture pooling, overwriting an existing cache entry is
	// faster than creating a new one from scratch.
	//
	// Some games use the same address for different textures though. If the same cache entry was used in
	// this case, it would be constantly overwritten, and effectively there wouldn't be any caching for
	// those textures. Examples for this are Metroid Prime and Castlevania 3. Metroid Prime has multiple
	// sets of fonts on each other stored in a single texture and uses the palette to make different
	// characters visible or invisible. In Castlevania 3 some textures are used for 2 different things or
	// at least in 2 different ways(size 1024x1024 vs 1024x256).
	//
	// To determine whether to use multiple cache entries or a single entry, use the following heuristic:
	// If the same texture address is used several times during the same frame, assume the address is used
	// for different purposes and allow creating an additional cache entry. If there's at least one entry
	// that hasn't been used for the same frame, then overwrite it, in order to keep the cache as small as
	// possible. If the current texture is found in the cache, use that entry.
	//
	// For efb copies, the entry created in CopyRenderTargetToTexture always has to be used, or else it was
	// done in vain.
	std::pair<TexCache::iterator, TexCache::iterator> iter_range = textures_by_address.equal_range((u64)address);
	TexCache::iterator iter = iter_range.first;
	TexCache::iterator oldest_entry = iter;
	int temp_frameCount = 0x7fffffff;
	TexCache::iterator unconverted_copy = textures_by_address.end();

	while (iter != iter_range.second)
	{
		TCacheEntryBase* entry = iter->second;
		if (entry->IsEfbCopy())
		{
			// EFB copies have slightly different rules as EFB copy formats have different
			// meanings from texture formats.
			if ((base_hash == entry->hash && (!isPaletteTexture || g_Config.backend_info.bSupportsPaletteConversion)) ||
				IsPlayingBackFifologWithBrokenEFBCopies)
			{
				// TODO: We should check format/width/height/levels for EFB copies. Checking
				// format is complicated because EFB copy formats don't exactly match
				// texture formats. I'm not sure what effect checking width/height/levels
				// would have.
				if (!isPaletteTexture || !g_Config.backend_info.bSupportsPaletteConversion)
					return ReturnEntry(stage, entry);

				// Note that we found an unconverted EFB copy, then continue.  We'll
				// perform the conversion later.  Currently, we only convert EFB copies to
				// palette textures; we could do other conversions if it proved to be
				// beneficial.
				unconverted_copy = iter;
			}
			else
			{
				// Aggressively prune EFB copies: if it isn't useful here, it will probably
				// never be useful again.  It's theoretically possible for a game to do
				// something weird where the copy could become useful in the future, but in
				// practice it doesn't happen.
				iter = FreeTexture(iter);
				continue;
			}
		}
		else
		{
			// For normal textures, all texture parameters need to match
			if (entry->hash == full_hash && entry->format == full_format && entry->native_levels >= tex_levels &&
				entry->native_width == nativeW && entry->native_height == nativeH)
			{
				entry = DoPartialTextureUpdates(iter);

				return ReturnEntry(stage, entry);
			}
		}

		// Find the entry which hasn't been used for the longest time
		if (entry->frameCount != FRAMECOUNT_INVALID && entry->frameCount < temp_frameCount)
		{
			temp_frameCount = entry->frameCount;
			oldest_entry = iter;
		}
		++iter;
	}

	if (unconverted_copy != textures_by_address.end())
	{
		// Perform palette decoding.
		TCacheEntryBase *entry = unconverted_copy->second;

		TCacheEntryConfig config;
		config.rendertarget = true;
		config.width = entry->config.width;
		config.height = entry->config.height;
		config.layers = FramebufferManagerBase::GetEFBLayers();
		TCacheEntryBase *decoded_entry = AllocateTexture(config);

		decoded_entry->SetGeneralParameters(address, texture_size, full_format);
		decoded_entry->SetDimensions(entry->native_width, entry->native_height, 1);
		decoded_entry->SetHashes(base_hash, full_hash);
		decoded_entry->frameCount = FRAMECOUNT_INVALID;
		decoded_entry->is_efb_copy = false;

		g_texture_cache->ConvertTexture(decoded_entry, entry, &texMem[tlutaddr], (TlutFormat)tlutfmt);
		textures_by_address.emplace((u64)address, decoded_entry);
		return ReturnEntry(stage, decoded_entry);
	}

	// Search the texture cache for normal textures by hash
	//
	// If the texture was fully hashed, the address does not need to match. Identical duplicate textures cause unnecessary slowdowns
	// Example: Tales of Symphonia (GC) uses over 500 small textures in menus, but only around 70 different ones
	if (g_ActiveConfig.iSafeTextureCache_ColorSamples == 0 ||
		std::max(texture_size, palette_size) <= (u32)g_ActiveConfig.iSafeTextureCache_ColorSamples * 8)
	{
		iter_range = textures_by_hash.equal_range(full_hash);
		iter = iter_range.first;
		while (iter != iter_range.second)
		{
			TCacheEntryBase* entry = iter->second;
			// All parameters, except the address, need to match here
			if (entry->format == full_format && entry->native_levels >= tex_levels &&
				entry->native_width == nativeW && entry->native_height == nativeH)
			{
				entry = DoPartialTextureUpdates(iter);

				return ReturnEntry(stage, entry);
			}
			++iter;
		}
	}

	// If at least one entry was not used for the same frame, overwrite the oldest one
	if (temp_frameCount != 0x7fffffff)
	{
		// pool this texture and make a new one later
		FreeTexture(oldest_entry);
	}

	std::shared_ptr<HiresTexture> hires_tex;
	if (g_ActiveConfig.bHiresTextures)
	{
		hires_tex = HiresTexture::Search(
			src_data, texture_size,
			&texMem[tlutaddr], palette_size,
			width, height,
			texformat, use_mipmaps
		);

		if (hires_tex)
		{
			auto& l = hires_tex->m_levels[0];
			if (l.width != width || l.height != height)
			{
				width = l.width;
				height = l.height;
			}
			expandedWidth = l.width;
			expandedHeight = l.height;
			CheckTempSize(l.data_size);
			memcpy(temp, l.data, l.data_size);
		}
	}

	if (!hires_tex)
	{
		if (!(texformat == GX_TF_RGBA8 && from_tmem))
		{
			const u8* tlut = &texMem[tlutaddr];
			TexDecoder_Decode(temp, src_data, expandedWidth, expandedHeight, texformat, tlut, (TlutFormat)tlutfmt);
		}
		else
		{
			u8* src_data_gb = &texMem[bpmem.tex[stage / 4].texImage2[stage % 4].tmem_odd * TMEM_LINE_SIZE];
			TexDecoder_DecodeRGBA8FromTmem(temp, src_data, src_data_gb, expandedWidth, expandedHeight);
		}
	}

	// how many levels the allocated texture shall have
	const u32 texLevels = hires_tex ? (u32)hires_tex->m_levels.size() : tex_levels;

	// create the entry/texture
	TCacheEntryConfig config;
	config.width = width;
	config.height = height;
	config.levels = texLevels;

	TCacheEntryBase* entry = AllocateTexture(config);
	GFX_DEBUGGER_PAUSE_AT(NEXT_NEW_TEXTURE, true);

	iter = textures_by_address.emplace((u64)address, entry);
	if (g_ActiveConfig.iSafeTextureCache_ColorSamples == 0 ||
		std::max(texture_size, palette_size) <= (u32)g_ActiveConfig.iSafeTextureCache_ColorSamples * 8)
	{
		entry->textures_by_hash_iter = textures_by_hash.emplace(full_hash, entry);
	}

	entry->SetGeneralParameters(address, texture_size, full_format);
	entry->SetDimensions(nativeW, nativeH, tex_levels);
	entry->SetHashes(base_hash, full_hash);
	entry->is_efb_copy = false;
	entry->is_custom_tex = hires_tex != nullptr;

	// load texture
	entry->Load(width, height, expandedWidth, 0);

	std::string basename = "";
	if (g_ActiveConfig.bDumpTextures && !hires_tex)
	{
		basename = HiresTexture::GenBaseName(
			src_data, texture_size,
			&texMem[tlutaddr], palette_size,
			width, height,
			texformat, use_mipmaps,
			true
		);
		DumpTexture(entry, basename, 0);
	}

	if (hires_tex)
	{
		for (u32 level = 1; level != texLevels; ++level)
		{
			auto& l = hires_tex->m_levels[level];
			CheckTempSize(l.data_size);
			memcpy(temp, l.data, l.data_size);
			entry->Load(l.width, l.height, l.width, level);
		}
	}
	else
	{
		// load mips - TODO: Loading mipmaps from tmem is untested!
		src_data += texture_size;

		const u8* ptr_even = nullptr;
		const u8* ptr_odd = nullptr;
		if (from_tmem)
		{
			ptr_even = &texMem[bpmem.tex[stage / 4].texImage1[stage % 4].tmem_even * TMEM_LINE_SIZE + texture_size];
			ptr_odd = &texMem[bpmem.tex[stage / 4].texImage2[stage % 4].tmem_odd * TMEM_LINE_SIZE];
		}

		for (u32 level = 1; level != texLevels; ++level)
		{
			const u32 mip_width = CalculateLevelSize(width, level);
			const u32 mip_height = CalculateLevelSize(height, level);
			const u32 expanded_mip_width = ROUND_UP(mip_width, bsw);
			const u32 expanded_mip_height = ROUND_UP(mip_height, bsh);

			const u8*& mip_src_data = from_tmem
				? ((level % 2) ? ptr_odd : ptr_even)
				: src_data;
			const u8* tlut = &texMem[tlutaddr];
			TexDecoder_Decode(temp, mip_src_data, expanded_mip_width, expanded_mip_height, texformat, tlut, (TlutFormat)tlutfmt);
			mip_src_data += TexDecoder_GetTextureSizeInBytes(expanded_mip_width, expanded_mip_height, texformat);

			entry->Load(mip_width, mip_height, expanded_mip_width, level);

			if (g_ActiveConfig.bDumpTextures)
				DumpTexture(entry, basename, level);
		}
	}

	INCSTAT(stats.numTexturesUploaded);
	SETSTAT(stats.numTexturesAlive, textures_by_address.size());

	entry = DoPartialTextureUpdates(iter);

	return ReturnEntry(stage, entry);
}

// gameSrcRect is the EFB rectangle the game is trying to read from, which matches the amount of RAM the game has allocated to hold it
// ourSrcRect is the EFB rectangle it must actually read from, which will be larger in Virtual Reality because we force the game to use the whole EFB 
void TextureCache::CopyRenderTargetToTexture(u32 dstAddr, unsigned int dstFormat, u32 dstStride, PEControl::PixelFormat srcFormat,
	const EFBRectangle& gameSrcRect, const EFBRectangle& ourSrcRect, bool isIntensity, bool scaleByHalf)
{
	// Emulation methods:
	//
	// - EFB to RAM:
	//      Encodes the requested EFB data at its native resolution to the emulated RAM using shaders.
	//      Load() decodes the data from there again (using TextureDecoder) if the EFB copy is being used as a texture again.
	//      Advantage: CPU can read data from the EFB copy and we don't lose any important updates to the texture
	//      Disadvantage: Encoding+decoding steps often are redundant because only some games read or modify EFB copies before using them as textures.
	//
	// - EFB to texture:
	//      Copies the requested EFB data to a texture object in VRAM, performing any color conversion using shaders.
	//      Advantage: Works for many games, since in most cases EFB copies aren't read or modified at all before being used as a texture again.
	//                 Since we don't do any further encoding or decoding here, this method is much faster.
	//                 It also allows enhancing the visual quality by doing scaled EFB copies.
	//
	// - Hybrid EFB copies:
	//      1a) Whenever this function gets called, encode the requested EFB data to RAM (like EFB to RAM)
	//      1b) Set type to TCET_EC_DYNAMIC for all texture cache entries in the destination address range.
	//          If EFB copy caching is enabled, further checks will (try to) prevent redundant EFB copies.
	//      2) Check if a texture cache entry for the specified dstAddr already exists (i.e. if an EFB copy was triggered to that address before):
	//      2a) Entry doesn't exist:
	//          - Also copy the requested EFB data to a texture object in VRAM (like EFB to texture)
	//          - Create a texture cache entry for the target (type = TCET_EC_VRAM)
	//          - Store a hash of the encoded RAM data in the texcache entry.
	//      2b) Entry exists AND type is TCET_EC_VRAM:
	//          - Like case 2a, but reuse the old texcache entry instead of creating a new one.
	//      2c) Entry exists AND type is TCET_EC_DYNAMIC:
	//          - Only encode the texture to RAM (like EFB to RAM) and store a hash of the encoded data in the existing texcache entry.
	//          - Do NOT copy the requested EFB data to a VRAM object. Reason: the texture is dynamic, i.e. the CPU is modifying it. Storing a VRAM copy is useless, because we'd always end up deleting it and reloading the data from RAM anyway.
	//      3) If the EFB copy gets used as a texture, compare the source RAM hash with the hash you stored when encoding the EFB data to RAM.
	//      3a) If the two hashes match AND type is TCET_EC_VRAM, reuse the VRAM copy you created
	//      3b) If the two hashes differ AND type is TCET_EC_VRAM, screw your existing VRAM copy. Set type to TCET_EC_DYNAMIC.
	//          Redecode the source RAM data to a VRAM object. The entry basically behaves like a normal texture now.
	//      3c) If type is TCET_EC_DYNAMIC, treat the EFB copy like a normal texture.
	//      Advantage: Non-dynamic EFB copies can be visually enhanced like with EFB to texture.
	//                 Compatibility is as good as EFB to RAM.
	//      Disadvantage: Slower than EFB to texture and often even slower than EFB to RAM.
	//                    EFB copy cache depends on accurate texture hashing being enabled. However, with accurate hashing you end up being as slow as without a copy cache anyway.
	//
	// Disadvantage of all methods: Calling this function requires the GPU to perform a pipeline flush which stalls any further CPU processing.
	//
	// For historical reasons, Dolphin doesn't actually implement "pure" EFB to RAM emulation, but only EFB to texture and hybrid EFB copies.

	float colmat[28] = {0};
	float *const fConstAdd = colmat + 16;
	float *const ColorMask = colmat + 20;
	ColorMask[0] = ColorMask[1] = ColorMask[2] = ColorMask[3] = 255.0f;
	ColorMask[4] = ColorMask[5] = ColorMask[6] = ColorMask[7] = 1.0f / 255.0f;
	unsigned int cbufid = -1;
	bool efbHasAlpha = bpmem.zcontrol.pixel_format == PEControl::RGBA6_Z24;

	if (srcFormat == PEControl::Z24)
	{
		switch (dstFormat)
		{
		case 0: // Z4
			colmat[3] = colmat[7] = colmat[11] = colmat[15] = 1.0f;
			cbufid = 0;
			dstFormat |= _GX_TF_CTF;
			break;
		case 8: // Z8H
			dstFormat |= _GX_TF_CTF;
		case 1: // Z8
			colmat[0] = colmat[4] = colmat[8] = colmat[12] = 1.0f;
			cbufid = 1;
			break;

		case 3: // Z16
			colmat[1] = colmat[5] = colmat[9] = colmat[12] = 1.0f;
			cbufid = 2;
			break;

		case 11: // Z16 (reverse order)
			colmat[0] = colmat[4] = colmat[8] = colmat[13] = 1.0f;
			cbufid = 3;
			dstFormat |= _GX_TF_CTF;
			break;

		case 6: // Z24X8
			colmat[0] = colmat[5] = colmat[10] = 1.0f;
			cbufid = 4;
			break;

		case 9: // Z8M
			colmat[1] = colmat[5] = colmat[9] = colmat[13] = 1.0f;
			cbufid = 5;
			dstFormat |= _GX_TF_CTF;
			break;

		case 10: // Z8L
			colmat[2] = colmat[6] = colmat[10] = colmat[14] = 1.0f;
			cbufid = 6;
			dstFormat |= _GX_TF_CTF;
			break;

		case 12: // Z16L - copy lower 16 depth bits
			// expected to be used as an IA8 texture (upper 8 bits stored as intensity, lower 8 bits stored as alpha)
			// Used e.g. in Zelda: Skyward Sword
			colmat[1] = colmat[5] = colmat[9] = colmat[14] = 1.0f;
			cbufid = 7;
			dstFormat |= _GX_TF_CTF;
			break;

		default:
			ERROR_LOG(VIDEO, "Unknown copy zbuf format: 0x%x", dstFormat);
			colmat[2] = colmat[5] = colmat[8] = 1.0f;
			cbufid = 8;
			break;
		}

		dstFormat |= _GX_TF_ZTF;
	}
	else if (isIntensity)
	{
		fConstAdd[0] = fConstAdd[1] = fConstAdd[2] = 16.0f / 255.0f;
		switch (dstFormat)
		{
		case 0: // I4
		case 1: // I8
		case 2: // IA4
		case 3: // IA8
		case 8: // I8
			// TODO - verify these coefficients
			colmat[0] = 0.257f; colmat[1] = 0.504f; colmat[2] = 0.098f;
			colmat[4] = 0.257f; colmat[5] = 0.504f; colmat[6] = 0.098f;
			colmat[8] = 0.257f; colmat[9] = 0.504f; colmat[10] = 0.098f;

			if (dstFormat < 2 || dstFormat == 8)
			{
				colmat[12] = 0.257f; colmat[13] = 0.504f; colmat[14] = 0.098f;
				fConstAdd[3] = 16.0f / 255.0f;
				if (dstFormat == 0)
				{
					ColorMask[0] = ColorMask[1] = ColorMask[2] = 15.0f;
					ColorMask[4] = ColorMask[5] = ColorMask[6] = 1.0f / 15.0f;
					cbufid = 9;
				}
				else
				{
					cbufid = 10;
				}
			}
			else// alpha
			{
				colmat[15] = 1;
				if (dstFormat == 2)
				{
					ColorMask[0] = ColorMask[1] = ColorMask[2] = ColorMask[3] = 15.0f;
					ColorMask[4] = ColorMask[5] = ColorMask[6] = ColorMask[7] = 1.0f / 15.0f;
					cbufid = 11;
				}
				else
				{
					cbufid = 12;
				}

			}
			break;

		default:
			ERROR_LOG(VIDEO, "Unknown copy intensity format: 0x%x", dstFormat);
			colmat[0] = colmat[5] = colmat[10] = colmat[15] = 1.0f;
			cbufid = 13;
			break;
		}
	}
	else
	{
		switch (dstFormat)
		{
		case 0: // R4
			colmat[0] = colmat[4] = colmat[8] = colmat[12] = 1;
			ColorMask[0] = 15.0f;
			ColorMask[4] = 1.0f / 15.0f;
			cbufid = 14;
			dstFormat |= _GX_TF_CTF;
			break;
		case 1: // R8
		case 8: // R8
			colmat[0] = colmat[4] = colmat[8] = colmat[12] = 1;
			cbufid = 15;
			dstFormat |= _GX_TF_CTF;
			break;

		case 2: // RA4
			colmat[0] = colmat[4] = colmat[8] = colmat[15] = 1.0f;
			ColorMask[0] = ColorMask[3] = 15.0f;
			ColorMask[4] = ColorMask[7] = 1.0f / 15.0f;

			cbufid = 16;
			if (!efbHasAlpha)
			{
				ColorMask[3] = 0.0f;
				fConstAdd[3] = 1.0f;
				cbufid = 17;
			}
			dstFormat |= _GX_TF_CTF;
			break;
		case 3: // RA8
			colmat[0] = colmat[4] = colmat[8] = colmat[15] = 1.0f;

			cbufid = 18;
			if (!efbHasAlpha)
			{
				ColorMask[3] = 0.0f;
				fConstAdd[3] = 1.0f;
				cbufid = 19;
			}
			dstFormat |= _GX_TF_CTF;
			break;

		case 7: // A8
			colmat[3] = colmat[7] = colmat[11] = colmat[15] = 1.0f;

			cbufid = 20;
			if (!efbHasAlpha)
			{
				ColorMask[3] = 0.0f;
				fConstAdd[0] = 1.0f;
				fConstAdd[1] = 1.0f;
				fConstAdd[2] = 1.0f;
				fConstAdd[3] = 1.0f;
				cbufid = 21;
			}
			dstFormat |= _GX_TF_CTF;
			break;

		case 9: // G8
			colmat[1] = colmat[5] = colmat[9] = colmat[13] = 1.0f;
			cbufid = 22;
			dstFormat |= _GX_TF_CTF;
			break;
		case 10: // B8
			colmat[2] = colmat[6] = colmat[10] = colmat[14] = 1.0f;
			cbufid = 23;
			dstFormat |= _GX_TF_CTF;
			break;

		case 11: // RG8
			colmat[0] = colmat[4] = colmat[8] = colmat[13] = 1.0f;
			cbufid = 24;
			dstFormat |= _GX_TF_CTF;
			break;

		case 12: // GB8
			colmat[1] = colmat[5] = colmat[9] = colmat[14] = 1.0f;
			cbufid = 25;
			dstFormat |= _GX_TF_CTF;
			break;

		case 4: // RGB565
			colmat[0] = colmat[5] = colmat[10] = 1.0f;
			ColorMask[0] = ColorMask[2] = 31.0f;
			ColorMask[4] = ColorMask[6] = 1.0f / 31.0f;
			ColorMask[1] = 63.0f;
			ColorMask[5] = 1.0f / 63.0f;
			fConstAdd[3] = 1.0f; // set alpha to 1
			cbufid = 26;
			break;

		case 5: // RGB5A3
			colmat[0] = colmat[5] = colmat[10] = colmat[15] = 1.0f;
			ColorMask[0] = ColorMask[1] = ColorMask[2] = 31.0f;
			ColorMask[4] = ColorMask[5] = ColorMask[6] = 1.0f / 31.0f;
			ColorMask[3] = 7.0f;
			ColorMask[7] = 1.0f / 7.0f;

			cbufid = 27;
			if (!efbHasAlpha)
			{
				ColorMask[3] = 0.0f;
				fConstAdd[3] = 1.0f;
				cbufid = 28;
			}
			break;
		case 6: // RGBA8
			colmat[0] = colmat[5] = colmat[10] = colmat[15] = 1.0f;

			cbufid = 29;
			if (!efbHasAlpha)
			{
				ColorMask[3] = 0.0f;
				fConstAdd[3] = 1.0f;
				cbufid = 30;
			}
			break;

		default:
			ERROR_LOG(VIDEO, "Unknown copy color format: 0x%x", dstFormat);
			colmat[0] = colmat[5] = colmat[10] = colmat[15] = 1.0f;
			cbufid = 31;
			break;
		}
	}

	u8* dst = Memory::GetPointer(dstAddr);
	if (dst == nullptr)
	{
		ERROR_LOG(VIDEO, "Trying to copy from EFB to invalid address 0x%8x", dstAddr);
		return;
	}

	const unsigned int tex_w = scaleByHalf ? gameSrcRect.GetWidth() / 2 : gameSrcRect.GetWidth();
	const unsigned int tex_h = scaleByHalf ? gameSrcRect.GetHeight() / 2 : gameSrcRect.GetHeight();
	const unsigned int our_tex_w = scaleByHalf ? ourSrcRect.GetWidth() / 2 : ourSrcRect.GetWidth(); // Currently unused. But Virtual Reality needs them.
	const unsigned int our_tex_h = scaleByHalf ? ourSrcRect.GetHeight() / 2 : ourSrcRect.GetHeight(); // Currently unused. But Virtual Reality needs them.

	unsigned int scaled_tex_w = g_ActiveConfig.bCopyEFBScaled ? Renderer::EFBToScaledX(tex_w) : tex_w;
	unsigned int scaled_tex_h = g_ActiveConfig.bCopyEFBScaled ? Renderer::EFBToScaledY(tex_h) : tex_h;

	// remove all texture cache entries at dstAddr
	{
		std::pair<TexCache::iterator, TexCache::iterator> iter_range = textures_by_address.equal_range((u64)dstAddr);
		TexCache::iterator iter = iter_range.first;
		while (iter != iter_range.second)
		{
			iter = FreeTexture(iter);
		}
	}

	// create the texture
	TCacheEntryConfig config;
	config.rendertarget = true;
	config.width = scaled_tex_w;
	config.height = scaled_tex_h;
	config.layers = FramebufferManagerBase::GetEFBLayers();

	TCacheEntryBase* entry = AllocateTexture(config);

	entry->SetGeneralParameters(dstAddr, 0, dstFormat);
	entry->SetDimensions(tex_w, tex_h, 1);

	entry->frameCount = FRAMECOUNT_INVALID;
	entry->SetEfbCopy(dstStride);
	entry->is_custom_tex = false;

	entry->FromRenderTarget(dst, dstFormat, dstStride, srcFormat, gameSrcRect, isIntensity, scaleByHalf, cbufid, colmat);

	u64 hash = GetHash64(dst, (int)entry->size_in_bytes, g_ActiveConfig.iSafeTextureCache_ColorSamples);
	entry->SetHashes(hash, hash);

	// Invalidate all textures that overlap the range of our efb copy.
	// Unless our efb copy has a weird stride, then we want avoid invalidating textures which
	// we might be able to do a partial texture update on.
	if (entry->memory_stride == entry->CacheLinesPerRow() * 32)
	{
		TexCache::iterator iter = textures_by_address.begin();
		while (iter != textures_by_address.end())
		{
			if (iter->second->OverlapsMemoryRange(dstAddr, entry->size_in_bytes))
				iter = FreeTexture(iter);
			else
				++iter;
		}
	}

	if (g_ActiveConfig.bDumpEFBTarget)
	{
		static int count = 0;
		entry->Save(StringFromFormat("%sefb_frame_%i.png", File::GetUserPath(D_DUMPTEXTURES_IDX).c_str(),
			count++), 0);
	}

	textures_by_address.emplace((u64)dstAddr, entry);
}

TextureCache::TCacheEntryBase* TextureCache::AllocateTexture(const TCacheEntryConfig& config)
{
	TexPool::iterator iter = texture_pool.find(config);
	TextureCache::TCacheEntryBase* entry;
	if (iter != texture_pool.end())
	{
		entry = iter->second;
		texture_pool.erase(iter);
	}
	else
	{
		entry = g_texture_cache->CreateTexture(config);
		INCSTAT(stats.numTexturesCreated);
	}

	entry->textures_by_hash_iter = textures_by_hash.end();
	return entry;
}

TextureCache::TexCache::iterator TextureCache::FreeTexture(TexCache::iterator iter)
{
	TCacheEntryBase* entry = iter->second;

	if (entry->textures_by_hash_iter != textures_by_hash.end())
	{
		textures_by_hash.erase(entry->textures_by_hash_iter);
		entry->textures_by_hash_iter = textures_by_hash.end();
	}

	entry->frameCount = FRAMECOUNT_INVALID;
	texture_pool.emplace(entry->config, entry);

	return textures_by_address.erase(iter);
}

u32 TextureCache::TCacheEntryBase::CacheLinesPerRow() const
{
	u32 blockW = TexDecoder_GetBlockWidthInTexels(format);
	// Round up source height to multiple of block size
	u32 actualWidth = ROUND_UP(native_width, blockW);

	u32 numBlocksX = actualWidth / blockW;

	// RGBA takes two cache lines per block; all others take one
	if (format == GX_TF_RGBA8)
		numBlocksX = numBlocksX * 2;
	return numBlocksX;
}

u32 TextureCache::TCacheEntryBase::NumBlocksY() const
{
	u32 blockH = TexDecoder_GetBlockHeightInTexels(format);
	// Round up source height to multiple of block size
	u32 actualHeight = ROUND_UP(native_height, blockH);

	return actualHeight / blockH;
}

void TextureCache::TCacheEntryBase::SetEfbCopy(u32 stride)
{
	is_efb_copy = true;
	memory_stride = stride;

	_assert_msg_(VIDEO, memory_stride >= CacheLinesPerRow(), "Memory stride is too small");

	size_in_bytes = memory_stride * NumBlocksY();
}

// Fill gamecube memory backing this texture with zeros.
void TextureCache::TCacheEntryBase::Zero(u8* ptr)
{
	for (u32 i = 0; i < NumBlocksY(); i++)
	{
		memset(ptr, 0, CacheLinesPerRow() * 32);
		ptr += memory_stride;
	}
}<|MERGE_RESOLUTION|>--- conflicted
+++ resolved
@@ -403,18 +403,14 @@
 		src_data = Memory::GetPointer(address);
 
 	// TODO: This doesn't hash GB tiles for preloaded RGBA8 textures (instead, it's hashing more data from the low tmem bank than it should)
-<<<<<<< HEAD
 	if (src_data == nullptr)
 	{
 		ERROR_LOG(VIDEO, "TextureCache::Load has an address in Wii memory (%8x) but not in real memory (NULL)!", address);
 		return nullptr;
 	}
 	else
-		tex_hash = GetHash64(src_data, texture_size, g_ActiveConfig.iSafeTextureCache_ColorSamples);
-
-=======
-	base_hash = GetHash64(src_data, texture_size, g_ActiveConfig.iSafeTextureCache_ColorSamples);
->>>>>>> 45c1cfa0
+		base_hash = GetHash64(src_data, texture_size, g_ActiveConfig.iSafeTextureCache_ColorSamples);
+
 	u32 palette_size = 0;
 	if (isPaletteTexture)
 	{
