--- conflicted
+++ resolved
@@ -21,11 +21,7 @@
 #include "VideoCommon/VideoConfig.h"
 
 static const u64 TEXHASH_INVALID = 0;
-<<<<<<< HEAD
-static const int TEXTURE_KILL_THRESHOLD = 10;
-=======
 static const int TEXTURE_KILL_THRESHOLD = 60;
->>>>>>> a1a7bbbd
 static const int TEXTURE_POOL_KILL_THRESHOLD = 3;
 static const int FRAMECOUNT_INVALID = 0;
 
@@ -367,11 +363,7 @@
 			// EFB copies have slightly different rules: the hash doesn't need to match
 			// in EFB2Tex mode, and EFB copy formats have different meanings from texture
 			// formats.
-<<<<<<< HEAD
-			if (g_ActiveConfig.bCopyEFBToTexture ||
-=======
 			if (g_ActiveConfig.bSkipEFBCopyToRam ||
->>>>>>> a1a7bbbd
 				(tex_hash == entry->hash && (!isPaletteTexture || g_Config.backend_info.bSupportsPaletteConversion)))
 			{
 				// TODO: We should check format/width/height/levels for EFB copies. Checking
@@ -416,7 +408,6 @@
 		}
 		++iter;
 	}
-<<<<<<< HEAD
 
 	if (unconverted_copy != textures.end())
 	{
@@ -441,32 +432,6 @@
 		return ReturnEntry(stage, decoded_entry);
 	}
 
-=======
-
-	if (unconverted_copy != textures.end())
-	{
-		// Perform palette decoding.
-		TCacheEntryBase *entry = unconverted_copy->second;
-
-		TCacheEntryConfig config;
-		config.rendertarget = true;
-		config.width = entry->config.width;
-		config.height = entry->config.height;
-		config.layers = FramebufferManagerBase::GetEFBLayers();
-		TCacheEntryBase *decoded_entry = AllocateTexture(config);
-
-		decoded_entry->SetGeneralParameters(address, texture_size, full_format);
-		decoded_entry->SetDimensions(entry->native_width, entry->native_height, 1);
-		decoded_entry->SetHashes(tex_hash ^ tlut_hash);
-		decoded_entry->frameCount = FRAMECOUNT_INVALID;
-		decoded_entry->is_efb_copy = false;
-
-		g_texture_cache->ConvertTexture(decoded_entry, entry, &texMem[tlutaddr], (TlutFormat)tlutfmt);
-		textures.insert(TexCache::value_type(address, decoded_entry));
-		return ReturnEntry(stage, decoded_entry);
-	}
-
->>>>>>> a1a7bbbd
 	// If at least one entry was not used for the same frame, overwrite the oldest one
 	if (temp_frameCount != 0x7fffffff)
 	{
@@ -532,10 +497,7 @@
 	entry->SetDimensions(nativeW, nativeH, tex_levels);
 	entry->hash = tex_hash ^ tlut_hash;
 	entry->is_efb_copy = false;
-<<<<<<< HEAD
-=======
 	entry->is_custom_tex = hires_tex != nullptr;
->>>>>>> a1a7bbbd
 
 	// load texture
 	entry->Load(width, height, expandedWidth, 0);
@@ -914,10 +876,7 @@
 
 	entry->frameCount = FRAMECOUNT_INVALID;
 	entry->is_efb_copy = true;
-<<<<<<< HEAD
-=======
 	entry->is_custom_tex = false;
->>>>>>> a1a7bbbd
 
 	entry->FromRenderTarget(dstAddr, dstFormat, srcFormat, srcRect, isIntensity, scaleByHalf, cbufid, colmat);
 
