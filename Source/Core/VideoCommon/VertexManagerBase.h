--- conflicted
+++ resolved
@@ -77,11 +77,9 @@
 
   void DoState(PointerWrap& p);
 
-<<<<<<< HEAD
+  std::pair<size_t, size_t> ResetFlushAspectRatioCount();
+
   int GetNumberOfVertices();
-=======
-  std::pair<size_t, size_t> ResetFlushAspectRatioCount();
->>>>>>> e9ad0ec6
 
 protected:
   virtual void vDoState(PointerWrap& p) {}
