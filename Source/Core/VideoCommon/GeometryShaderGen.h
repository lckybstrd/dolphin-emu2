--- conflicted
+++ resolved
@@ -19,11 +19,8 @@
 	u32 numTexGens : 4;
 	u32 pixel_lighting : 1;
 	u32 primitive_type : 2;
-<<<<<<< HEAD
+	u32 wireframe : 1;
 	u32 vr : 1;
-=======
-	u32 wireframe : 1;
->>>>>>> a560d8f1
 };
 
 #pragma pack()
