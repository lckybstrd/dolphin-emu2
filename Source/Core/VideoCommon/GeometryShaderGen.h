--- conflicted
+++ resolved
@@ -28,10 +28,6 @@
 
 ShaderCode GenerateGeometryShaderCode(APIType ApiType, const ShaderHostConfig& host_config,
                                       const geometry_shader_uid_data* uid_data);
-<<<<<<< HEAD
 ShaderCode GenerateAvatarGeometryShaderCode(u32 primitive_type, APIType ApiType, const ShaderHostConfig& host_config);
 GeometryShaderUid GetGeometryShaderUid(u32 primitive_type);
-=======
-GeometryShaderUid GetGeometryShaderUid(u32 primitive_type);
-void EnumerateGeometryShaderUids(const std::function<void(const GeometryShaderUid&)>& callback);
->>>>>>> ba576052
+void EnumerateGeometryShaderUids(const std::function<void(const GeometryShaderUid&)>& callback);