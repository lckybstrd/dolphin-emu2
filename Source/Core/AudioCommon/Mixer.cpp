--- conflicted
+++ resolved
@@ -57,7 +57,18 @@
   float aid_sample_rate = static_cast<float>(m_input_sample_rate);
   if (consider_framelimit && emulationspeed > 0.0f)
   {
-<<<<<<< HEAD
+    float numLeft = static_cast<float>(((indexW - indexR) & INDEX_MASK) / 2);
+
+    u32 low_waterwark = m_input_sample_rate * SConfig::GetInstance().iTimingVariance / 1000;
+    low_waterwark = std::min(low_waterwark, MAX_SAMPLES / 2);
+
+    m_numLeftI = (numLeft + m_numLeftI * (CONTROL_AVG - 1)) / CONTROL_AVG;
+    float offset = (m_numLeftI - low_waterwark) * CONTROL_FACTOR;
+    if (offset > MAX_FREQ_SHIFT)
+      offset = MAX_FREQ_SHIFT;
+    if (offset < -MAX_FREQ_SHIFT)
+      offset = -MAX_FREQ_SHIFT;
+
     // VR requires a head-tracking rate greater than 60fps per second. This is solved by
     // running the game at 100%, but the head-tracking frame rate at 125%. To bring the audio
     // back to 100% speed, it must be slowed down by 25%
@@ -68,24 +79,9 @@
           ((startup_parameter.m_GPUDeterminismMode == GPU_DETERMINISM_FAKE_COMPLETION) &&
            (emulationspeed == 1.25f))) ||
          !startup_parameter.bCPUThread))
-      aid_sample_rate = aid_sample_rate / emulationspeed;
+      aid_sample_rate = (aid_sample_rate + offset) / emulationspeed;
     else
-      aid_sample_rate = aid_sample_rate * emulationspeed;
-=======
-    float numLeft = static_cast<float>(((indexW - indexR) & INDEX_MASK) / 2);
-
-    u32 low_waterwark = m_input_sample_rate * SConfig::GetInstance().iTimingVariance / 1000;
-    low_waterwark = std::min(low_waterwark, MAX_SAMPLES / 2);
-
-    m_numLeftI = (numLeft + m_numLeftI * (CONTROL_AVG - 1)) / CONTROL_AVG;
-    float offset = (m_numLeftI - low_waterwark) * CONTROL_FACTOR;
-    if (offset > MAX_FREQ_SHIFT)
-      offset = MAX_FREQ_SHIFT;
-    if (offset < -MAX_FREQ_SHIFT)
-      offset = -MAX_FREQ_SHIFT;
-
-    aid_sample_rate = (aid_sample_rate + offset) * emulationspeed;
->>>>>>> e9ad0ec6
+      aid_sample_rate = (aid_sample_rate + offset) * emulationspeed;
   }
 
   const u32 ratio = (u32)(65536.0f * aid_sample_rate / (float)m_mixer->m_sampleRate);
