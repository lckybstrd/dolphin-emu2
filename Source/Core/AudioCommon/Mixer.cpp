--- conflicted
+++ resolved
@@ -224,12 +224,6 @@
 
 void CMixer::MixerFifo::SetVolume(unsigned int lvolume, unsigned int rvolume)
 {
-<<<<<<< HEAD
-	m_LVolume = lvolume + (lvolume >> 7);
-	m_RVolume = rvolume + (rvolume >> 7);
-}
-=======
 	m_LVolume.store(lvolume + (lvolume >> 7));
 	m_RVolume.store(rvolume + (rvolume >> 7));
 }
->>>>>>> 7e6ec5fa
