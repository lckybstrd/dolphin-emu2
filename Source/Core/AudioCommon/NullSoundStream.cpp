--- conflicted
+++ resolved
@@ -19,25 +19,6 @@
 
 void NullSound::Update()
 {
-<<<<<<< HEAD
-// num_samples_to_render in this update - depends on SystemTimers::AUDIO_DMA_PERIOD.
-#if defined(_MSC_VER) && _MSC_VER <= 1800
-#define stereo_16_bit_size 4
-#define dma_length 32
-#else
-  constexpr u32 stereo_16_bit_size = 4;
-  constexpr u32 dma_length = 32;
-#endif
-  const u64 audio_dma_period =
-      SystemTimers::GetTicksPerSecond() /
-      (AudioInterface::GetAIDSampleRate() * stereo_16_bit_size / dma_length);
-  const u64 ais_samples_per_second = 48000 * stereo_16_bit_size;
-  const u64 num_samples_to_render =
-      (audio_dma_period * ais_samples_per_second) / SystemTimers::GetTicksPerSecond();
-
-  m_mixer->Mix(m_realtime_buffer.data(), (unsigned int)num_samples_to_render);
-=======
->>>>>>> 5393575c
 }
 
 void NullSound::Stop()
