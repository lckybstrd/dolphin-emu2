add_library(audiocommon
  AudioCommon.cpp
  AudioCommon.h
  AudioStretcher.cpp
  AudioStretcher.h
  CubebStream.cpp
  CubebStream.h
  CubebUtils.cpp
  CubebUtils.h
  Enums.h
  Mixer.cpp
  Mixer.h
  SurroundDecoder.cpp
  SurroundDecoder.h
  NullSoundStream.cpp
  NullSoundStream.h
  WaveFile.cpp
  WaveFile.h
)

find_package(OpenSLES)
if(OPENSLES_FOUND)
  message(STATUS "OpenSLES found, enabling OpenSLES sound backend")
  target_sources(audiocommon PRIVATE
    OpenSLESStream.cpp
    OpenSLESStream.h
  )
  target_link_libraries(audiocommon PRIVATE OpenSLES::OpenSLES)
endif()

if(ENABLE_ALSA)
  find_package(ALSA)
  if(ALSA_FOUND)
    message(STATUS "ALSA found, enabling ALSA sound backend")
    target_sources(audiocommon PRIVATE
      AlsaSoundStream.cpp
      AlsaSoundStream.h
    )
    target_link_libraries(audiocommon PRIVATE ALSA::ALSA)
    target_compile_definitions(audiocommon PRIVATE HAVE_ALSA=1)
  else()
    message(STATUS "ALSA NOT found, disabling ALSA sound backend")
  endif()
else()
  message(STATUS "ALSA explicitly disabled, disabling ALSA sound backend")
endif()

if(ENABLE_PULSEAUDIO)
  # PulseAudio ships with a PulseAudioConfig.cmake with no imported target
  # So we use our own FindPulseAudio instead with "MODULE"
  find_package(PulseAudio MODULE QUIET)
  if(PULSEAUDIO_FOUND)
    message(STATUS "PulseAudio found, enabling PulseAudio sound backend")
    target_sources(audiocommon PRIVATE
      PulseAudioStream.cpp
      PulseAudioStream.h
    )
    target_link_libraries(audiocommon PRIVATE PulseAudio::PulseAudio)
    target_compile_definitions(audiocommon PRIVATE HAVE_PULSEAUDIO=1)
  else()
    message(STATUS "PulseAudio NOT found, disabling PulseAudio sound backend")
  endif()
else()
  message(STATUS "PulseAudio explicitly disabled, disabling PulseAudio sound backend")
endif()

if(WIN32)
<<<<<<< HEAD
  target_sources(audiocommon PRIVATE WASAPIStream.cpp)
  if(MSVC)
    target_sources(audiocommon PRIVATE XAudio2Stream.cpp)
    add_library(audiocommon_xaudio27 "XAudio2_7Stream.cpp")
    target_include_directories(audiocommon_xaudio27 PRIVATE
      ${PROJECT_SOURCE_DIR}/Externals
      ${PROJECT_SOURCE_DIR}/Externals/XAudio2_7
    )
    target_link_libraries(audiocommon PRIVATE audiocommon_xaudio27)
  endif()

  # Dolphin loads openal32.dll at runtime
  target_sources(audiocommon PRIVATE OpenALStream.cpp)
  target_include_directories(audiocommon_xaudio27 PRIVATE
    ${PROJECT_SOURCE_DIR}/Externals/OpenAL
=======
  target_sources(audiocommon PRIVATE
    # Dolphin loads openal32.dll at runtime
    OpenALStream.cpp
    OpenALStream.h

    WASAPIStream.cpp
    WASAPIStream.h
>>>>>>> c36ae84b
  )
endif()

target_link_libraries(audiocommon PRIVATE cubeb SoundTouch FreeSurround)<|MERGE_RESOLUTION|>--- conflicted
+++ resolved
@@ -65,23 +65,6 @@
 endif()
 
 if(WIN32)
-<<<<<<< HEAD
-  target_sources(audiocommon PRIVATE WASAPIStream.cpp)
-  if(MSVC)
-    target_sources(audiocommon PRIVATE XAudio2Stream.cpp)
-    add_library(audiocommon_xaudio27 "XAudio2_7Stream.cpp")
-    target_include_directories(audiocommon_xaudio27 PRIVATE
-      ${PROJECT_SOURCE_DIR}/Externals
-      ${PROJECT_SOURCE_DIR}/Externals/XAudio2_7
-    )
-    target_link_libraries(audiocommon PRIVATE audiocommon_xaudio27)
-  endif()
-
-  # Dolphin loads openal32.dll at runtime
-  target_sources(audiocommon PRIVATE OpenALStream.cpp)
-  target_include_directories(audiocommon_xaudio27 PRIVATE
-    ${PROJECT_SOURCE_DIR}/Externals/OpenAL
-=======
   target_sources(audiocommon PRIVATE
     # Dolphin loads openal32.dll at runtime
     OpenALStream.cpp
@@ -89,7 +72,6 @@
 
     WASAPIStream.cpp
     WASAPIStream.h
->>>>>>> c36ae84b
   )
 endif()
 
