--- conflicted
+++ resolved
@@ -12,11 +12,7 @@
 #include "Core/Core.h"
 #include "Core/MemTools.h"
 #include "Core/PatchEngine.h"
-<<<<<<< HEAD
-#include "Core/RmObjEngine.h"
-=======
 #include "Core/HideObjectEngine.h"
->>>>>>> 57830e58
 #include "Core/VolumeHandler.h"
 #include "Core/Boot/Boot.h"
 #include "Core/HLE/HLE.h"
@@ -158,13 +154,8 @@
 
 	// Load patches
 	PatchEngine::LoadPatches();
-<<<<<<< HEAD
-	RmObjEngine::LoadRmObjs();
-	RmObjEngine::ApplyFrameRmObjs();
-=======
 	HideObjectEngine::LoadHideObjects();
 	HideObjectEngine::ApplyFrameHideObjects();
->>>>>>> 57830e58
 
 	// If we have any patches that need to be applied very early, here's a good place
 	PatchEngine::ApplyFramePatches();
@@ -421,13 +412,8 @@
 
 		// Load patches and run startup patches
 		PatchEngine::LoadPatches();
-<<<<<<< HEAD
-		RmObjEngine::LoadRmObjs();
-		RmObjEngine::ApplyFrameRmObjs();
-=======
 		HideObjectEngine::LoadHideObjects();
 		HideObjectEngine::ApplyFrameHideObjects();
->>>>>>> 57830e58
 
 		// return
 		PC = PowerPC::ppcState.gpr[3];
