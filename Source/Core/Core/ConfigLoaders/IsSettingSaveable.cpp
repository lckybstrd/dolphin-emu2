--- conflicted
+++ resolved
@@ -132,7 +132,6 @@
 
       &Config::MAIN_USE_DISCORD_PRESENCE.GetLocation(),
 
-<<<<<<< HEAD
       // PrimeHack
 
       &Config::PRIMEHACK_ENABLE.GetLocation(),
@@ -160,7 +159,7 @@
       &Config::ENABLE_SECONDARY_GUNFX.GetLocation(),
       &Config::GC_SHOW_CROSSHAIR.GetLocation(),
       &Config::GC_CROSSHAIR_COLOR_RGBA.GetLocation(),
-=======
+
       // Wiimote
 
       &Config::WIIMOTE_1_SOURCE.GetLocation(),
@@ -168,7 +167,6 @@
       &Config::WIIMOTE_3_SOURCE.GetLocation(),
       &Config::WIIMOTE_4_SOURCE.GetLocation(),
       &Config::WIIMOTE_BB_SOURCE.GetLocation(),
->>>>>>> 8335ec70
   };
 
   return std::any_of(begin(s_setting_saveable), end(s_setting_saveable),
