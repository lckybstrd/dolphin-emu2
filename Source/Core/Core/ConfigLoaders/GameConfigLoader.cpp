--- conflicted
+++ resolved
@@ -250,16 +250,12 @@
 
     for (const auto& section : system_sections)
     {
-<<<<<<< HEAD
-	  std::string section_name = section.GetName();
-	  LoadFromSystemSection(config_layer, section, section_name);
-	  if (section_name.length()>3 && !strcasecmp(section_name.substr(section_name.length() - 3).c_str(), "_VR"))
-	  {
-		LoadFromSystemSection(Config::GetLayer(Config::LayerType::VRGame), section, section_name.substr(0, section_name.length()-3));
-	  }
-=======
-      LoadFromSystemSection(layer, section);
->>>>>>> 84ca9a4a
+      std::string section_name = section.GetName();
+      LoadFromSystemSection(layer, section, section_name);
+      if (section_name.length()>3 && !strcasecmp(section_name.substr(section_name.length() - 3).c_str(), "_VR"))
+      {
+        LoadFromSystemSection(Config::GetLayer(Config::LayerType::VRGame), section, section_name.substr(0, section_name.length()-3));
+      }
     }
 
     LoadControllerConfig(layer);
@@ -319,32 +315,8 @@
     }
   }
 
-<<<<<<< HEAD
-  void LoadFromSystemSection(Config::Layer* config_layer, const IniFile::Section& section, const std::string& section_name) const
-  {
-    if (section.HasLines())
-    {
-      // Trash INI File chunks
-      std::vector<std::string> chunk;
-      section.GetLines(&chunk, true);
-
-      if (chunk.size())
-      {
-        const auto mapped_config = MapINIToRealLocation(section_name, "");
-
-        if (mapped_config.section.empty() && mapped_config.key.empty())
-          return;
-
-        auto* config_section =
-            config_layer->GetOrCreateSection(mapped_config.system, mapped_config.section);
-        config_section->SetLines(chunk);
-      }
-    }
-=======
-  void LoadFromSystemSection(Config::Layer* layer, const IniFile::Section& section) const
-  {
-    const std::string section_name = section.GetName();
->>>>>>> 84ca9a4a
+  void LoadFromSystemSection(Config::Layer* layer, const IniFile::Section& section, const std::string& section_name) const
+  {
 
     // Regular key,value pairs
     const IniFile::Section::SectionMap& section_map = section.GetValues();
@@ -366,12 +338,8 @@
 
 void INIGameConfigLayerLoader::Save(Config::Layer* layer)
 {
-<<<<<<< HEAD
   INFO_LOG(CORE, "INIGameConfigLayerLoader::Save()");
-  if (config_layer->GetLayer() != Config::LayerType::LocalGame)
-=======
   if (layer->GetLayer() != Config::LayerType::LocalGame)
->>>>>>> 84ca9a4a
     return;
 
   IniFile ini;
@@ -380,31 +348,8 @@
 
   for (const auto& config : layer->GetLayerMap())
   {
-<<<<<<< HEAD
-    for (const auto& section : system.second)
-    {
-      // Carl: Remove deleted keys from INI
-      for (const auto& deleted_key : section->GetDeletedKeys())
-      {
-        if (!IsSettingSaveableGameINI({system.first, section->GetName(), deleted_key}))
-          continue;
-
-        const auto ini_location =
-            GetINILocationFromConfig({system.first, section->GetName(), deleted_key});
-        if (ini_location.first.empty() && ini_location.second.empty())
-          continue;
-
-        IniFile::Section* ini_section = ini.GetOrCreateSection(ini_location.first);
-        ini_section->Delete(ini_location.second);
-      }
-      for (const auto& value : section->GetValues())
-      {
-        if (!IsSettingSaveableGameINI({system.first, section->GetName(), value.first}))
-          continue;
-=======
     const Config::ConfigLocation& location = config.first;
     const std::optional<std::string>& value = config.second;
->>>>>>> 84ca9a4a
 
     if (!IsSettingSaveable(location))
       continue;
