// Copyright 2008 Dolphin Emulator Project
// Licensed under GPLv2+
// Refer to the license.txt file included.

#pragma once

#include <string>
#include <vector>

#include "Common/IniFile.h"
#include "Common/NonCopyable.h"
#include "Common/SysConf.h"
#include "Core/HW/EXI_Device.h"
#include "Core/HW/SI_Device.h"
#include "DiscIO/Volume.h"

// DSP Backend Types
#define BACKEND_NULLSOUND _trans("No audio output")
#define BACKEND_ALSA "ALSA"
#define BACKEND_AOSOUND "AOSound"
#define BACKEND_COREAUDIO "CoreAudio"
#define BACKEND_OPENAL "OpenAL"
#define BACKEND_PULSEAUDIO "Pulse"
#define BACKEND_XAUDIO2 "XAudio2"
#define BACKEND_OPENSLES "OpenSLES"

enum GPUDeterminismMode
{
  GPU_DETERMINISM_AUTO,
  GPU_DETERMINISM_NONE,
  // This is currently the only mode.  There will probably be at least
  // one more at some point.
  GPU_DETERMINISM_FAKE_COMPLETION,
};

struct SConfig : NonCopyable
{
<<<<<<< HEAD
	// Wii Devices
	bool m_WiiSDCard;
	bool m_WiiKeyboard;
	bool m_WiimoteContinuousScanning;
	bool m_WiimoteEnableSpeaker;

	// name of the last used filename
	std::string m_LastFilename;

	// ISO folder
	std::vector<std::string> m_ISOFolder;
	bool m_RecursiveISOFolder;

	// Settings
	bool bEnableDebugging;
	#ifdef USE_GDBSTUB
	int iGDBPort;
	#ifndef _WIN32
	std::string gdb_socket;
	#endif
	#endif
	bool bAutomaticStart;
	bool bBootToPause;

	int iCPUCore;

	// JIT (shared between JIT and JITIL)
	bool bJITNoBlockCache, bJITNoBlockLinking;
	bool bJITOff;
	bool bJITLoadStoreOff, bJITLoadStorelXzOff, bJITLoadStorelwzOff, bJITLoadStorelbzxOff;
	bool bJITLoadStoreFloatingOff;
	bool bJITLoadStorePairedOff;
	bool bJITFloatingPointOff;
	bool bJITIntegerOff;
	bool bJITPairedOff;
	bool bJITSystemRegistersOff;
	bool bJITBranchOff;
	bool bJITILTimeProfiling;
	bool bJITILOutputIR;

	bool bFastmem;
	bool bFPRF;
	bool bAccurateNaNs;

	int iTimingVariance; // in milli secounds
	bool bCPUThread;
	bool bDSPThread;
	bool bDSPHLE;
	bool bSkipIdle;
	bool bSyncGPUOnSkipIdleHack;
	bool bNTSC;
	bool bForceNTSCJ;
	bool bHLE_BS2;
	bool bEnableCheats;
	bool bEnableMemcardSdWriting;

	bool bDPL2Decoder;
	int iLatency;

	bool bRunCompareServer;
	bool bRunCompareClient;

	bool bMMU;
	bool bDCBZOFF;
	int iBBDumpPort;
	bool bFastDiscSpeed;

	bool bSyncGPU;
	int iSyncGpuMaxDistance;
	int iSyncGpuMinDistance;
	float fSyncGpuOverclock;

	int SelectedLanguage;
	bool bOverrideGCLanguage;

	bool bWii;

	// Interface settings
	bool bConfirmStop, bHideCursor, bAutoHideCursor, bUsePanicHandlers, bOnScreenDisplayMessages, bSimpleWindowTitle;
	std::string theme_name;

	// Display settings
	std::string strFullscreenResolution;
	int iRenderWindowXPos, iRenderWindowYPos;
	int iRenderWindowWidth, iRenderWindowHeight;
	bool bRenderWindowAutoSize, bKeepWindowOnTop;
	bool bFullscreen, bRenderToMain;
	bool bProgressive, bPAL60;
	bool bDisableScreenSaver;

	int iPosX, iPosY, iWidth, iHeight;

	// Fifo Player related settings
	bool bLoopFifoReplay;

	enum EBootBS2
	{
		BOOT_DEFAULT,
		BOOT_BS2_JAP,
		BOOT_BS2_USA,
		BOOT_BS2_EUR,
	};

	enum EBootType
	{
		BOOT_ISO,
		BOOT_ELF,
		BOOT_DOL,
		BOOT_WII_NAND,
		BOOT_BS2,
		BOOT_DFF
	};
	EBootType m_BootType;

	std::string m_strVideoBackend;
	std::string m_strGPUDeterminismMode;

	// set based on the string version
	GPUDeterminismMode m_GPUDeterminismMode;

	// files
	std::string m_strFilename;
	std::string m_strBootROM;
	std::string m_strSRAM;
	std::string m_strDefaultISO;
	std::string m_strDVDRoot;
	std::string m_strApploader;
	std::string m_strUniqueID;
	std::string m_strName;
	u16 m_revision;

	std::string m_perfDir;

	void LoadDefaults();
	bool AutoSetup(EBootBS2 _BootBS2);
	const std::string &GetUniqueID() const { return m_strUniqueID; }
	void CheckMemcardPath(std::string& memcardPath, const std::string& gameRegion, bool isSlotA);
	DiscIO::IVolume::ELanguage GetCurrentLanguage(bool wii) const;

	IniFile LoadDefaultGameIni() const;
	IniFile LoadLocalGameIni() const;
	IniFile LoadGameIni() const;

	static IniFile LoadDefaultGameIni(const std::string& id, u16 revision);
	static IniFile LoadLocalGameIni(const std::string& id, u16 revision);
	static IniFile LoadGameIni(const std::string& id, u16 revision);

	static std::vector<std::string> GetGameIniFilenames(const std::string& id, u16 revision);

	std::string m_NANDPath;

	std::string m_strMemoryCardA;
	std::string m_strMemoryCardB;
	std::string m_strGbaCartA;
	std::string m_strGbaCartB;
	TEXIDevices m_EXIDevice[3];
	SIDevices m_SIDevice[4];
	std::string m_bba_mac;

	// interface language
	int m_InterfaceLanguage;
	float m_EmulationSpeed;
	bool m_OCEnable;
	float m_OCFactor;
	// other interface settings
	bool m_InterfaceToolbar;
	bool m_InterfaceStatusbar;
	bool m_InterfaceLogWindow;
	bool m_InterfaceLogConfigWindow;
	bool m_InterfaceExtendedFPSInfo;

	bool m_ListDrives;
	bool m_ListWad;
	bool m_ListElfDol;
	bool m_ListWii;
	bool m_ListGC;
	bool m_ListPal;
	bool m_ListUsa;
	bool m_ListJap;
	bool m_ListAustralia;
	bool m_ListFrance;
	bool m_ListGermany;
	bool m_ListItaly;
	bool m_ListKorea;
	bool m_ListNetherlands;
	bool m_ListRussia;
	bool m_ListSpain;
	bool m_ListTaiwan;
	bool m_ListWorld;
	bool m_ListUnknown;
	int m_ListSort;
	int m_ListSort2;

	// Game list column toggles
	bool m_showSystemColumn;
	bool m_showBannerColumn;
	bool m_showMakerColumn;
	bool m_showFileNameColumn;
	bool m_showIDColumn;
	bool m_showRegionColumn;
	bool m_showSizeColumn;
	bool m_showStateColumn;

	// Toggles whether compressed titles show up in blue in the game list
	bool m_ColorCompressed;

	std::string m_WirelessMac;
	bool m_PauseMovie;
	bool m_ShowLag;
	bool m_ShowFrameCount;
	std::string m_strMovieAuthor;
	unsigned int m_FrameSkip;
	bool m_DumpFrames;
	bool m_DumpFramesSilent;
	bool m_ShowInputDisplay;

	bool m_PauseOnFocusLost;

	// DSP settings
	bool m_DSPEnableJIT;
	bool m_DSPCaptureLog;
	bool m_DumpAudio;
	bool m_IsMuted;
	bool m_DumpUCode;
	int m_Volume;
	std::string sBackend;
	std::string sAudioDevice;

	// Input settings
	bool m_BackgroundInput;
	bool m_AdapterRumble[4];
	bool m_AdapterKonga[4];

	SysConf* m_SYSCONF;

	// Save settings
	void SaveSettings();

	// Load settings
	void LoadSettings();

	// Return the permanent and somewhat globally used instance of this struct
	static SConfig& GetInstance() { return(*m_Instance); }

	static void Init();
	static void Shutdown();
=======
  // Wii Devices
  bool m_WiiSDCard;
  bool m_WiiKeyboard;
  bool m_WiimoteContinuousScanning;
  bool m_WiimoteEnableSpeaker;

  // name of the last used filename
  std::string m_LastFilename;

  // ISO folder
  std::vector<std::string> m_ISOFolder;
  bool m_RecursiveISOFolder;

  // Settings
  bool bEnableDebugging;
#ifdef USE_GDBSTUB
  int iGDBPort;
#ifndef _WIN32
  std::string gdb_socket;
#endif
#endif
  bool bAutomaticStart;
  bool bBootToPause;

  int iCPUCore;

  // JIT (shared between JIT and JITIL)
  bool bJITNoBlockCache, bJITNoBlockLinking;
  bool bJITOff;
  bool bJITLoadStoreOff, bJITLoadStorelXzOff, bJITLoadStorelwzOff, bJITLoadStorelbzxOff;
  bool bJITLoadStoreFloatingOff;
  bool bJITLoadStorePairedOff;
  bool bJITFloatingPointOff;
  bool bJITIntegerOff;
  bool bJITPairedOff;
  bool bJITSystemRegistersOff;
  bool bJITBranchOff;
  bool bJITILTimeProfiling;
  bool bJITILOutputIR;

  bool bFastmem;
  bool bFPRF;
  bool bAccurateNaNs;

  int iTimingVariance;  // in milli secounds
  bool bCPUThread;
  bool bDSPThread;
  bool bDSPHLE;
  bool bSkipIdle;
  bool bSyncGPUOnSkipIdleHack;
  bool bNTSC;
  bool bForceNTSCJ;
  bool bHLE_BS2;
  bool bEnableCheats;
  bool bEnableMemcardSdWriting;

  bool bDPL2Decoder;
  int iLatency;

  bool bRunCompareServer;
  bool bRunCompareClient;

  bool bMMU;
  bool bDCBZOFF;
  int iBBDumpPort;
  bool bFastDiscSpeed;

  bool bSyncGPU;
  int iSyncGpuMaxDistance;
  int iSyncGpuMinDistance;
  float fSyncGpuOverclock;

  int SelectedLanguage;
  bool bOverrideGCLanguage;

  bool bWii;

  // Interface settings
  bool bConfirmStop, bHideCursor, bAutoHideCursor, bUsePanicHandlers, bOnScreenDisplayMessages;
  std::string theme_name;

  // Display settings
  std::string strFullscreenResolution;
  int iRenderWindowXPos, iRenderWindowYPos;
  int iRenderWindowWidth, iRenderWindowHeight;
  bool bRenderWindowAutoSize, bKeepWindowOnTop;
  bool bFullscreen, bRenderToMain;
  bool bProgressive, bPAL60;
  bool bDisableScreenSaver;

  int iPosX, iPosY, iWidth, iHeight;

  // Analytics settings.
  std::string m_analytics_id;
  bool m_analytics_enabled;
  bool m_analytics_permission_asked;

  // Fifo Player related settings
  bool bLoopFifoReplay;

  enum EBootBS2
  {
    BOOT_DEFAULT,
    BOOT_BS2_JAP,
    BOOT_BS2_USA,
    BOOT_BS2_EUR,
  };

  enum EBootType
  {
    BOOT_ISO,
    BOOT_ELF,
    BOOT_DOL,
    BOOT_WII_NAND,
    BOOT_BS2,
    BOOT_DFF
  };
  EBootType m_BootType;

  std::string m_strVideoBackend;
  std::string m_strGPUDeterminismMode;

  // set based on the string version
  GPUDeterminismMode m_GPUDeterminismMode;

  // files
  std::string m_strFilename;
  std::string m_strBootROM;
  std::string m_strSRAM;
  std::string m_strDefaultISO;
  std::string m_strDVDRoot;
  std::string m_strApploader;
  std::string m_strUniqueID;
  std::string m_strName;
  u16 m_revision;

  std::string m_perfDir;

  void LoadDefaults();
  bool AutoSetup(EBootBS2 _BootBS2);
  const std::string& GetUniqueID() const { return m_strUniqueID; }
  void CheckMemcardPath(std::string& memcardPath, const std::string& gameRegion, bool isSlotA);
  DiscIO::IVolume::ELanguage GetCurrentLanguage(bool wii) const;

  IniFile LoadDefaultGameIni() const;
  IniFile LoadLocalGameIni() const;
  IniFile LoadGameIni() const;

  static IniFile LoadDefaultGameIni(const std::string& id, u16 revision);
  static IniFile LoadLocalGameIni(const std::string& id, u16 revision);
  static IniFile LoadGameIni(const std::string& id, u16 revision);

  static std::vector<std::string> GetGameIniFilenames(const std::string& id, u16 revision);

  std::string m_NANDPath;

  std::string m_strMemoryCardA;
  std::string m_strMemoryCardB;
  std::string m_strGbaCartA;
  std::string m_strGbaCartB;
  TEXIDevices m_EXIDevice[3];
  SIDevices m_SIDevice[4];
  std::string m_bba_mac;

  // interface language
  int m_InterfaceLanguage;
  float m_EmulationSpeed;
  bool m_OCEnable;
  float m_OCFactor;
  // other interface settings
  bool m_InterfaceToolbar;
  bool m_InterfaceStatusbar;
  bool m_InterfaceLogWindow;
  bool m_InterfaceLogConfigWindow;
  bool m_InterfaceExtendedFPSInfo;

  bool m_ListDrives;
  bool m_ListWad;
  bool m_ListElfDol;
  bool m_ListWii;
  bool m_ListGC;
  bool m_ListPal;
  bool m_ListUsa;
  bool m_ListJap;
  bool m_ListAustralia;
  bool m_ListFrance;
  bool m_ListGermany;
  bool m_ListItaly;
  bool m_ListKorea;
  bool m_ListNetherlands;
  bool m_ListRussia;
  bool m_ListSpain;
  bool m_ListTaiwan;
  bool m_ListWorld;
  bool m_ListUnknown;
  int m_ListSort;
  int m_ListSort2;

  // Game list column toggles
  bool m_showSystemColumn;
  bool m_showBannerColumn;
  bool m_showMakerColumn;
  bool m_showFileNameColumn;
  bool m_showIDColumn;
  bool m_showRegionColumn;
  bool m_showSizeColumn;
  bool m_showStateColumn;

  // Toggles whether compressed titles show up in blue in the game list
  bool m_ColorCompressed;

  std::string m_WirelessMac;
  bool m_PauseMovie;
  bool m_ShowLag;
  bool m_ShowFrameCount;
  std::string m_strMovieAuthor;
  unsigned int m_FrameSkip;
  bool m_DumpFrames;
  bool m_DumpFramesSilent;
  bool m_ShowInputDisplay;

  bool m_PauseOnFocusLost;

  // DSP settings
  bool m_DSPEnableJIT;
  bool m_DSPCaptureLog;
  bool m_DumpAudio;
  bool m_IsMuted;
  bool m_DumpUCode;
  int m_Volume;
  std::string sBackend;

  // Input settings
  bool m_BackgroundInput;
  bool m_AdapterRumble[4];
  bool m_AdapterKonga[4];

  SysConf* m_SYSCONF;

  // Save settings
  void SaveSettings();

  // Load settings
  void LoadSettings();

  // Return the permanent and somewhat globally used instance of this struct
  static SConfig& GetInstance() { return (*m_Instance); }
  static void Init();
  static void Shutdown();
>>>>>>> 41335752

private:
  SConfig();
  ~SConfig();

  void SaveGeneralSettings(IniFile& ini);
  void SaveInterfaceSettings(IniFile& ini);
  void SaveDisplaySettings(IniFile& ini);
  void SaveGameListSettings(IniFile& ini);
  void SaveCoreSettings(IniFile& ini);
  void SaveDSPSettings(IniFile& ini);
  void SaveInputSettings(IniFile& ini);
  void SaveMovieSettings(IniFile& ini);
  void SaveFifoPlayerSettings(IniFile& ini);
  void SaveAnalyticsSettings(IniFile& ini);

  void LoadGeneralSettings(IniFile& ini);
  void LoadInterfaceSettings(IniFile& ini);
  void LoadDisplaySettings(IniFile& ini);
  void LoadGameListSettings(IniFile& ini);
  void LoadCoreSettings(IniFile& ini);
  void LoadDSPSettings(IniFile& ini);
  void LoadInputSettings(IniFile& ini);
  void LoadMovieSettings(IniFile& ini);
  void LoadFifoPlayerSettings(IniFile& ini);
  void LoadAnalyticsSettings(IniFile& ini);

  static SConfig* m_Instance;
};<|MERGE_RESOLUTION|>--- conflicted
+++ resolved
@@ -35,254 +35,6 @@
 
 struct SConfig : NonCopyable
 {
-<<<<<<< HEAD
-	// Wii Devices
-	bool m_WiiSDCard;
-	bool m_WiiKeyboard;
-	bool m_WiimoteContinuousScanning;
-	bool m_WiimoteEnableSpeaker;
-
-	// name of the last used filename
-	std::string m_LastFilename;
-
-	// ISO folder
-	std::vector<std::string> m_ISOFolder;
-	bool m_RecursiveISOFolder;
-
-	// Settings
-	bool bEnableDebugging;
-	#ifdef USE_GDBSTUB
-	int iGDBPort;
-	#ifndef _WIN32
-	std::string gdb_socket;
-	#endif
-	#endif
-	bool bAutomaticStart;
-	bool bBootToPause;
-
-	int iCPUCore;
-
-	// JIT (shared between JIT and JITIL)
-	bool bJITNoBlockCache, bJITNoBlockLinking;
-	bool bJITOff;
-	bool bJITLoadStoreOff, bJITLoadStorelXzOff, bJITLoadStorelwzOff, bJITLoadStorelbzxOff;
-	bool bJITLoadStoreFloatingOff;
-	bool bJITLoadStorePairedOff;
-	bool bJITFloatingPointOff;
-	bool bJITIntegerOff;
-	bool bJITPairedOff;
-	bool bJITSystemRegistersOff;
-	bool bJITBranchOff;
-	bool bJITILTimeProfiling;
-	bool bJITILOutputIR;
-
-	bool bFastmem;
-	bool bFPRF;
-	bool bAccurateNaNs;
-
-	int iTimingVariance; // in milli secounds
-	bool bCPUThread;
-	bool bDSPThread;
-	bool bDSPHLE;
-	bool bSkipIdle;
-	bool bSyncGPUOnSkipIdleHack;
-	bool bNTSC;
-	bool bForceNTSCJ;
-	bool bHLE_BS2;
-	bool bEnableCheats;
-	bool bEnableMemcardSdWriting;
-
-	bool bDPL2Decoder;
-	int iLatency;
-
-	bool bRunCompareServer;
-	bool bRunCompareClient;
-
-	bool bMMU;
-	bool bDCBZOFF;
-	int iBBDumpPort;
-	bool bFastDiscSpeed;
-
-	bool bSyncGPU;
-	int iSyncGpuMaxDistance;
-	int iSyncGpuMinDistance;
-	float fSyncGpuOverclock;
-
-	int SelectedLanguage;
-	bool bOverrideGCLanguage;
-
-	bool bWii;
-
-	// Interface settings
-	bool bConfirmStop, bHideCursor, bAutoHideCursor, bUsePanicHandlers, bOnScreenDisplayMessages, bSimpleWindowTitle;
-	std::string theme_name;
-
-	// Display settings
-	std::string strFullscreenResolution;
-	int iRenderWindowXPos, iRenderWindowYPos;
-	int iRenderWindowWidth, iRenderWindowHeight;
-	bool bRenderWindowAutoSize, bKeepWindowOnTop;
-	bool bFullscreen, bRenderToMain;
-	bool bProgressive, bPAL60;
-	bool bDisableScreenSaver;
-
-	int iPosX, iPosY, iWidth, iHeight;
-
-	// Fifo Player related settings
-	bool bLoopFifoReplay;
-
-	enum EBootBS2
-	{
-		BOOT_DEFAULT,
-		BOOT_BS2_JAP,
-		BOOT_BS2_USA,
-		BOOT_BS2_EUR,
-	};
-
-	enum EBootType
-	{
-		BOOT_ISO,
-		BOOT_ELF,
-		BOOT_DOL,
-		BOOT_WII_NAND,
-		BOOT_BS2,
-		BOOT_DFF
-	};
-	EBootType m_BootType;
-
-	std::string m_strVideoBackend;
-	std::string m_strGPUDeterminismMode;
-
-	// set based on the string version
-	GPUDeterminismMode m_GPUDeterminismMode;
-
-	// files
-	std::string m_strFilename;
-	std::string m_strBootROM;
-	std::string m_strSRAM;
-	std::string m_strDefaultISO;
-	std::string m_strDVDRoot;
-	std::string m_strApploader;
-	std::string m_strUniqueID;
-	std::string m_strName;
-	u16 m_revision;
-
-	std::string m_perfDir;
-
-	void LoadDefaults();
-	bool AutoSetup(EBootBS2 _BootBS2);
-	const std::string &GetUniqueID() const { return m_strUniqueID; }
-	void CheckMemcardPath(std::string& memcardPath, const std::string& gameRegion, bool isSlotA);
-	DiscIO::IVolume::ELanguage GetCurrentLanguage(bool wii) const;
-
-	IniFile LoadDefaultGameIni() const;
-	IniFile LoadLocalGameIni() const;
-	IniFile LoadGameIni() const;
-
-	static IniFile LoadDefaultGameIni(const std::string& id, u16 revision);
-	static IniFile LoadLocalGameIni(const std::string& id, u16 revision);
-	static IniFile LoadGameIni(const std::string& id, u16 revision);
-
-	static std::vector<std::string> GetGameIniFilenames(const std::string& id, u16 revision);
-
-	std::string m_NANDPath;
-
-	std::string m_strMemoryCardA;
-	std::string m_strMemoryCardB;
-	std::string m_strGbaCartA;
-	std::string m_strGbaCartB;
-	TEXIDevices m_EXIDevice[3];
-	SIDevices m_SIDevice[4];
-	std::string m_bba_mac;
-
-	// interface language
-	int m_InterfaceLanguage;
-	float m_EmulationSpeed;
-	bool m_OCEnable;
-	float m_OCFactor;
-	// other interface settings
-	bool m_InterfaceToolbar;
-	bool m_InterfaceStatusbar;
-	bool m_InterfaceLogWindow;
-	bool m_InterfaceLogConfigWindow;
-	bool m_InterfaceExtendedFPSInfo;
-
-	bool m_ListDrives;
-	bool m_ListWad;
-	bool m_ListElfDol;
-	bool m_ListWii;
-	bool m_ListGC;
-	bool m_ListPal;
-	bool m_ListUsa;
-	bool m_ListJap;
-	bool m_ListAustralia;
-	bool m_ListFrance;
-	bool m_ListGermany;
-	bool m_ListItaly;
-	bool m_ListKorea;
-	bool m_ListNetherlands;
-	bool m_ListRussia;
-	bool m_ListSpain;
-	bool m_ListTaiwan;
-	bool m_ListWorld;
-	bool m_ListUnknown;
-	int m_ListSort;
-	int m_ListSort2;
-
-	// Game list column toggles
-	bool m_showSystemColumn;
-	bool m_showBannerColumn;
-	bool m_showMakerColumn;
-	bool m_showFileNameColumn;
-	bool m_showIDColumn;
-	bool m_showRegionColumn;
-	bool m_showSizeColumn;
-	bool m_showStateColumn;
-
-	// Toggles whether compressed titles show up in blue in the game list
-	bool m_ColorCompressed;
-
-	std::string m_WirelessMac;
-	bool m_PauseMovie;
-	bool m_ShowLag;
-	bool m_ShowFrameCount;
-	std::string m_strMovieAuthor;
-	unsigned int m_FrameSkip;
-	bool m_DumpFrames;
-	bool m_DumpFramesSilent;
-	bool m_ShowInputDisplay;
-
-	bool m_PauseOnFocusLost;
-
-	// DSP settings
-	bool m_DSPEnableJIT;
-	bool m_DSPCaptureLog;
-	bool m_DumpAudio;
-	bool m_IsMuted;
-	bool m_DumpUCode;
-	int m_Volume;
-	std::string sBackend;
-	std::string sAudioDevice;
-
-	// Input settings
-	bool m_BackgroundInput;
-	bool m_AdapterRumble[4];
-	bool m_AdapterKonga[4];
-
-	SysConf* m_SYSCONF;
-
-	// Save settings
-	void SaveSettings();
-
-	// Load settings
-	void LoadSettings();
-
-	// Return the permanent and somewhat globally used instance of this struct
-	static SConfig& GetInstance() { return(*m_Instance); }
-
-	static void Init();
-	static void Shutdown();
-=======
   // Wii Devices
   bool m_WiiSDCard;
   bool m_WiiKeyboard;
@@ -361,7 +113,7 @@
   bool bWii;
 
   // Interface settings
-  bool bConfirmStop, bHideCursor, bAutoHideCursor, bUsePanicHandlers, bOnScreenDisplayMessages;
+  bool bConfirmStop, bHideCursor, bAutoHideCursor, bUsePanicHandlers, bOnScreenDisplayMessages, bSimpleWindowTitle;
   std::string theme_name;
 
   // Display settings
@@ -514,6 +266,7 @@
   bool m_DumpUCode;
   int m_Volume;
   std::string sBackend;
+  std::string sAudioDevice;
 
   // Input settings
   bool m_BackgroundInput;
@@ -532,7 +285,6 @@
   static SConfig& GetInstance() { return (*m_Instance); }
   static void Init();
   static void Shutdown();
->>>>>>> 41335752
 
 private:
   SConfig();
