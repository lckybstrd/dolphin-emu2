// Copyright 2008 Dolphin Emulator Project
// Licensed under GPLv2+
// Refer to the license.txt file included.

#pragma once

#include <limits>
#include <set>
#include <string>
#include <utility>
#include <vector>

#include "Common/IniFile.h"
#include "Common/NonCopyable.h"
#include "Core/HW/EXI/EXI_Device.h"
#include "Core/HW/SI/SI_Device.h"

namespace DiscIO
{
enum class Language;
enum class Region;
class IVolume;
}
namespace IOS
{
namespace ES
{
class TMDReader;
}
}

// DSP Backend Types
#define BACKEND_NULLSOUND _trans("No audio output")
#define BACKEND_ALSA "ALSA"
#define BACKEND_AOSOUND "AOSound"
#define BACKEND_COREAUDIO "CoreAudio"
#define BACKEND_OPENAL "OpenAL"
#define BACKEND_PULSEAUDIO "Pulse"
#define BACKEND_XAUDIO2 "XAudio2"
#define BACKEND_OPENSLES "OpenSLES"

typedef std::vector<u8> SkipEntry;

enum GPUDeterminismMode
{
  GPU_DETERMINISM_AUTO,
  GPU_DETERMINISM_NONE,
  // This is currently the only mode.  There will probably be at least
  // one more at some point.
  GPU_DETERMINISM_FAKE_COMPLETION,
};

struct SConfig : NonCopyable
{
  // Wii Devices
  bool m_WiiSDCard;
  bool m_WiiKeyboard;
  bool m_WiimoteContinuousScanning;
  bool m_WiimoteEnableSpeaker;

  // name of the last used filename
  std::string m_LastFilename;

  // ISO folder
  std::vector<std::string> m_ISOFolder;
  bool m_RecursiveISOFolder;

  // Settings
  bool bEnableDebugging = false;
#ifdef USE_GDBSTUB
  int iGDBPort;
#ifndef _WIN32
  std::string gdb_socket;
#endif
#endif
  bool bAutomaticStart = false;
  bool bBootToPause = false;

  int iCPUCore;

  // JIT (shared between JIT and JITIL)
  bool bJITNoBlockCache = false;
  bool bJITNoBlockLinking = false;
  bool bJITOff = false;
  bool bJITLoadStoreOff = false;
  bool bJITLoadStorelXzOff = false;
  bool bJITLoadStorelwzOff = false;
  bool bJITLoadStorelbzxOff = false;
  bool bJITLoadStoreFloatingOff = false;
  bool bJITLoadStorePairedOff = false;
  bool bJITFloatingPointOff = false;
  bool bJITIntegerOff = false;
  bool bJITPairedOff = false;
  bool bJITSystemRegistersOff = false;
  bool bJITBranchOff = false;
  bool bJITILTimeProfiling = false;
  bool bJITILOutputIR = false;

  bool bFastmem;
  bool bFPRF = false;
  bool bAccurateNaNs = false;

  int iTimingVariance = 40;  // in milli secounds
  bool bCPUThread = true;
  bool bDSPThread = false;
  bool bDSPHLE = true;
  bool bSkipIdle = true;
  bool bSyncGPUOnSkipIdleHack = true;
  bool bForceNTSCJ = false;
  bool bHLE_BS2 = true;
  bool bEnableCheats = false;
  bool bEnableMemcardSdWriting = true;
  bool bCopyWiiSaveNetplay = true;
  float fAudioSlowDown;

  bool bDPL2Decoder = false;
  int iLatency = 14;

  bool bRunCompareServer = false;
  bool bRunCompareClient = false;

  bool bMMU = false;
  bool bDCBZOFF = false;
  bool bLowDCBZHack = false;
  int iBBDumpPort = 0;
  bool bFastDiscSpeed = false;

  bool bSyncGPU = false;
  int iSyncGpuMaxDistance;
  int iSyncGpuMinDistance;
  float fSyncGpuOverclock;

  int SelectedLanguage = 0;
  bool bOverrideGCLanguage = false;

  bool bWii = false;

  // Interface settings
  bool bConfirmStop = false;
  bool bHideCursor = false, bAutoHideCursor = false;
  bool bUsePanicHandlers = true;
  bool bOnScreenDisplayMessages = true;
  std::string theme_name;

  // Hotkeys
  bool bHotkeysXInput;
  float fFreeLookSensitivity;

  // Remove Layer
  std::vector<SkipEntry> object_removal_codes;
  u32 skip_objects_end = 0;
  u32 skip_objects_start = 0;
#ifdef DEBUG_OBJECTS
  u32 skip_objects_end_two = 0;
  u32 skip_objects_start_two = 0;
#endif
  volatile bool hide_objects_updating = true;
  volatile bool hide_objects_done = true;

  // Display settings
  std::string strFullscreenResolution;
  int iRenderWindowXPos = std::numeric_limits<int>::min();
  int iRenderWindowYPos = std::numeric_limits<int>::min();
  int iRenderWindowWidth = -1;
  int iRenderWindowHeight = -1;
  bool bRenderWindowAutoSize = false, bKeepWindowOnTop = false;
  bool bFullscreen = false, bRenderToMain = false;
  bool bProgressive = false, bPAL60 = false;
  bool bDisableScreenSaver = false;
  bool bAsynchronousTimewarp;

  int iPosX, iPosY, iWidth, iHeight;

  // Analytics settings.
  std::string m_analytics_id;
  bool m_analytics_enabled = false;
  bool m_analytics_permission_asked = false;

  // Bluetooth passthrough mode settings
  bool m_bt_passthrough_enabled = false;
  int m_bt_passthrough_pid = -1;
  int m_bt_passthrough_vid = -1;
  std::string m_bt_passthrough_link_keys;

  // USB passthrough settings
  std::set<std::pair<u16, u16>> m_usb_passthrough_devices;
  bool IsUSBDeviceWhitelisted(std::pair<u16, u16> vid_pid) const;

  // SYSCONF settings
  int m_sensor_bar_position = 0x01;
  int m_sensor_bar_sensitivity = 0x03;
  int m_speaker_volume = 0x58;
  bool m_wiimote_motor = true;
  int m_wii_language = 0x01;
  int m_wii_aspect_ratio = 0x01;
  int m_wii_screensaver = 0x00;

  // Fifo Player related settings
  bool bLoopFifoReplay = true;

  // Custom RTC
  bool bEnableCustomRTC;
  u32 m_customRTCValue;

  enum EBootBS2
  {
    BOOT_DEFAULT,
    BOOT_BS2_JAP,
    BOOT_BS2_USA,
    BOOT_BS2_EUR,
  };

  enum EBootType
  {
    BOOT_ISO,
    BOOT_ELF,
    BOOT_DOL,
    BOOT_WII_NAND,
    BOOT_MIOS,
    BOOT_BS2,
    BOOT_DFF
  };

  EBootType m_BootType;
  DiscIO::Region m_region;

  std::string m_strVideoBackend;
  std::string m_strGPUDeterminismMode;

  // set based on the string version
  GPUDeterminismMode m_GPUDeterminismMode;

  // files
  std::string m_strFilename;
  std::string m_strBootROM;
  std::string m_strSRAM;
  std::string m_strDefaultISO;
  std::string m_strDVDRoot;
  std::string m_strApploader;
  std::string m_strWiiSDCardPath;

  std::string m_perfDir;

  const std::string& GetGameID() const { return m_game_id; }
  u64 GetTitleID() const { return m_title_id; }
  u16 GetRevision() const { return m_revision; }
  void ResetRunningGameMetadata();
  void SetRunningGameMetadata(const DiscIO::IVolume& volume);
  void SetRunningGameMetadata(const IOS::ES::TMDReader& tmd);

  void LoadDefaults();
  static const char* GetDirectoryForRegion(DiscIO::Region region);
  bool AutoSetup(EBootBS2 _BootBS2);
  void CheckMemcardPath(std::string& memcardPath, const std::string& gameRegion, bool isSlotA);
  DiscIO::Language GetCurrentLanguage(bool wii) const;

  IniFile LoadDefaultGameIni() const;
  IniFile LoadLocalGameIni() const;
  IniFile LoadGameIni() const;

  static IniFile LoadDefaultGameIni(const std::string& id, u16 revision);
  static IniFile LoadLocalGameIni(const std::string& id, u16 revision);
  static IniFile LoadGameIni(const std::string& id, u16 revision);

  static std::vector<std::string> GetGameIniFilenames(const std::string& id, u16 revision);

  std::string m_NANDPath;
  std::string m_DumpPath;

  std::string m_strMemoryCardA;
  std::string m_strMemoryCardB;
  std::string m_strGbaCartA;
  std::string m_strGbaCartB;
  TEXIDevices m_EXIDevice[3];
  SerialInterface::SIDevices m_SIDevice[4];
  std::string m_bba_mac;

  // interface language
  std::string m_InterfaceLanguage;
  float m_EmulationSpeed;
  bool m_OCEnable;
  float m_OCFactor;
  float m_AudioSlowDown = 1;
  // other interface settings
  bool m_InterfaceToolbar;
  bool m_InterfaceStatusbar;
  bool m_InterfaceLogWindow;
  bool m_InterfaceLogConfigWindow;
  bool m_InterfaceExtendedFPSInfo;

  bool m_ListDrives;
  bool m_ListWad;
  bool m_ListElfDol;
  bool m_ListWii;
  bool m_ListGC;
  bool m_ListPal;
  bool m_ListUsa;
  bool m_ListJap;
  bool m_ListAustralia;
  bool m_ListFrance;
  bool m_ListGermany;
  bool m_ListItaly;
  bool m_ListKorea;
  bool m_ListNetherlands;
  bool m_ListRussia;
  bool m_ListSpain;
  bool m_ListTaiwan;
  bool m_ListWorld;
  bool m_ListUnknown;
  int m_ListSort;
  int m_ListSort2;

  // Game list column toggles
  bool m_showSystemColumn;
  bool m_showBannerColumn;
  bool m_showMakerColumn;
  bool m_showFileNameColumn;
  bool m_showIDColumn;
  bool m_showRegionColumn;
  bool m_showSizeColumn;
  bool m_showStateColumn;
  bool m_showVRStateColumn;

  std::string m_WirelessMac;
  bool m_PauseMovie;
  bool m_ShowLag;
  bool m_ShowFrameCount;
  bool m_ShowRTC;
  std::string m_strMovieAuthor;
  unsigned int m_FrameSkip;
  bool m_DumpFrames;
  bool m_DumpFramesSilent;
  bool m_ShowInputDisplay;

  bool m_PauseOnFocusLost;

  bool m_DisableTooltips;

  // DSP settings
  bool m_DSPEnableJIT;
  bool m_DSPCaptureLog;
  bool m_DumpAudio;
  bool m_DumpAudioSilent;
  bool m_IsMuted;
  bool m_DumpUCode;
  int m_Volume;
  std::string sBackend;

  // Input settings
  bool m_BackgroundInput;
  bool m_AdapterRumble[4];
  bool m_AdapterKonga[4];

  // Network settings
  bool m_SSLDumpRead;
  bool m_SSLDumpWrite;
  bool m_SSLVerifyCert;
  bool m_SSLDumpRootCA;
  bool m_SSLDumpPeerCert;

  // For special cases, don't save the window position and resolution.
  // eg. an Oculus Rift window wouldn't be suitable for normal non-VR gaming.
  bool m_special_case;
  bool m_BruteforceScreenshotAll;
  int m_OriginalPrimitiveCount;

  // Save settings
  void SaveSettings();
  void SaveSingleSetting(std::string section_name, std::string setting_name, float value_to_save);

  // Load settings
  void LoadSettings();

  void LoadSettingsFromSysconf();
  void SaveSettingsToSysconf();

  // Return the permanent and somewhat globally used instance of this struct
  static SConfig& GetInstance() { return (*m_Instance); }
  static void Init();
  static void Shutdown();

private:
  SConfig();
  ~SConfig();

  void SaveGeneralSettings(IniFile& ini);
  void SaveInterfaceSettings(IniFile& ini);
  void SaveDisplaySettings(IniFile& ini);
  void SaveHotkeySettings(IniFile& ini);
  void SaveGameListSettings(IniFile& ini);
  void SaveCoreSettings(IniFile& ini);
  void SaveDSPSettings(IniFile& ini);
  void SaveInputSettings(IniFile& ini);
  void SaveMovieSettings(IniFile& ini);
  void SaveFifoPlayerSettings(IniFile& ini);
  void SaveNetworkSettings(IniFile& ini);
  void SaveAnalyticsSettings(IniFile& ini);
  void SaveBluetoothPassthroughSettings(IniFile& ini);
  void SaveUSBPassthroughSettings(IniFile& ini);
  void SaveSysconfSettings(IniFile& ini);
  void SaveVRSettings(IniFile& ini);

  void LoadGeneralSettings(IniFile& ini);
  void LoadInterfaceSettings(IniFile& ini);
  void LoadDisplaySettings(IniFile& ini);
  void LoadHotkeySettings(IniFile& ini);
  void LoadGameListSettings(IniFile& ini);
  void LoadCoreSettings(IniFile& ini);
  void LoadDSPSettings(IniFile& ini);
  void LoadInputSettings(IniFile& ini);
  void LoadMovieSettings(IniFile& ini);
  void LoadFifoPlayerSettings(IniFile& ini);
  void LoadNetworkSettings(IniFile& ini);
  void LoadAnalyticsSettings(IniFile& ini);
  void LoadBluetoothPassthroughSettings(IniFile& ini);
  void LoadUSBPassthroughSettings(IniFile& ini);
  void LoadSysconfSettings(IniFile& ini);
  void LoadVRSettings(IniFile& ini);

  void SetRunningGameMetadata(const std::string& game_id, u64 title_id, u16 revision);
  bool SetRegion(DiscIO::Region region, std::string* directory_name);

  static SConfig* m_Instance;
<<<<<<< HEAD
};

GPUDeterminismMode ParseGPUDeterminismMode(const std::string& mode);
=======

  std::string m_game_id;
  u64 m_title_id;
  u16 m_revision;
};
>>>>>>> 587ed321
<|MERGE_RESOLUTION|>--- conflicted
+++ resolved
@@ -421,14 +421,10 @@
   bool SetRegion(DiscIO::Region region, std::string* directory_name);
 
   static SConfig* m_Instance;
-<<<<<<< HEAD
-};
-
-GPUDeterminismMode ParseGPUDeterminismMode(const std::string& mode);
-=======
 
   std::string m_game_id;
   u64 m_title_id;
   u16 m_revision;
 };
->>>>>>> 587ed321
+
+GPUDeterminismMode ParseGPUDeterminismMode(const std::string& mode);