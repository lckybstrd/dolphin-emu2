--- conflicted
+++ resolved
@@ -343,18 +343,16 @@
   bool m_SSLDumpRootCA;
   bool m_SSLDumpPeerCert;
 
-<<<<<<< HEAD
   // For special cases, don't save the window position and resolution.
   // eg. an Oculus Rift window wouldn't be suitable for normal non-VR gaming.
   bool m_special_case;
   bool m_BruteforceScreenshotAll;
   int m_OriginalPrimitiveCount;
-=======
+
   SConfig(const SConfig&) = delete;
   SConfig& operator=(const SConfig&) = delete;
   SConfig(SConfig&&) = delete;
   SConfig& operator=(SConfig&&) = delete;
->>>>>>> 81a4fd96
 
   // Save settings
   void SaveSettings();
