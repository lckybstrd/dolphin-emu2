--- conflicted
+++ resolved
@@ -104,15 +104,12 @@
   bool bAccurateNaNs = false;
 
   int iTimingVariance = 40;  // in milli secounds
-  //narrysmod_hijack
-  //1-2-2018 HIJACK DISABLED BECAUSE I DON'T THINK IT WAS REALLY WORTH THE PERFORMANCE IMPACT. DIDN'T SEEM TO IMPROVE ANYTHING
   bool bCPUThread = true;
   bool bDSPThread = false;
   bool bDSPHLE = true;
   bool bSyncGPUOnSkipIdleHack = true;
   bool bHLE_BS2 = true;
-  //narrysmod_hijack
-  bool bEnableCheats = true;
+  bool bEnableCheats = false;
   bool bEnableMemcardSdWriting = true;
   bool bCopyWiiSaveNetplay = true;
 
@@ -124,14 +121,7 @@
   bool bRunCompareServer = false;
   bool bRunCompareClient = false;
 
-  //Narrysmod_Hijack. Enable mmu by default to handle bad calls.
-  //1-2-2018 HIJACK DISABLED BECAUSE I DON'T THINK IT WAS REALLY WORTH THE PERFORMANCE IMPACT. DIDN'T SEEM TO IMPROVE ANYTHING
   bool bMMU = false;
-<<<<<<< HEAD
-
-  bool bDCBZOFF = false;
-=======
->>>>>>> a61036ab
   bool bLowDCBZHack = false;
   int iBBDumpPort = 0;
   bool bFastDiscSpeed = false;
@@ -150,9 +140,7 @@
   // Interface settings
   bool bConfirmStop = false;
   bool bHideCursor = false;
-
-  //Narrysmod_hijack
-  bool bUsePanicHandlers = false;
+  bool bUsePanicHandlers = true;
   bool bOnScreenDisplayMessages = true;
   std::string theme_name;
 
