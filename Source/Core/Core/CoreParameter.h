--- conflicted
+++ resolved
@@ -263,10 +263,6 @@
 	std::vector<SkipEntry> object_removal_codes;
 	u32 skip_objects_end = 0;
 	u32 skip_objects_start = 0;
-<<<<<<< HEAD
-	size_t num_object_removal_codes = 0;
-=======
->>>>>>> 57830e58
 
 	// Display settings
 	std::string strFullscreenResolution;
