// Copyright 2008 Dolphin Emulator Project
// Licensed under GPLv2+
// Refer to the license.txt file included.

#include "Core/State.h"

#include <lzo/lzo1x.h>
#include <map>
#include <mutex>
#include <string>
#include <thread>
#include <utility>
#include <vector>

#include "Common/ChunkFile.h"
#include "Common/CommonTypes.h"
#include "Common/Event.h"
#include "Common/File.h"
#include "Common/FileUtil.h"
#include "Common/MsgHandler.h"
#include "Common/ScopeGuard.h"
#include "Common/StringUtil.h"
#include "Common/Thread.h"
#include "Common/Timer.h"

#include "Core/ARBruteForcer.h"
#include "Core/ConfigManager.h"
#include "Core/Core.h"
#include "Core/CoreTiming.h"
#include "Core/GeckoCode.h"
#include "Core/HW/HW.h"
#include "Core/HW/Wiimote.h"
#include "Core/Host.h"
#include "Core/Movie.h"
#include "Core/NetPlayClient.h"
#include "Core/PowerPC/PowerPC.h"

#if defined(HAVE_FFMPEG)
#include "VideoCommon/AVIDump.h"
#endif
#include "VideoCommon/OnScreenDisplay.h"
#include "VideoCommon/VideoBackendBase.h"

namespace State
{
#if defined(__LZO_STRICT_16BIT)
static const u32 IN_LEN = 8 * 1024u;
#elif defined(LZO_ARCH_I086) && !defined(LZO_HAVE_MM_HUGE_ARRAY)
static const u32 IN_LEN = 60 * 1024u;
#else
static const u32 IN_LEN = 128 * 1024u;
#endif

static const u32 OUT_LEN = IN_LEN + (IN_LEN / 16) + 64 + 3;

static unsigned char __LZO_MMODEL out[OUT_LEN];

#define HEAP_ALLOC(var, size)                                                                      \
  lzo_align_t __LZO_MMODEL var[((size) + (sizeof(lzo_align_t) - 1)) / sizeof(lzo_align_t)]

static HEAP_ALLOC(wrkmem, LZO1X_1_MEM_COMPRESS);

static std::string g_last_filename;

static std::string g_bruteforce_filename;

static AfterLoadCallbackFunc s_on_after_load_callback;

// Temporary undo state buffer
static std::vector<u8> g_undo_load_buffer;
static std::vector<u8> g_current_buffer;
static int g_loadDepth = 0;

static std::vector<u8> g_bruteforce_buffer;

static std::mutex g_cs_undo_load_buffer;
static std::mutex g_cs_current_buffer;
static Common::Event g_compressAndDumpStateSyncEvent;

static std::thread g_save_thread;

// Don't forget to increase this after doing changes on the savestate system
static const u32 STATE_VERSION = 88;  // Last changed in PR 5733

// Maps savestate versions to Dolphin versions.
// Versions after 42 don't need to be added to this list,
// because they save the exact Dolphin version to savestates.
static const std::map<u32, std::pair<std::string, std::string>> s_old_versions = {
    // The 16 -> 17 change modified the size of StateHeader,
    // so versions older than that can't even be decompressed anymore
    {17, {"3.5-1311", "3.5-1364"}}, {18, {"3.5-1366", "3.5-1371"}}, {19, {"3.5-1372", "3.5-1408"}},
    {20, {"3.5-1409", "4.0-704"}},  {21, {"4.0-705", "4.0-889"}},   {22, {"4.0-905", "4.0-1871"}},
    {23, {"4.0-1873", "4.0-1900"}}, {24, {"4.0-1902", "4.0-1919"}}, {25, {"4.0-1921", "4.0-1936"}},
    {26, {"4.0-1939", "4.0-1959"}}, {27, {"4.0-1961", "4.0-2018"}}, {28, {"4.0-2020", "4.0-2291"}},
    {29, {"4.0-2293", "4.0-2360"}}, {30, {"4.0-2362", "4.0-2628"}}, {31, {"4.0-2632", "4.0-3331"}},
    {32, {"4.0-3334", "4.0-3340"}}, {33, {"4.0-3342", "4.0-3373"}}, {34, {"4.0-3376", "4.0-3402"}},
    {35, {"4.0-3409", "4.0-3603"}}, {36, {"4.0-3610", "4.0-4480"}}, {37, {"4.0-4484", "4.0-4943"}},
    {38, {"4.0-4963", "4.0-5267"}}, {39, {"4.0-5279", "4.0-5525"}}, {40, {"4.0-5531", "4.0-5809"}},
    {41, {"4.0-5811", "4.0-5923"}}, {42, {"4.0-5925", "4.0-5946"}}};

enum
{
  STATE_NONE = 0,
  STATE_SAVE = 1,
  STATE_LOAD = 2,
};

static bool g_use_compression = true;

void EnableCompression(bool compression)
{
  g_use_compression = compression;
}

// Returns true if state version matches current Dolphin state version, false otherwise.
static bool DoStateVersion(PointerWrap& p, std::string* version_created_by)
{
  u32 version = STATE_VERSION;
  {
    static const u32 COOKIE_BASE = 0xBAADBABE;
    u32 cookie = version + COOKIE_BASE;
    p.Do(cookie);
    version = cookie - COOKIE_BASE;
  }

  *version_created_by = scm_rev_str;
  if (version > 42)
    p.Do(*version_created_by);
  else
    version_created_by->clear();

  if (version != STATE_VERSION)
  {
    if (version_created_by->empty() && s_old_versions.count(version))
    {
      // The savestate is from an old version that doesn't
      // save the Dolphin version number to savestates, but
      // by looking up the savestate version number, it is possible
      // to know approximately which Dolphin version was used.

      std::pair<std::string, std::string> version_range = s_old_versions.find(version)->second;
      std::string oldest_version = version_range.first;
      std::string newest_version = version_range.second;

      *version_created_by = "Dolphin " + oldest_version + " - " + newest_version;
    }

    return false;
  }

  p.DoMarker("Version");
  return true;
}

static std::string DoState(PointerWrap& p)
{
  std::string version_created_by;
  if (!DoStateVersion(p, &version_created_by))
  {
    // because the version doesn't match, fail.
    // this will trigger an OSD message like "Can't load state from other revisions"
    // we could use the version numbers to maintain some level of backward compatibility, but
    // currently don't.
    p.SetMode(PointerWrap::MODE_MEASURE);
    return version_created_by;
  }

  bool is_wii = SConfig::GetInstance().bWii || SConfig::GetInstance().m_is_mios;
  const bool is_wii_currently = is_wii;
  p.Do(is_wii);
  if (is_wii != is_wii_currently)
  {
    OSD::AddMessage(StringFromFormat("Cannot load a savestate created under %s mode in %s mode",
                                     is_wii ? "Wii" : "GC", is_wii_currently ? "Wii" : "GC"),
                    OSD::Duration::NORMAL, OSD::Color::RED);
    p.SetMode(PointerWrap::MODE_MEASURE);
    return version_created_by;
  }

  // Begin with video backend, so that it gets a chance to clear its caches and writeback modified
  // things to RAM
  g_video_backend->DoState(p);
  p.DoMarker("video_backend");

  if (SConfig::GetInstance().bWii)
    Wiimote::DoState(p);
  p.DoMarker("Wiimote");

  PowerPC::DoState(p);
  p.DoMarker("PowerPC");
  // CoreTiming needs to be restored before restoring Hardware because
  // the controller code might need to schedule an event if the controller has changed.
  CoreTiming::DoState(p);
  p.DoMarker("CoreTiming");
  HW::DoState(p);
  p.DoMarker("HW");
  Movie::DoState(p);
  p.DoMarker("Movie");
  Gecko::DoState(p);
  p.DoMarker("Gecko");

#if defined(HAVE_FFMPEG)
  AVIDump::DoState();
#endif

  return version_created_by;
}

void LoadFromBuffer(std::vector<u8>& buffer)
{
  if (NetPlay::IsNetPlayRunning())
  {
    OSD::AddMessage("Loading savestates is disabled in Netplay to prevent desyncs");
    return;
  }

  Core::RunAsCPUThread([&] {
    u8* ptr = &buffer[0];
    PointerWrap p(&ptr, PointerWrap::MODE_READ);
    DoState(p);
  });
}

void SaveToBuffer(std::vector<u8>& buffer)
{
  Core::RunAsCPUThread([&] {
    u8* ptr = nullptr;
    PointerWrap p(&ptr, PointerWrap::MODE_MEASURE);

    DoState(p);
    const size_t buffer_size = reinterpret_cast<size_t>(ptr);
    buffer.resize(buffer_size);

    ptr = &buffer[0];
    p.SetMode(PointerWrap::MODE_WRITE);
    DoState(p);
  });
}

void VerifyBuffer(std::vector<u8>& buffer)
{
  Core::RunAsCPUThread([&] {
    u8* ptr = &buffer[0];
    PointerWrap p(&ptr, PointerWrap::MODE_VERIFY);
    DoState(p);
  });
}

// return state number not in map
static int GetEmptySlot(std::map<double, int> m)
{
  for (int i = 1; i <= (int)NUM_STATES; i++)
  {
    bool found = false;
    for (auto& p : m)
    {
      if (p.second == i)
      {
        found = true;
        break;
      }
    }
    if (!found)
      return i;
  }
  return -1;
}

static std::string MakeStateFilename(int number);

// read state timestamps
static std::map<double, int> GetSavedStates()
{
  StateHeader header;
  std::map<double, int> m;
  for (int i = 1; i <= (int)NUM_STATES; i++)
  {
    std::string filename = MakeStateFilename(i);
    if (File::Exists(filename))
    {
      if (ReadHeader(filename, header))
      {
        double d = Common::Timer::GetDoubleTime() - header.time;

        // increase time until unique value is obtained
        while (m.find(d) != m.end())
          d += .001;

        m.emplace(d, i);
      }
    }
  }
  return m;
}

struct CompressAndDumpState_args
{
  std::vector<u8>* buffer_vector;
  std::mutex* buffer_mutex;
  std::string filename;
  bool wait;
};

static void CompressAndDumpState(CompressAndDumpState_args save_args)
{
  std::lock_guard<std::mutex> lk(*save_args.buffer_mutex);

  // ScopeGuard is used here to ensure that g_compressAndDumpStateSyncEvent.Set()
  // will be called and that it will happen after the IOFile is closed.
  // Both ScopeGuard's and IOFile's finalization occur at respective object destruction time.
  // As Local (stack) objects are destructed in the reverse order of construction and "ScopeGuard
  // on_exit"
  // is created before the "IOFile f", it is guaranteed that the file will be finalized before
  // the ScopeGuard's finalization (i.e. "g_compressAndDumpStateSyncEvent.Set()" call).
  Common::ScopeGuard on_exit([]() { g_compressAndDumpStateSyncEvent.Set(); });
  // If it is not required to wait, we call finalizer early (and it won't be called again at
  // destruction).
  if (!save_args.wait)
    on_exit.Exit();

  const u8* const buffer_data = &(*(save_args.buffer_vector))[0];
  const size_t buffer_size = (save_args.buffer_vector)->size();
  std::string& filename = save_args.filename;

  // For easy debugging
  Common::SetCurrentThreadName("SaveState thread");

  // Moving to last overwritten save-state
  if (File::Exists(filename))
  {
    if (File::Exists(File::GetUserPath(D_STATESAVES_IDX) + "lastState.sav"))
      File::Delete((File::GetUserPath(D_STATESAVES_IDX) + "lastState.sav"));
    if (File::Exists(File::GetUserPath(D_STATESAVES_IDX) + "lastState.sav.dtm"))
      File::Delete((File::GetUserPath(D_STATESAVES_IDX) + "lastState.sav.dtm"));

    if (!File::Rename(filename, File::GetUserPath(D_STATESAVES_IDX) + "lastState.sav"))
      Core::DisplayMessage("Failed to move previous state to state undo backup", 1000);
    else
      File::Rename(filename + ".dtm", File::GetUserPath(D_STATESAVES_IDX) + "lastState.sav.dtm");
  }

  if ((Movie::IsMovieActive()) && !Movie::IsJustStartingRecordingInputFromSaveState())
    Movie::SaveRecording(filename + ".dtm");
  else if (!Movie::IsMovieActive())
    File::Delete(filename + ".dtm");

  File::IOFile f(filename, "wb");
  if (!f)
  {
    Core::DisplayMessage("Could not save state", 2000);
    return;
  }

  // Setting up the header
  StateHeader header;
  strncpy(header.gameID, SConfig::GetInstance().GetGameID().c_str(), 6);
  header.size = g_use_compression ? (u32)buffer_size : 0;
  header.time = Common::Timer::GetDoubleTime();

  f.WriteArray(&header, 1);

  if (header.size != 0)  // non-zero header size means the state is compressed
  {
    lzo_uint i = 0;
    while (true)
    {
      lzo_uint32 cur_len = 0;
      lzo_uint out_len = 0;

      if ((i + IN_LEN) >= buffer_size)
      {
        cur_len = (lzo_uint32)(buffer_size - i);
      }
      else
      {
        cur_len = IN_LEN;
      }

      if (lzo1x_1_compress(buffer_data + i, cur_len, out, &out_len, wrkmem) != LZO_E_OK)
        PanicAlertT("Internal LZO Error - compression failed");

      // The size of the data to write is 'out_len'
      f.WriteArray((lzo_uint32*)&out_len, 1);
      f.WriteBytes(out, out_len);

      if (cur_len != IN_LEN)
        break;

      i += cur_len;
    }
  }
  else  // uncompressed
  {
    f.WriteBytes(buffer_data, buffer_size);
  }

  Core::DisplayMessage(StringFromFormat("Saved State to %s", filename.c_str()), 2000);
  Host_UpdateMainFrame();
}

void SaveAs(const std::string& filename, bool wait)
{
  Core::RunAsCPUThread([&] {
    // Measure the size of the buffer.
    u8* ptr = nullptr;
    PointerWrap p(&ptr, PointerWrap::MODE_MEASURE);
    DoState(p);
    const size_t buffer_size = reinterpret_cast<size_t>(ptr);

    // Then actually do the write.
    {
      std::lock_guard<std::mutex> lk(g_cs_current_buffer);
      g_current_buffer.resize(buffer_size);
      ptr = &g_current_buffer[0];
      p.SetMode(PointerWrap::MODE_WRITE);
      DoState(p);
    }

    if (p.GetMode() == PointerWrap::MODE_WRITE)
    {
      Core::DisplayMessage("Saving State...", 1000);

      CompressAndDumpState_args save_args;
      save_args.buffer_vector = &g_current_buffer;
      save_args.buffer_mutex = &g_cs_current_buffer;
      save_args.filename = filename;
      save_args.wait = wait;

      Flush();
      g_save_thread = std::thread(CompressAndDumpState, save_args);
      g_compressAndDumpStateSyncEvent.Wait();

      g_last_filename = filename;
    }
    else
    {
      // someone aborted the save by changing the mode?
      Core::DisplayMessage("Unable to save: Internal DoState Error", 4000);
    }
  });
}

bool ReadHeader(const std::string& filename, StateHeader& header)
{
  Flush();
  File::IOFile f(filename, "rb");
  if (!f)
  {
    Core::DisplayMessage("State not found", 2000);
    return false;
  }

  f.ReadArray(&header, 1);
  return true;
}

std::string GetInfoStringOfSlot(int slot, bool translate)
{
  std::string filename = MakeStateFilename(slot);
  if (!File::Exists(filename))
    return translate ? GetStringT("Empty") : "Empty";

  State::StateHeader header;
  if (!ReadHeader(filename, header))
    return translate ? GetStringT("Unknown") : "Unknown";

  return Common::Timer::GetDateTimeFormatted(header.time);
}

static void LoadFileStateData(const std::string& filename, std::vector<u8>& ret_data)
{
  Flush();
  File::IOFile f(filename, "rb");
  if (!f)
  {
    Core::DisplayMessage("State not found", 2000);
    return;
  }

  StateHeader header;
  f.ReadArray(&header, 1);

  if (strncmp(SConfig::GetInstance().GetGameID().c_str(), header.gameID, 6))
  {
    Core::DisplayMessage(
        StringFromFormat("State belongs to a different game (ID %.*s)", 6, header.gameID), 2000);
    return;
  }

  std::vector<u8> buffer;

  if (header.size != 0)  // non-zero size means the state is compressed
  {
    if (!ARBruteForcer::ch_bruteforce)
      Core::DisplayMessage("Decompressing State...", 500);

    buffer.resize(header.size);

    lzo_uint i = 0;
    while (true)
    {
      lzo_uint32 cur_len = 0;  // number of bytes to read
      lzo_uint new_len = 0;    // number of bytes to write

      if (!f.ReadArray(&cur_len, 1))
        break;

      f.ReadBytes(out, cur_len);
      const int res = lzo1x_decompress(out, cur_len, &buffer[i], &new_len, nullptr);
      if (res != LZO_E_OK)
      {
        // This doesn't seem to happen anymore.
        PanicAlertT("Internal LZO Error - decompression failed (%d) (%li, %li) \n"
                    "Try loading the state again",
                    res, i, new_len);
        return;
      }

      i += new_len;
    }
  }
  else  // uncompressed
  {
    const size_t size = (size_t)(f.GetSize() - sizeof(StateHeader));
    buffer.resize(size);

    if (!f.ReadBytes(&buffer[0], size))
    {
      PanicAlert("wtf? reading bytes: %zu", size);
      return;
    }
  }

  // all good
  ret_data.swap(buffer);
}

void LoadAs(const std::string& filename)
{
  if (!Core::IsRunning())
  {
    return;
  }
  else if (NetPlay::IsNetPlayRunning())
  {
    OSD::AddMessage("Loading savestates is disabled in Netplay to prevent desyncs");
    return;
  }

<<<<<<< HEAD
  // Stop the core while we load the state
  bool wasUnpaused = Core::PauseAndLock(true) || ARBruteForcer::ch_bruteforce;

  g_loadDepth++;

  // Save temp buffer for undo load state
  if (!ARBruteForcer::ch_bruteforce && !Movie::IsJustStartingRecordingInputFromSaveState())
  {
    std::lock_guard<std::mutex> lk(g_cs_undo_load_buffer);
    SaveToBuffer(g_undo_load_buffer);
    if (Movie::IsMovieActive())
      Movie::SaveRecording(File::GetUserPath(D_STATESAVES_IDX) + "undo.dtm");
    else if (File::Exists(File::GetUserPath(D_STATESAVES_IDX) + "undo.dtm"))
      File::Delete(File::GetUserPath(D_STATESAVES_IDX) + "undo.dtm");
  }

  bool loaded = false;
  bool loadedSuccessfully = false;
  std::string version_created_by;

  // load from memory during culling code bruteforcing, because we are loading state tens of
  // thousands of times.
  if (ARBruteForcer::ch_bruteforce && !g_bruteforce_buffer.empty() &&
      filename == g_bruteforce_filename)
  {
    u8* ptr = &g_bruteforce_buffer[0];
    PointerWrap p(&ptr, PointerWrap::MODE_READ);
    version_created_by = DoState(p);
    loaded = true;
    loadedSuccessfully = (p.GetMode() == PointerWrap::MODE_READ);
  }
  else
  // brackets here are so buffer gets freed ASAP
  {
    std::vector<u8> buffer;
    LoadFileStateData(filename, buffer);

    if (!buffer.empty())
    {
      u8* ptr = &buffer[0];
      PointerWrap p(&ptr, PointerWrap::MODE_READ);
      version_created_by = DoState(p);
      loaded = true;
      loadedSuccessfully = (p.GetMode() == PointerWrap::MODE_READ);
      if (ARBruteForcer::ch_bruteforce && loadedSuccessfully)
      {
        g_bruteforce_filename = filename;
        g_bruteforce_buffer.swap(buffer);
      }
=======
  Core::RunAsCPUThread([&] {
    g_loadDepth++;

    // Save temp buffer for undo load state
    if (!Movie::IsJustStartingRecordingInputFromSaveState())
    {
      std::lock_guard<std::mutex> lk(g_cs_undo_load_buffer);
      SaveToBuffer(g_undo_load_buffer);
      if (Movie::IsMovieActive())
        Movie::SaveRecording(File::GetUserPath(D_STATESAVES_IDX) + "undo.dtm");
      else if (File::Exists(File::GetUserPath(D_STATESAVES_IDX) + "undo.dtm"))
        File::Delete(File::GetUserPath(D_STATESAVES_IDX) + "undo.dtm");
>>>>>>> 57affaff
    }

    bool loaded = false;
    bool loadedSuccessfully = false;
    std::string version_created_by;

    // brackets here are so buffer gets freed ASAP
    {
<<<<<<< HEAD
      if (ARBruteForcer::ch_bruteforce)
        ARBruteForcer::ch_take_screenshot = 3;
      else
        Core::DisplayMessage(StringFromFormat("Loaded state from %s", filename.c_str()), 2000);
      if (File::Exists(filename + ".dtm"))
        Movie::LoadInput(filename + ".dtm");
      else if (!Movie::IsJustStartingRecordingInputFromSaveState() &&
               !Movie::IsJustStartingPlayingInputFromSaveState())
        Movie::EndPlayInput(false);
=======
      std::vector<u8> buffer;
      LoadFileStateData(filename, buffer);

      if (!buffer.empty())
      {
        u8* ptr = &buffer[0];
        PointerWrap p(&ptr, PointerWrap::MODE_READ);
        version_created_by = DoState(p);
        loaded = true;
        loadedSuccessfully = (p.GetMode() == PointerWrap::MODE_READ);
      }
>>>>>>> 57affaff
    }

    if (loaded)
    {
      if (loadedSuccessfully)
      {
        Core::DisplayMessage(StringFromFormat("Loaded state from %s", filename.c_str()), 2000);
        if (File::Exists(filename + ".dtm"))
          Movie::LoadInput(filename + ".dtm");
        else if (!Movie::IsJustStartingRecordingInputFromSaveState() &&
                 !Movie::IsJustStartingPlayingInputFromSaveState())
          Movie::EndPlayInput(false);
      }
      else
      {
        // failed to load
        Core::DisplayMessage("Unable to load: Can't load state from other versions!", 4000);
        if (!version_created_by.empty())
          Core::DisplayMessage("The savestate was created using " + version_created_by, 4000);

        // since we could be in an inconsistent state now (and might crash or whatever), undo.
        if (g_loadDepth < 2)
          UndoLoadState();
      }
    }

    if (s_on_after_load_callback)
      s_on_after_load_callback();

    g_loadDepth--;
  });
}

void SetOnAfterLoadCallback(AfterLoadCallbackFunc callback)
{
  s_on_after_load_callback = std::move(callback);
}

void VerifyAt(const std::string& filename)
{
  Core::RunAsCPUThread([&] {
    std::vector<u8> buffer;
    LoadFileStateData(filename, buffer);

    if (!buffer.empty())
    {
      u8* ptr = &buffer[0];
      PointerWrap p(&ptr, PointerWrap::MODE_VERIFY);
      DoState(p);

      if (p.GetMode() == PointerWrap::MODE_VERIFY)
        Core::DisplayMessage(StringFromFormat("Verified state at %s", filename.c_str()), 2000);
      else
        Core::DisplayMessage("Unable to Verify : Can't verify state from other revisions !", 4000);
    }
  });
}

void Init()
{
  if (lzo_init() != LZO_E_OK)
    PanicAlertT("Internal LZO Error - lzo_init() failed");
}

void Shutdown()
{
  Flush();

  // swapping with an empty vector, rather than clear()ing
  // this gives a better guarantee to free the allocated memory right NOW (as opposed to, actually,
  // never)
  {
    std::lock_guard<std::mutex> lk(g_cs_current_buffer);
    std::vector<u8>().swap(g_current_buffer);
  }

  {
    std::lock_guard<std::mutex> lk(g_cs_undo_load_buffer);
    std::vector<u8>().swap(g_undo_load_buffer);
  }
}

static std::string MakeStateFilename(int number)
{
  return StringFromFormat("%s%s.s%02i", File::GetUserPath(D_STATESAVES_IDX).c_str(),
                          SConfig::GetInstance().GetGameID().c_str(), number);
}

void Save(int slot, bool wait)
{
  SaveAs(MakeStateFilename(slot), wait);
}

void Load(int slot)
{
  LoadAs(MakeStateFilename(slot));
}

void Verify(int slot)
{
  VerifyAt(MakeStateFilename(slot));
}

void LoadLastSaved(int i)
{
  std::map<double, int> savedStates = GetSavedStates();

  if (i > (int)savedStates.size())
    Core::DisplayMessage("State doesn't exist", 2000);
  else
  {
    std::map<double, int>::iterator it = savedStates.begin();
    std::advance(it, i - 1);
    Load(it->second);
  }
}

// must wait for state to be written because it must know if all slots are taken
void SaveFirstSaved()
{
  std::map<double, int> savedStates = GetSavedStates();

  // save to an empty slot
  if (savedStates.size() < NUM_STATES)
    Save(GetEmptySlot(savedStates), true);
  // overwrite the oldest state
  else
  {
    std::map<double, int>::iterator it = savedStates.begin();
    std::advance(it, savedStates.size() - 1);
    Save(it->second, true);
  }
}

void Flush()
{
  // If already saving state, wait for it to finish
  if (g_save_thread.joinable())
    g_save_thread.join();
}

// Load the last state before loading the state
void UndoLoadState()
{
  std::lock_guard<std::mutex> lk(g_cs_undo_load_buffer);
  if (!g_undo_load_buffer.empty())
  {
    if (File::Exists(File::GetUserPath(D_STATESAVES_IDX) + "undo.dtm") || (!Movie::IsMovieActive()))
    {
      LoadFromBuffer(g_undo_load_buffer);
      if (Movie::IsMovieActive())
        Movie::LoadInput(File::GetUserPath(D_STATESAVES_IDX) + "undo.dtm");
    }
    else
    {
      PanicAlertT("No undo.dtm found, aborting undo load state to prevent movie desyncs");
    }
  }
  else
  {
    PanicAlertT("There is nothing to undo!");
  }
}

// Load the state that the last save state overwritten on
void UndoSaveState()
{
  LoadAs(File::GetUserPath(D_STATESAVES_IDX) + "lastState.sav");
}

}  // namespace State<|MERGE_RESOLUTION|>--- conflicted
+++ resolved
@@ -547,62 +547,11 @@
     return;
   }
 
-<<<<<<< HEAD
-  // Stop the core while we load the state
-  bool wasUnpaused = Core::PauseAndLock(true) || ARBruteForcer::ch_bruteforce;
-
-  g_loadDepth++;
-
-  // Save temp buffer for undo load state
-  if (!ARBruteForcer::ch_bruteforce && !Movie::IsJustStartingRecordingInputFromSaveState())
-  {
-    std::lock_guard<std::mutex> lk(g_cs_undo_load_buffer);
-    SaveToBuffer(g_undo_load_buffer);
-    if (Movie::IsMovieActive())
-      Movie::SaveRecording(File::GetUserPath(D_STATESAVES_IDX) + "undo.dtm");
-    else if (File::Exists(File::GetUserPath(D_STATESAVES_IDX) + "undo.dtm"))
-      File::Delete(File::GetUserPath(D_STATESAVES_IDX) + "undo.dtm");
-  }
-
-  bool loaded = false;
-  bool loadedSuccessfully = false;
-  std::string version_created_by;
-
-  // load from memory during culling code bruteforcing, because we are loading state tens of
-  // thousands of times.
-  if (ARBruteForcer::ch_bruteforce && !g_bruteforce_buffer.empty() &&
-      filename == g_bruteforce_filename)
-  {
-    u8* ptr = &g_bruteforce_buffer[0];
-    PointerWrap p(&ptr, PointerWrap::MODE_READ);
-    version_created_by = DoState(p);
-    loaded = true;
-    loadedSuccessfully = (p.GetMode() == PointerWrap::MODE_READ);
-  }
-  else
-  // brackets here are so buffer gets freed ASAP
-  {
-    std::vector<u8> buffer;
-    LoadFileStateData(filename, buffer);
-
-    if (!buffer.empty())
-    {
-      u8* ptr = &buffer[0];
-      PointerWrap p(&ptr, PointerWrap::MODE_READ);
-      version_created_by = DoState(p);
-      loaded = true;
-      loadedSuccessfully = (p.GetMode() == PointerWrap::MODE_READ);
-      if (ARBruteForcer::ch_bruteforce && loadedSuccessfully)
-      {
-        g_bruteforce_filename = filename;
-        g_bruteforce_buffer.swap(buffer);
-      }
-=======
   Core::RunAsCPUThread([&] {
     g_loadDepth++;
 
     // Save temp buffer for undo load state
-    if (!Movie::IsJustStartingRecordingInputFromSaveState())
+    if (!ARBruteForcer::ch_bruteforce && !Movie::IsJustStartingRecordingInputFromSaveState())
     {
       std::lock_guard<std::mutex> lk(g_cs_undo_load_buffer);
       SaveToBuffer(g_undo_load_buffer);
@@ -610,7 +559,6 @@
         Movie::SaveRecording(File::GetUserPath(D_STATESAVES_IDX) + "undo.dtm");
       else if (File::Exists(File::GetUserPath(D_STATESAVES_IDX) + "undo.dtm"))
         File::Delete(File::GetUserPath(D_STATESAVES_IDX) + "undo.dtm");
->>>>>>> 57affaff
     }
 
     bool loaded = false;
@@ -619,36 +567,50 @@
 
     // brackets here are so buffer gets freed ASAP
     {
-<<<<<<< HEAD
-      if (ARBruteForcer::ch_bruteforce)
-        ARBruteForcer::ch_take_screenshot = 3;
-      else
-        Core::DisplayMessage(StringFromFormat("Loaded state from %s", filename.c_str()), 2000);
-      if (File::Exists(filename + ".dtm"))
-        Movie::LoadInput(filename + ".dtm");
-      else if (!Movie::IsJustStartingRecordingInputFromSaveState() &&
-               !Movie::IsJustStartingPlayingInputFromSaveState())
-        Movie::EndPlayInput(false);
-=======
       std::vector<u8> buffer;
       LoadFileStateData(filename, buffer);
 
-      if (!buffer.empty())
-      {
-        u8* ptr = &buffer[0];
+      // load from memory during culling code bruteforcing, because we are loading state tens of
+      // thousands of times.
+      if (ARBruteForcer::ch_bruteforce && !g_bruteforce_buffer.empty() &&
+          filename == g_bruteforce_filename)
+      {
+        u8* ptr = &g_bruteforce_buffer[0];
         PointerWrap p(&ptr, PointerWrap::MODE_READ);
         version_created_by = DoState(p);
         loaded = true;
         loadedSuccessfully = (p.GetMode() == PointerWrap::MODE_READ);
       }
->>>>>>> 57affaff
-    }
+      else
+      // brackets here are so buffer2 gets freed ASAP
+      {
+        std::vector<u8> buffer2;
+        LoadFileStateData(filename, buffer2);
+
+        if (!buffer2.empty())
+        {
+          u8* ptr = &buffer2[0];
+          PointerWrap p(&ptr, PointerWrap::MODE_READ);
+          version_created_by = DoState(p);
+          loaded = true;
+          loadedSuccessfully = (p.GetMode() == PointerWrap::MODE_READ);
+          if (ARBruteForcer::ch_bruteforce && loadedSuccessfully)
+          {
+            g_bruteforce_filename = filename;
+            g_bruteforce_buffer.swap(buffer2);
+          }
+        }
+	  }
+	}
 
     if (loaded)
     {
       if (loadedSuccessfully)
       {
-        Core::DisplayMessage(StringFromFormat("Loaded state from %s", filename.c_str()), 2000);
+        if (ARBruteForcer::ch_bruteforce)
+          ARBruteForcer::ch_take_screenshot = 3;
+        else
+          Core::DisplayMessage(StringFromFormat("Loaded state from %s", filename.c_str()), 2000);
         if (File::Exists(filename + ".dtm"))
           Movie::LoadInput(filename + ".dtm");
         else if (!Movie::IsJustStartingRecordingInputFromSaveState() &&
