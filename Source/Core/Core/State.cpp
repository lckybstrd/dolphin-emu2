// Copyright 2008 Dolphin Emulator Project
// Licensed under GPLv2+
// Refer to the license.txt file included.

#include "Core/State.h"

#include <lzo/lzo1x.h>
#include <map>
#include <mutex>
#include <string>
#include <thread>
#include <utility>
#include <vector>

#include "Common/ChunkFile.h"
#include "Common/CommonTypes.h"
#include "Common/Event.h"
#include "Common/File.h"
#include "Common/FileUtil.h"
#include "Common/MsgHandler.h"
#include "Common/ScopeGuard.h"
#include "Common/StringUtil.h"
#include "Common/Thread.h"
#include "Common/Timer.h"
#include "Common/Version.h"

#include "Core/ConfigManager.h"
#include "Core/Core.h"
#include "Core/CoreTiming.h"
#include "Core/GeckoCode.h"
#include "Core/HW/HW.h"
#include "Core/HW/Wiimote.h"
#include "Core/Host.h"
#include "Core/Movie.h"
#include "Core/NetPlayClient.h"
#include "Core/PowerPC/PowerPC.h"

#include "VideoCommon/AVIDump.h"
#include "VideoCommon/OnScreenDisplay.h"
#include "VideoCommon/VideoBackendBase.h"

namespace State
{
#if defined(__LZO_STRICT_16BIT)
static const u32 IN_LEN = 8 * 1024u;
#elif defined(LZO_ARCH_I086) && !defined(LZO_HAVE_MM_HUGE_ARRAY)
static const u32 IN_LEN = 60 * 1024u;
#else
static const u32 IN_LEN = 128 * 1024u;
#endif

static const u32 OUT_LEN = IN_LEN + (IN_LEN / 16) + 64 + 3;

static unsigned char __LZO_MMODEL out[OUT_LEN];

#define HEAP_ALLOC(var, size)                                                                      \
  lzo_align_t __LZO_MMODEL var[((size) + (sizeof(lzo_align_t) - 1)) / sizeof(lzo_align_t)]

static HEAP_ALLOC(wrkmem, LZO1X_1_MEM_COMPRESS);

static std::string g_last_filename;

static AfterLoadCallbackFunc s_on_after_load_callback;

// Temporary undo state buffer
static std::vector<u8> g_undo_load_buffer;
static std::vector<u8> g_current_buffer;
static int g_loadDepth = 0;

static std::mutex g_cs_undo_load_buffer;
static std::mutex g_cs_current_buffer;
static Common::Event g_compressAndDumpStateSyncEvent;

static std::thread g_save_thread;

// Don't forget to increase this after doing changes on the savestate system
<<<<<<< HEAD
static const u32 STATE_VERSION = 94;  // Last changed in PR 6456 Narry's Mod 0.1.8
=======
static const u32 STATE_VERSION = 98;  // Last changed in PR 6895
>>>>>>> 8c97fb7c

// Maps savestate versions to Dolphin versions.
// Versions after 42 don't need to be added to this list,
// because they save the exact Dolphin version to savestates.
static const std::map<u32, std::pair<std::string, std::string>> s_old_versions = {
    // The 16 -> 17 change modified the size of StateHeader,
    // so versions older than that can't even be decompressed anymore
    {17, {"3.5-1311", "3.5-1364"}}, {18, {"3.5-1366", "3.5-1371"}}, {19, {"3.5-1372", "3.5-1408"}},
    {20, {"3.5-1409", "4.0-704"}},  {21, {"4.0-705", "4.0-889"}},   {22, {"4.0-905", "4.0-1871"}},
    {23, {"4.0-1873", "4.0-1900"}}, {24, {"4.0-1902", "4.0-1919"}}, {25, {"4.0-1921", "4.0-1936"}},
    {26, {"4.0-1939", "4.0-1959"}}, {27, {"4.0-1961", "4.0-2018"}}, {28, {"4.0-2020", "4.0-2291"}},
    {29, {"4.0-2293", "4.0-2360"}}, {30, {"4.0-2362", "4.0-2628"}}, {31, {"4.0-2632", "4.0-3331"}},
    {32, {"4.0-3334", "4.0-3340"}}, {33, {"4.0-3342", "4.0-3373"}}, {34, {"4.0-3376", "4.0-3402"}},
    {35, {"4.0-3409", "4.0-3603"}}, {36, {"4.0-3610", "4.0-4480"}}, {37, {"4.0-4484", "4.0-4943"}},
    {38, {"4.0-4963", "4.0-5267"}}, {39, {"4.0-5279", "4.0-5525"}}, {40, {"4.0-5531", "4.0-5809"}},
    {41, {"4.0-5811", "4.0-5923"}}, {42, {"4.0-5925", "4.0-5946"}}};

enum
{
  STATE_NONE = 0,
  STATE_SAVE = 1,
  STATE_LOAD = 2,
};

//NARRYSMOD_HIJACK
static bool g_use_compression = false;

void EnableCompression(bool compression)
{
  g_use_compression = compression;
}

// Returns true if state version matches current Dolphin state version, false otherwise.
static bool DoStateVersion(PointerWrap& p, std::string* version_created_by)
{
  u32 version = STATE_VERSION;
  {
    static const u32 COOKIE_BASE = 0xBAADBABE;
    u32 cookie = version + COOKIE_BASE;
    p.Do(cookie);
    version = cookie - COOKIE_BASE;
  }

  *version_created_by = Common::scm_rev_str;
  if (version > 42)
    p.Do(*version_created_by);
  else
    version_created_by->clear();

  if (version != STATE_VERSION)
  {
    if (version_created_by->empty() && s_old_versions.count(version))
    {
      // The savestate is from an old version that doesn't
      // save the Dolphin version number to savestates, but
      // by looking up the savestate version number, it is possible
      // to know approximately which Dolphin version was used.

      std::pair<std::string, std::string> version_range = s_old_versions.find(version)->second;
      std::string oldest_version = version_range.first;
      std::string newest_version = version_range.second;

      *version_created_by = "Dolphin " + oldest_version + " - " + newest_version;
    }

    return false;
  }

  p.DoMarker("Version");
  return true;
}

static void DoState(PointerWrap& p)
{
  std::string version_created_by;
  if (!DoStateVersion(p, &version_created_by))
  {
<<<<<<< HEAD
	
	  //NARRYSMOD_HIJACK
	  //Hardcode compatible versions
	  if (version_created_by != "0.1.7") {
		  p.SetMode(PointerWrap::MODE_MEASURE);
		  return version_created_by;
	  }
=======
    const std::string message =
        version_created_by.empty() ?
            "This savestate was created using an incompatible version of Dolphin" :
            "This savestate was created using the incompatible version " + version_created_by;
    Core::DisplayMessage(message, OSD::Duration::NORMAL);
    p.SetMode(PointerWrap::MODE_MEASURE);
    return;
>>>>>>> 8c97fb7c
  }

  bool is_wii = SConfig::GetInstance().bWii || SConfig::GetInstance().m_is_mios;
  const bool is_wii_currently = is_wii;
  p.Do(is_wii);
  if (is_wii != is_wii_currently)
  {
    OSD::AddMessage(StringFromFormat("Cannot load a savestate created under %s mode in %s mode",
                                     is_wii ? "Wii" : "GC", is_wii_currently ? "Wii" : "GC"),
                    OSD::Duration::NORMAL, OSD::Color::RED);
    p.SetMode(PointerWrap::MODE_MEASURE);
    return;
  }

  // Begin with video backend, so that it gets a chance to clear its caches and writeback modified
  // things to RAM
  g_video_backend->DoState(p);
  p.DoMarker("video_backend");

  if (SConfig::GetInstance().bWii)
    Wiimote::DoState(p);
  p.DoMarker("Wiimote");

  PowerPC::DoState(p);
  p.DoMarker("PowerPC");
  // CoreTiming needs to be restored before restoring Hardware because
  // the controller code might need to schedule an event if the controller has changed.
  CoreTiming::DoState(p);
  p.DoMarker("CoreTiming");
  HW::DoState(p);
  p.DoMarker("HW");
  Movie::DoState(p);
  p.DoMarker("Movie");
  Gecko::DoState(p);
  p.DoMarker("Gecko");

#if defined(HAVE_FFMPEG)
  AVIDump::DoState();
#endif
}

void LoadFromBuffer(std::vector<u8>& buffer)
{
  if (NetPlay::IsNetPlayRunning())
  {
    OSD::AddMessage("Loading savestates is disabled in Netplay to prevent desyncs");
    return;
  }

  Core::RunAsCPUThread([&] {
    u8* ptr = &buffer[0];
    PointerWrap p(&ptr, PointerWrap::MODE_READ);
    DoState(p);
  });
}

void SaveToBuffer(std::vector<u8>& buffer)
{
  Core::RunAsCPUThread([&] {
    u8* ptr = nullptr;
    PointerWrap p(&ptr, PointerWrap::MODE_MEASURE);

    DoState(p);
    const size_t buffer_size = reinterpret_cast<size_t>(ptr);
    buffer.resize(buffer_size);

    ptr = &buffer[0];
    p.SetMode(PointerWrap::MODE_WRITE);
    DoState(p);
  });
}

// return state number not in map
static int GetEmptySlot(std::map<double, int> m)
{
  for (int i = 1; i <= (int)NUM_STATES; i++)
  {
    bool found = false;
    for (auto& p : m)
    {
      if (p.second == i)
      {
        found = true;
        break;
      }
    }
    if (!found)
      return i;
  }
  return -1;
}

static std::string MakeStateFilename(int number);

// read state timestamps
static std::map<double, int> GetSavedStates()
{
  StateHeader header;
  std::map<double, int> m;
  for (int i = 1; i <= (int)NUM_STATES; i++)
  {
    std::string filename = MakeStateFilename(i);
    if (File::Exists(filename))
    {
      if (ReadHeader(filename, header))
      {
        double d = Common::Timer::GetDoubleTime() - header.time;

        // increase time until unique value is obtained
        while (m.find(d) != m.end())
          d += .001;

        m.emplace(d, i);
      }
    }
  }
  return m;
}

struct CompressAndDumpState_args
{
  std::vector<u8>* buffer_vector;
  std::mutex* buffer_mutex;
  std::string filename;
  bool wait;
};

static void CompressAndDumpState(CompressAndDumpState_args save_args)
{
  std::lock_guard<std::mutex> lk(*save_args.buffer_mutex);

  // ScopeGuard is used here to ensure that g_compressAndDumpStateSyncEvent.Set()
  // will be called and that it will happen after the IOFile is closed.
  // Both ScopeGuard's and IOFile's finalization occur at respective object destruction time.
  // As Local (stack) objects are destructed in the reverse order of construction and "ScopeGuard
  // on_exit"
  // is created before the "IOFile f", it is guaranteed that the file will be finalized before
  // the ScopeGuard's finalization (i.e. "g_compressAndDumpStateSyncEvent.Set()" call).
  Common::ScopeGuard on_exit([]() { g_compressAndDumpStateSyncEvent.Set(); });
  // If it is not required to wait, we call finalizer early (and it won't be called again at
  // destruction).
  if (!save_args.wait)
    on_exit.Exit();

  const u8* const buffer_data = &(*(save_args.buffer_vector))[0];
  const size_t buffer_size = (save_args.buffer_vector)->size();
  std::string& filename = save_args.filename;

  // For easy debugging
  Common::SetCurrentThreadName("SaveState thread");

  // Moving to last overwritten save-state
  if (File::Exists(filename))
  {
    if (File::Exists(File::GetUserPath(D_STATESAVES_IDX) + "lastState.sav"))
      File::Delete((File::GetUserPath(D_STATESAVES_IDX) + "lastState.sav"));
    if (File::Exists(File::GetUserPath(D_STATESAVES_IDX) + "lastState.sav.dtm"))
      File::Delete((File::GetUserPath(D_STATESAVES_IDX) + "lastState.sav.dtm"));

    if (!File::Rename(filename, File::GetUserPath(D_STATESAVES_IDX) + "lastState.sav"))
      Core::DisplayMessage("Failed to move previous state to state undo backup", 1000);
    else
      File::Rename(filename + ".dtm", File::GetUserPath(D_STATESAVES_IDX) + "lastState.sav.dtm");
  }

  if ((Movie::IsMovieActive()) && !Movie::IsJustStartingRecordingInputFromSaveState())
    Movie::SaveRecording(filename + ".dtm");
  else if (!Movie::IsMovieActive())
    File::Delete(filename + ".dtm");

  File::IOFile f(filename, "wb");
  if (!f)
  {
    Core::DisplayMessage("Could not save state", 2000);
    return;
  }

  // Setting up the header
  StateHeader header;
  strncpy(header.gameID, SConfig::GetInstance().GetGameID().c_str(), 6);
  header.size = g_use_compression ? (u32)buffer_size : 0;
  header.time = Common::Timer::GetDoubleTime();

  f.WriteArray(&header, 1);

  if (header.size != 0)  // non-zero header size means the state is compressed
  {
    lzo_uint i = 0;
    while (true)
    {
      lzo_uint32 cur_len = 0;
      lzo_uint out_len = 0;

      if ((i + IN_LEN) >= buffer_size)
      {
        cur_len = (lzo_uint32)(buffer_size - i);
      }
      else
      {
        cur_len = IN_LEN;
      }

      if (lzo1x_1_compress(buffer_data + i, cur_len, out, &out_len, wrkmem) != LZO_E_OK)
        PanicAlertT("Internal LZO Error - compression failed");

      // The size of the data to write is 'out_len'
      f.WriteArray((lzo_uint32*)&out_len, 1);
      f.WriteBytes(out, out_len);

      if (cur_len != IN_LEN)
        break;

      i += cur_len;
    }
  }
  else  // uncompressed
  {
    f.WriteBytes(buffer_data, buffer_size);
  }

  Core::DisplayMessage(StringFromFormat("Saved State to %s", filename.c_str()), 2000);
  Host_UpdateMainFrame();
}

void SaveAs(const std::string& filename, bool wait)
{
  Core::RunAsCPUThread([&] {
    // Measure the size of the buffer.
    u8* ptr = nullptr;
    PointerWrap p(&ptr, PointerWrap::MODE_MEASURE);
    DoState(p);
    const size_t buffer_size = reinterpret_cast<size_t>(ptr);

    // Then actually do the write.
    {
      std::lock_guard<std::mutex> lk(g_cs_current_buffer);
      g_current_buffer.resize(buffer_size);
      ptr = &g_current_buffer[0];
      p.SetMode(PointerWrap::MODE_WRITE);
      DoState(p);
    }

    if (p.GetMode() == PointerWrap::MODE_WRITE)
    {
      Core::DisplayMessage("Saving State...", 1000);

      CompressAndDumpState_args save_args;
      save_args.buffer_vector = &g_current_buffer;
      save_args.buffer_mutex = &g_cs_current_buffer;
      save_args.filename = filename;
      save_args.wait = wait;

      Flush();
      g_save_thread = std::thread(CompressAndDumpState, save_args);
      g_compressAndDumpStateSyncEvent.Wait();

      g_last_filename = filename;
    }
    else
    {
      // someone aborted the save by changing the mode?
      Core::DisplayMessage("Unable to save: Internal DoState Error", 4000);
    }
  });
}

bool ReadHeader(const std::string& filename, StateHeader& header)
{
  Flush();
  File::IOFile f(filename, "rb");
  if (!f)
  {
    Core::DisplayMessage("State not found", 2000);
    return false;
  }

  f.ReadArray(&header, 1);
  return true;
}

std::string GetInfoStringOfSlot(int slot, bool translate)
{
  std::string filename = MakeStateFilename(slot);
  if (!File::Exists(filename))
    return translate ? GetStringT("Empty") : "Empty";

  State::StateHeader header;
  if (!ReadHeader(filename, header))
    return translate ? GetStringT("Unknown") : "Unknown";

  return Common::Timer::GetDateTimeFormatted(header.time);
}

static void LoadFileStateData(const std::string& filename, std::vector<u8>& ret_data)
{
  Flush();
  File::IOFile f(filename, "rb");
  if (!f)
  {
    Core::DisplayMessage("State not found", 2000);
    return;
  }

  StateHeader header;
  f.ReadArray(&header, 1);

  if (strncmp(SConfig::GetInstance().GetGameID().c_str(), header.gameID, 6))
  {
    Core::DisplayMessage(
        StringFromFormat("State belongs to a different game (ID %.*s)", 6, header.gameID), 2000);
    return;
  }

  std::vector<u8> buffer;

  if (header.size != 0)  // non-zero size means the state is compressed
  {
    Core::DisplayMessage("Decompressing State...", 500);

    buffer.resize(header.size);

    lzo_uint i = 0;
    while (true)
    {
      lzo_uint32 cur_len = 0;  // number of bytes to read
      lzo_uint new_len = 0;    // number of bytes to write

      if (!f.ReadArray(&cur_len, 1))
        break;

      f.ReadBytes(out, cur_len);
      const int res = lzo1x_decompress(out, cur_len, &buffer[i], &new_len, nullptr);
      if (res != LZO_E_OK)
      {
        // This doesn't seem to happen anymore.
        PanicAlertT("Internal LZO Error - decompression failed (%d) (%li, %li) \n"
                    "Try loading the state again",
                    res, i, new_len);
        return;
      }

      i += new_len;
    }
  }
  else  // uncompressed
  {
    const size_t size = (size_t)(f.GetSize() - sizeof(StateHeader));
    buffer.resize(size);

    if (!f.ReadBytes(&buffer[0], size))
    {
      PanicAlert("wtf? reading bytes: %zu", size);
      return;
    }
  }

  // all good
  ret_data.swap(buffer);
}

void LoadAs(const std::string& filename)
{
  if (!Core::IsRunning())
  {
    return;
  }
  else if (NetPlay::IsNetPlayRunning())
  {
    OSD::AddMessage("Loading savestates is disabled in Netplay to prevent desyncs");
    return;
  }

  Core::RunAsCPUThread([&] {
    g_loadDepth++;

    // Save temp buffer for undo load state
    if (!Movie::IsJustStartingRecordingInputFromSaveState())
    {
      std::lock_guard<std::mutex> lk(g_cs_undo_load_buffer);
      SaveToBuffer(g_undo_load_buffer);
      if (Movie::IsMovieActive())
        Movie::SaveRecording(File::GetUserPath(D_STATESAVES_IDX) + "undo.dtm");
      else if (File::Exists(File::GetUserPath(D_STATESAVES_IDX) + "undo.dtm"))
        File::Delete(File::GetUserPath(D_STATESAVES_IDX) + "undo.dtm");
    }

    bool loaded = false;
    bool loadedSuccessfully = false;

    // brackets here are so buffer gets freed ASAP
    {
      std::vector<u8> buffer;
      LoadFileStateData(filename, buffer);

      if (!buffer.empty())
      {
        u8* ptr = &buffer[0];
        PointerWrap p(&ptr, PointerWrap::MODE_READ);
        DoState(p);
        loaded = true;
        loadedSuccessfully = (p.GetMode() == PointerWrap::MODE_READ);
      }
    }

    if (loaded)
    {
      if (loadedSuccessfully)
      {
        Core::DisplayMessage(StringFromFormat("Loaded state from %s", filename.c_str()), 2000);
        if (File::Exists(filename + ".dtm"))
          Movie::LoadInput(filename + ".dtm");
        else if (!Movie::IsJustStartingRecordingInputFromSaveState() &&
                 !Movie::IsJustStartingPlayingInputFromSaveState())
          Movie::EndPlayInput(false);
      }
      else
      {
        Core::DisplayMessage("The savestate could not be loaded", OSD::Duration::NORMAL);

        // since we could be in an inconsistent state now (and might crash or whatever), undo.
        if (g_loadDepth < 2)
          UndoLoadState();
      }
    }

    if (s_on_after_load_callback)
      s_on_after_load_callback();

    g_loadDepth--;
  });
}

void SetOnAfterLoadCallback(AfterLoadCallbackFunc callback)
{
  s_on_after_load_callback = std::move(callback);
}

void Init()
{
  if (lzo_init() != LZO_E_OK)
    PanicAlertT("Internal LZO Error - lzo_init() failed");
}

void Shutdown()
{
  Flush();

  // swapping with an empty vector, rather than clear()ing
  // this gives a better guarantee to free the allocated memory right NOW (as opposed to, actually,
  // never)
  {
    std::lock_guard<std::mutex> lk(g_cs_current_buffer);
    std::vector<u8>().swap(g_current_buffer);
  }

  {
    std::lock_guard<std::mutex> lk(g_cs_undo_load_buffer);
    std::vector<u8>().swap(g_undo_load_buffer);
  }
}

static std::string MakeStateFilename(int number)
{
  return StringFromFormat("%s%s.s%02i", File::GetUserPath(D_STATESAVES_IDX).c_str(),
                          SConfig::GetInstance().GetGameID().c_str(), number);
}

void Save(int slot, bool wait)
{
  SaveAs(MakeStateFilename(slot), wait);
}

void Load(int slot)
{
  LoadAs(MakeStateFilename(slot));
}

void LoadLastSaved(int i)
{
  std::map<double, int> savedStates = GetSavedStates();

  if (i > (int)savedStates.size())
    Core::DisplayMessage("State doesn't exist", 2000);
  else
  {
    std::map<double, int>::iterator it = savedStates.begin();
    std::advance(it, i - 1);
    Load(it->second);
  }
}

// must wait for state to be written because it must know if all slots are taken
void SaveFirstSaved()
{
  std::map<double, int> savedStates = GetSavedStates();

  // save to an empty slot
  if (savedStates.size() < NUM_STATES)
    Save(GetEmptySlot(savedStates), true);
  // overwrite the oldest state
  else
  {
    std::map<double, int>::iterator it = savedStates.begin();
    std::advance(it, savedStates.size() - 1);
    Save(it->second, true);
  }
}

void Flush()
{
  // If already saving state, wait for it to finish
  if (g_save_thread.joinable())
    g_save_thread.join();
}

// Load the last state before loading the state
void UndoLoadState()
{
  std::lock_guard<std::mutex> lk(g_cs_undo_load_buffer);
  if (!g_undo_load_buffer.empty())
  {
    if (File::Exists(File::GetUserPath(D_STATESAVES_IDX) + "undo.dtm") || (!Movie::IsMovieActive()))
    {
      LoadFromBuffer(g_undo_load_buffer);
      if (Movie::IsMovieActive())
        Movie::LoadInput(File::GetUserPath(D_STATESAVES_IDX) + "undo.dtm");
    }
    else
    {
      PanicAlertT("No undo.dtm found, aborting undo load state to prevent movie desyncs");
    }
  }
  else
  {
    PanicAlertT("There is nothing to undo!");
  }
}

// Load the state that the last save state overwritten on
void UndoSaveState()
{
  LoadAs(File::GetUserPath(D_STATESAVES_IDX) + "lastState.sav");
}

}  // namespace State<|MERGE_RESOLUTION|>--- conflicted
+++ resolved
@@ -74,11 +74,7 @@
 static std::thread g_save_thread;
 
 // Don't forget to increase this after doing changes on the savestate system
-<<<<<<< HEAD
-static const u32 STATE_VERSION = 94;  // Last changed in PR 6456 Narry's Mod 0.1.8
-=======
-static const u32 STATE_VERSION = 98;  // Last changed in PR 6895
->>>>>>> 8c97fb7c
+static const u32 STATE_VERSION = 98;  // Last changed in PR 6456 Narry's Mod 0.1.8
 
 // Maps savestate versions to Dolphin versions.
 // Versions after 42 don't need to be added to this list,
@@ -151,12 +147,11 @@
   return true;
 }
 
-static void DoState(PointerWrap& p)
+static std::string DoState(PointerWrap& p)
 {
   std::string version_created_by;
   if (!DoStateVersion(p, &version_created_by))
   {
-<<<<<<< HEAD
 	
 	  //NARRYSMOD_HIJACK
 	  //Hardcode compatible versions
@@ -164,15 +159,6 @@
 		  p.SetMode(PointerWrap::MODE_MEASURE);
 		  return version_created_by;
 	  }
-=======
-    const std::string message =
-        version_created_by.empty() ?
-            "This savestate was created using an incompatible version of Dolphin" :
-            "This savestate was created using the incompatible version " + version_created_by;
-    Core::DisplayMessage(message, OSD::Duration::NORMAL);
-    p.SetMode(PointerWrap::MODE_MEASURE);
-    return;
->>>>>>> 8c97fb7c
   }
 
   bool is_wii = SConfig::GetInstance().bWii || SConfig::GetInstance().m_is_mios;
@@ -184,7 +170,7 @@
                                      is_wii ? "Wii" : "GC", is_wii_currently ? "Wii" : "GC"),
                     OSD::Duration::NORMAL, OSD::Color::RED);
     p.SetMode(PointerWrap::MODE_MEASURE);
-    return;
+    return version_created_by;
   }
 
   // Begin with video backend, so that it gets a chance to clear its caches and writeback modified
@@ -212,6 +198,8 @@
 #if defined(HAVE_FFMPEG)
   AVIDump::DoState();
 #endif
+
+  return version_created_by;
 }
 
 void LoadFromBuffer(std::vector<u8>& buffer)
@@ -561,6 +549,7 @@
 
     bool loaded = false;
     bool loadedSuccessfully = false;
+    std::string version_created_by;
 
     // brackets here are so buffer gets freed ASAP
     {
@@ -571,7 +560,7 @@
       {
         u8* ptr = &buffer[0];
         PointerWrap p(&ptr, PointerWrap::MODE_READ);
-        DoState(p);
+        version_created_by = DoState(p);
         loaded = true;
         loadedSuccessfully = (p.GetMode() == PointerWrap::MODE_READ);
       }
@@ -590,7 +579,10 @@
       }
       else
       {
-        Core::DisplayMessage("The savestate could not be loaded", OSD::Duration::NORMAL);
+        // failed to load
+        Core::DisplayMessage("Unable to load: Can't load state from other versions!", 4000);
+        if (!version_created_by.empty())
+          Core::DisplayMessage("The savestate was created using " + version_created_by, 4000);
 
         // since we could be in an inconsistent state now (and might crash or whatever), undo.
         if (g_loadDepth < 2)
