// Copyright 2008 Dolphin Emulator Project
// Licensed under GPLv2+
// Refer to the license.txt file included.

#include <cinttypes>
#include <climits>
#include <memory>

#include "Common/CDUtils.h"
#include "Common/CommonPaths.h"
#include "Common/CommonTypes.h"
#include "Common/FileUtil.h"
#include "Common/Logging/Log.h"
#include "Common/MsgHandler.h"
#include "Common/StringUtil.h"
#include "Common/SysConf.h"

#include "Core/ARBruteForcer.h"
#include "Core/Boot/Boot.h"
#include "Core/Boot/Boot_DOL.h"
#include "Core/ConfigManager.h"
#include "Core/Core.h"  // for bWii
#include "Core/FifoPlayer/FifoDataFile.h"
#include "Core/HW/SI.h"
<<<<<<< HEAD
#include "Core/HotkeyManager.h"
=======
#include "Core/IPC_HLE/WII_IPC_HLE_Device_usb_bt_base.h"
>>>>>>> 6c16f1be
#include "Core/PowerPC/PowerPC.h"

#include "DiscIO/Enums.h"
#include "DiscIO/NANDContentLoader.h"
#include "DiscIO/Volume.h"
#include "DiscIO/VolumeCreator.h"

// Change from IPL.LNG value to IPL.SADR country code.
// http://wiibrew.org/wiki/Country_Codes
static u8 GetSADRCountryCode(DiscIO::Language language)
{
  switch (language)
  {
  case DiscIO::Language::LANGUAGE_JAPANESE:
    return 1;  // Japan
  case DiscIO::Language::LANGUAGE_ENGLISH:
    return 49;  // USA
  case DiscIO::Language::LANGUAGE_GERMAN:
    return 78;  // Germany
  case DiscIO::Language::LANGUAGE_FRENCH:
    return 77;  // France
  case DiscIO::Language::LANGUAGE_SPANISH:
    return 105;  // Spain
  case DiscIO::Language::LANGUAGE_ITALIAN:
    return 83;  // Italy
  case DiscIO::Language::LANGUAGE_DUTCH:
    return 94;  // Netherlands
  case DiscIO::Language::LANGUAGE_SIMPLIFIED_CHINESE:
  case DiscIO::Language::LANGUAGE_TRADITIONAL_CHINESE:
    return 157;  // China
  case DiscIO::Language::LANGUAGE_KOREAN:
    return 136;  // Korea
  case DiscIO::Language::LANGUAGE_UNKNOWN:
    break;
  }

  PanicAlert("Invalid language. Defaulting to Japanese.");
  return 1;
}

SConfig* SConfig::m_Instance;

static const struct
{
  const char* IniText;
  const bool KBM;
  const bool DInput;
  const int DefaultKey;
  const int DefaultModifier;
  const u32 DandXInputMapping;
  const u32 DInputMappingExtra;
} g_HKData[] = {
    {"Open", true, false, 79 /* 'O' */, 2 /* wxMOD_CONTROL */, 0, 0},
    {"ChangeDisc", true, false, 0, 0 /* wxMOD_NONE */, 0, 0},
    {"RefreshList", true, false, 0, 0 /* wxMOD_NONE */, 0, 0},
#ifdef __APPLE__
    {"PlayPause", true, false, 80 /* 'P' */, 2 /* wxMOD_CMD */, 0, 0},
    {"Stop", true, false, 87 /* 'W' */, 2 /* wxMOD_CMD */, 0, 0},
    {"Reset", true, false, 0, 0 /* wxMOD_NONE */, 0, 0},
    {"FrameAdvance", true, false, 0, 0 /* wxMOD_NONE */, 0, 0},

    {"StartRecording", true, false, 0, 0 /* wxMOD_NONE */, 0, 0},
    {"PlayRecording", true, false, 0, 0 /* wxMOD_NONE */, 0, 0},
    {"ExportRecording", true, false, 0, 0 /* wxMOD_NONE */, 0, 0},
    {"Readonlymode", true, false, 0, 0 /* wxMOD_NONE */, 0, 0},

    {"ToggleFullscreen", true, false, 70 /* 'F' */, 2 /* wxMOD_CMD */, 0, 0},
    {"Screenshot", true, false, 83 /* 'S' */, 2 /* wxMOD_CMD */, 0, 0},
    {"Exit", true, false, 0, 0 /* wxMOD_NONE */, 0, 0},

    {"Wiimote1Connect", true, false, 49 /* '1' */, 2 /* wxMOD_CMD */, 0, 0},
    {"Wiimote2Connect", true, false, 50 /* '2' */, 2 /* wxMOD_CMD */, 0, 0},
    {"Wiimote3Connect", true, false, 51 /* '3' */, 2 /* wxMOD_CMD */, 0, 0},
    {"Wiimote4Connect", true, false, 52 /* '4' */, 2 /* wxMOD_CMD */, 0, 0},
    {"BalanceBoardConnect", true, false, 53 /* '4' */, 2 /* wxMOD_CMD */, 0, 0},
#else
    {"PlayPause", true, false, 349 /* WXK_F10 */, 0 /* wxMOD_NONE */, 0, 0},
    {"Stop", true, false, 27 /* WXK_ESCAPE */, 0 /* wxMOD_NONE */, 0, 0},
    {"Reset", true, false, 0, 0 /* wxMOD_NONE */, 0, 0},
    {"FrameAdvance", true, false, 0, 0 /* wxMOD_NONE */, 0, 0},

    {"StartRecording", true, false, 0, 0 /* wxMOD_NONE */, 0, 0},
    {"PlayRecording", true, false, 0, 0 /* wxMOD_NONE */, 0, 0},
    {"ExportRecording", true, false, 0, 0 /* wxMOD_NONE */, 0, 0},
    {"Readonlymode", true, false, 0, 0 /* wxMOD_NONE */, 0, 0},

    {"ToggleFullscreen", true, false, 13 /* WXK_RETURN */, 1 /* wxMOD_ALT */, 0, 0},
    {"Screenshot", true, false, 348 /* WXK_F9 */, 0 /* wxMOD_NONE */, 0, 0},
    {"Exit", true, false, 0, 0 /* wxMOD_NONE */, 0, 0},

    {"Wiimote1Connect", true, false, 344 /* WXK_F5 */, 1 /* wxMOD_ALT */, 0, 0},
    {"Wiimote2Connect", true, false, 345 /* WXK_F6 */, 1 /* wxMOD_ALT */, 0, 0},
    {"Wiimote3Connect", true, false, 346 /* WXK_F7 */, 1 /* wxMOD_ALT */, 0, 0},
    {"Wiimote4Connect", true, false, 347 /* WXK_F8 */, 1 /* wxMOD_ALT */, 0, 0},
    {"BalanceBoardConnect", true, false, 348 /* WXK_F9 */, 1 /* wxMOD_ALT */, 0, 0},
#endif

    {"VolumeDown", true, false, 0, 0 /* wxMOD_NONE */, 0, 0},
    {"VolumeUp", true, false, 0, 0 /* wxMOD_NONE */, 0, 0},
    {"VolumeToggleMute", true, false, 0, 0 /* wxMOD_NONE */, 0, 0},

    {"IncreaseIR", true, false, 0, 0 /* wxMOD_NONE */, 0, 0},
    {"DecreaseIR", true, false, 0, 0 /* wxMOD_NONE */, 0, 0},
    {"ToggleIR", true, false, 0, 0 /* wxMOD_NONE */, 0, 0},
    {"ToggleAspectRatio", true, false, 0, 0 /* wxMOD_NONE */, 0, 0},
    {"ToggleEFBCopies", true, false, 0, 0 /* wxMOD_NONE */, 0, 0},
    {"ToggleFog", true, false, 0, 0 /* wxMOD_NONE */, 0, 0},
    {"ToggleThrottle", true, false, 9 /* '\t' */, 0 /* wxMOD_NONE */, 0, 0},
    {"DecreaseFrameLimit", true, false, 0, 0 /* wxMOD_NONE */, 0, 0},
    {"IncreaseFrameLimit", true, false, 0, 0 /* wxMOD_NONE */, 0, 0},

    {"FreelookDecreaseSpeed", true, false, 49 /* '1' */, 4 /* wxMOD_SHIFT */, 0, 0},
    {"FreelookIncreaseSpeed", true, false, 50 /* '2' */, 4 /* wxMOD_SHIFT */, 0, 0},
    {"FreelookResetSpeed", true, false, 70 /* 'F' */, 4 /* wxMOD_SHIFT */, 0, 0},
    {"FreelookUp", true, false, 69 /* 'E' */, 4 /* wxMOD_SHIFT */, 0, 0},
    {"FreelookDown", true, false, 81 /* 'Q' */, 4 /* wxMOD_SHIFT */, 0, 0},
    {"FreelookLeft", true, false, 65 /* 'A' */, 4 /* wxMOD_SHIFT */, 0, 0},
    {"FreelookRight", true, false, 68 /* 'D' */, 4 /* wxMOD_SHIFT */, 0, 0},
    {"FreelookZoomIn", true, false, 87 /* 'W' */, 4 /* wxMOD_SHIFT */, 0, 0},
    {"FreelookZoomOut", true, false, 83 /* 'S' */, 4 /* wxMOD_SHIFT */, 0, 0},
    {"FreelookReset", true, false, 82 /* 'R' */, 4 /* wxMOD_SHIFT */, 0, 0},

    {"DecreaseDepth", true, false, 0, 0 /* wxMOD_NONE */, 0, 0},
    {"IncreaseDepth", true, false, 0, 0 /* wxMOD_NONE */, 0, 0},
    {"DecreaseConvergence", true, false, 0, 0 /* wxMOD_NONE */, 0, 0},
    {"IncreaseConvergence", true, false, 0, 0 /* wxMOD_NONE */, 0, 0},

    {"LoadStateSlot1", true, false, 340 /* WXK_F1 */, 0 /* wxMOD_NONE */, 0, 0},
    {"LoadStateSlot2", true, false, 341 /* WXK_F2 */, 0 /* wxMOD_NONE */, 0, 0},
    {"LoadStateSlot3", true, false, 342 /* WXK_F3 */, 0 /* wxMOD_NONE */, 0, 0},
    {"LoadStateSlot4", true, false, 343 /* WXK_F4 */, 0 /* wxMOD_NONE */, 0, 0},
    {"LoadStateSlot5", true, false, 344 /* WXK_F5 */, 0 /* wxMOD_NONE */, 0, 0},
    {"LoadStateSlot6", true, false, 345 /* WXK_F6 */, 0 /* wxMOD_NONE */, 0, 0},
    {"LoadStateSlot7", true, false, 346 /* WXK_F7 */, 0 /* wxMOD_NONE */, 0, 0},
    {"LoadStateSlot8", true, false, 347 /* WXK_F8 */, 0 /* wxMOD_NONE */, 0, 0},
    {"LoadStateSlot9", true, false, 0, 0 /* wxMOD_NONE */, 0, 0},
    {"LoadStateSlot10", true, false, 0, 0 /* wxMOD_NONE */, 0, 0},

    {"SaveStateSlot1", true, false, 340 /* WXK_F1 */, 4 /* wxMOD_SHIFT */, 0, 0},
    {"SaveStateSlot2", true, false, 341 /* WXK_F2 */, 4 /* wxMOD_SHIFT */, 0, 0},
    {"SaveStateSlot3", true, false, 342 /* WXK_F3 */, 4 /* wxMOD_SHIFT */, 0, 0},
    {"SaveStateSlot4", true, false, 343 /* WXK_F4 */, 4 /* wxMOD_SHIFT */, 0, 0},
    {"SaveStateSlot5", true, false, 344 /* WXK_F5 */, 4 /* wxMOD_SHIFT */, 0, 0},
    {"SaveStateSlot6", true, false, 345 /* WXK_F6 */, 4 /* wxMOD_SHIFT */, 0, 0},
    {"SaveStateSlot7", true, false, 346 /* WXK_F7 */, 4 /* wxMOD_SHIFT */, 0, 0},
    {"SaveStateSlot8", true, false, 347 /* WXK_F8 */, 4 /* wxMOD_SHIFT */, 0, 0},
    {"SaveStateSlot9", true, false, 0, 0 /* wxMOD_NONE */, 0, 0},
    {"SaveStateSlot10", true, false, 0, 0 /* wxMOD_NONE */, 0, 0},

    {"SelectStateSlot1", true, false, 0, 0, 0, 0},
    {"SelectStateSlot2", true, false, 0, 0, 0, 0},
    {"SelectStateSlot3", true, false, 0, 0, 0, 0},
    {"SelectStateSlot4", true, false, 0, 0, 0, 0},
    {"SelectStateSlot5", true, false, 0, 0, 0, 0},
    {"SelectStateSlot6", true, false, 0, 0, 0, 0},
    {"SelectStateSlot7", true, false, 0, 0, 0, 0},
    {"SelectStateSlot8", true, false, 0, 0, 0, 0},
    {"SelectStateSlot9", true, false, 0, 0, 0, 0},
    {"SelectStateSlot10", true, false, 0, 0, 0, 0},
    {"SaveSelectedSlot", true, false, 0, 0, 0, 0},
    {"LoadSelectedSlot", true, false, 0, 0, 0, 0},

    {"LoadLastState1", true, false, 0, 0 /* wxMOD_NONE */, 0, 0},
    {"LoadLastState2", true, false, 0, 0 /* wxMOD_NONE */, 0, 0},
    {"LoadLastState3", true, false, 0, 0 /* wxMOD_NONE */, 0, 0},
    {"LoadLastState4", true, false, 0, 0 /* wxMOD_NONE */, 0, 0},
    {"LoadLastState5", true, false, 0, 0 /* wxMOD_NONE */, 0, 0},
    {"LoadLastState6", true, false, 0, 0 /* wxMOD_NONE */, 0, 0},
    {"LoadLastState7", true, false, 0, 0 /* wxMOD_NONE */, 0, 0},
    {"LoadLastState8", true, false, 0, 0 /* wxMOD_NONE */, 0, 0},

    {"SaveFirstState", true, false, 0, 0 /* wxMOD_NONE */, 0, 0},
    {"UndoLoadState", true, false, 351 /* WXK_F12 */, 0 /* wxMOD_NONE */, 0, 0},
    {"UndoSaveState", true, false, 351 /* WXK_F12 */, 4 /* wxMOD_SHIFT */, 0, 0},
    {"SaveStateFile", true, false, 0, 0 /* wxMOD_NONE */, 0, 0},
    {"LoadStateFile", true, false, 0, 0 /* wxMOD_NONE */, 0, 0},
};

static const struct
{
  const char* IniText;
  const bool KBM;
  const bool DInput;
  const int DefaultKey;
  const int DefaultModifier;
  const u32 DandXInputMapping;
  const u32 DInputMappingExtra;
} g_VRData[] = {
    {"FreelookReset", true, false, 82, 4 /* wxMOD_SHIFT */, 0, 0},
    {"FreelookZoomIn", true, false, 87, 4 /* wxMOD_SHIFT */, 0, 0},
    {"FreelookZoomOut", true, false, 83, 4 /* wxMOD_SHIFT */, 0, 0},
    {"FreelookLeft", true, false, 65, 4 /* wxMOD_SHIFT */, 0, 0},
    {"FreelookRight", true, false, 68, 4 /* wxMOD_SHIFT */, 0, 0},
    {"FreelookUp", true, false, 69, 4 /* wxMOD_SHIFT */, 0, 0},
    {"FreelookDown", true, false, 81, 4 /* wxMOD_SHIFT */, 0, 0},
    {"VRPermanentCameraForward", true, false, 80, 4 /* wxMOD_SHIFT */, 0, 0},
    {"VRPermanentCameraBackward", true, false, 59, 4 /* wxMOD_SHIFT */, 0, 0},
    {"VRLargerScale", true, false, 61, 4 /* wxMOD_SHIFT */, 0, 0},
    {"VRSmallerScale", true, false, 45, 4 /* wxMOD_SHIFT */, 0, 0},
    {"VRGlobalLargerScale", true, false, 0, 0 /* wxMOD_SHIFT */, 0, 0},
    {"VRGlobalSmallerScale", true, false, 0, 0 /* wxMOD_SHIFT */, 0, 0},
    {"VRCameraTiltUp", true, false, 79, 4 /* wxMOD_SHIFT */, 0, 0},
    {"VRCameraTiltDown", true, false, 76, 4 /* wxMOD_SHIFT */, 0, 0},

    {"VRHUDForward", true, false, 47, 4 /* wxMOD_SHIFT */, 0, 0},
    {"VRHUDBackward", true, false, 46, 4 /* wxMOD_SHIFT */, 0, 0},
    {"VRHUDThicker", true, false, 93, 4 /* wxMOD_SHIFT */, 0, 0},
    {"VRHUDThinner", true, false, 91, 4 /* wxMOD_SHIFT */, 0, 0},
    {"VRHUD3DCloser", true, false, 0, 0 /* wxMOD_NONE */, 0, 0},
    {"VRHUD3DFurther", true, false, 0, 0 /* wxMOD_NONE */, 0, 0},

    {"VR2DScreenLarger", true, false, 44, 4 /* wxMOD_SHIFT */, 0, 0},
    {"VR2DScreenSmaller", true, false, 77, 4 /* wxMOD_SHIFT */, 0, 0},
    {"VR2DCameraForward", true, false, 74, 4 /* wxMOD_SHIFT */, 0, 0},
    {"VR2DCameraBackward", true, false, 85, 4 /* wxMOD_SHIFT */, 0, 0},
    //{ "VR2DScreenLeft",             true, false, 0, 0 /* wxMOD_NONE */, 0, 0 },
    ////doesn't_exist_right_now?
    //{ "VR2DScreenRight",            true, false, 0, 0 /* wxMOD_NONE */, 0, 0 },
    ////doesn't_exist_right_now?
    {"VR2DCameraUp", true, false, 72, 4 /* wxMOD_SHIFT */, 0, 0},
    {"VR2DCameraDown", true, false, 89, 4 /* wxMOD_SHIFT */, 0, 0},
    {"VR2DCameraTiltUp", true, false, 73, 4 /* wxMOD_SHIFT */, 0, 0},
    {"VR2DCameraTiltDown", true, false, 75, 4 /* wxMOD_SHIFT */, 0, 0},
    {"VR2DScreenThicker", true, false, 84, 4 /* wxMOD_SHIFT */, 0, 0},
    {"VR2DScreenThinner", true, false, 71, 4 /* wxMOD_SHIFT */, 0, 0},

};

GPUDeterminismMode ParseGPUDeterminismMode(const std::string& mode)
{
  if (mode == "auto")
    return GPU_DETERMINISM_AUTO;
  if (mode == "none")
    return GPU_DETERMINISM_NONE;
  if (mode == "fake-completion")
    return GPU_DETERMINISM_FAKE_COMPLETION;

  NOTICE_LOG(BOOT, "Unknown GPU determinism mode %s", mode.c_str());
  return GPU_DETERMINISM_AUTO;
}

SConfig::SConfig()
{
  LoadDefaults();
  // Make sure we have log manager
  LoadSettings();
  LoadSettingsFromSysconf();
}

void SConfig::Init()
{
  m_Instance = new SConfig;
}

void SConfig::Shutdown()
{
  delete m_Instance;
  m_Instance = nullptr;
}

SConfig::~SConfig()
{
  SaveSettings();
  SaveSettingsToSysconf();
}

void SConfig::SaveSettings()
{
  NOTICE_LOG(BOOT, "Saving settings to %s", File::GetUserPath(F_DOLPHINCONFIG_IDX).c_str());
  IniFile ini;
  ini.Load(File::GetUserPath(F_DOLPHINCONFIG_IDX));  // load first to not kill unknown stuff

  SaveGeneralSettings(ini);
  SaveInterfaceSettings(ini);
  if (!ARBruteForcer::ch_dont_save_settings)
    SaveDisplaySettings(ini);
  SaveGameListSettings(ini);
  SaveCoreSettings(ini);
  SaveMovieSettings(ini);
  SaveDSPSettings(ini);
  SaveInputSettings(ini);
  SaveFifoPlayerSettings(ini);
  SaveVRSettings(ini);
  SaveAnalyticsSettings(ini);
  SaveNetworkSettings(ini);
  SaveBluetoothPassthroughSettings(ini);
  SaveSysconfSettings(ini);

  ini.Save(File::GetUserPath(F_DOLPHINCONFIG_IDX));
}

void SConfig::SaveSingleSetting(std::string section_name, std::string setting_name,
                                float value_to_save)
{
  IniFile iniFile;
  iniFile.Load(File::GetUserPath(D_CONFIG_IDX) + "Dolphin.ini");

  IniFile::Section* vr = iniFile.GetOrCreateSection(section_name);
  vr->Set(setting_name, value_to_save);
  iniFile.Save(File::GetUserPath(D_CONFIG_IDX) + "Dolphin.ini");
}

namespace
{
void CreateDumpPath(const std::string& path)
{
  if (path.empty())
    return;
  File::SetUserPath(D_DUMP_IDX, path + '/');
  File::CreateFullPath(File::GetUserPath(D_DUMPAUDIO_IDX));
  File::CreateFullPath(File::GetUserPath(D_DUMPDSP_IDX));
  File::CreateFullPath(File::GetUserPath(D_DUMPSSL_IDX));
  File::CreateFullPath(File::GetUserPath(D_DUMPFRAMES_IDX));
  File::CreateFullPath(File::GetUserPath(D_DUMPTEXTURES_IDX));
}
}  // namespace

void SConfig::SaveGeneralSettings(IniFile& ini)
{
  IniFile::Section* general = ini.GetOrCreateSection("General");

  // General
  general->Set("LastFilename", m_LastFilename);
  general->Set("ShowLag", m_ShowLag);
  general->Set("ShowFrameCount", m_ShowFrameCount);

  // ISO folders
  // Clear removed folders
  int oldPaths;
  int numPaths = (int)m_ISOFolder.size();
  general->Get("GCMPathes", &oldPaths, 0);
  for (int i = 0; i < oldPaths; i++)
  {
    ini.DeleteKey("General", StringFromFormat("GCMPath%i", i));
  }
  ini.DeleteKey("General", "GCMPathes");
  ini.DeleteKey("General", "RecursiveGCMPaths");

  general->Get("ISOPaths", &oldPaths, 0);
  for (int i = numPaths; i < oldPaths; i++)
  {
    ini.DeleteKey("General", StringFromFormat("ISOPath%i", i));
  }

  general->Set("ISOPaths", numPaths);
  for (int i = 0; i < numPaths; i++)
  {
    general->Set(StringFromFormat("ISOPath%i", i), m_ISOFolder[i]);
  }

  general->Set("RecursiveISOPaths", m_RecursiveISOFolder);
  general->Set("NANDRootPath", m_NANDPath);
  general->Set("DumpPath", m_DumpPath);
  CreateDumpPath(m_DumpPath);
  general->Set("WirelessMac", m_WirelessMac);
  general->Set("WiiSDCardPath", m_strWiiSDCardPath);

#ifdef USE_GDBSTUB
#ifndef _WIN32
  general->Set("GDBSocket", gdb_socket);
#endif
  general->Set("GDBPort", iGDBPort);
#endif
}

void SConfig::SaveInterfaceSettings(IniFile& ini)
{
  IniFile::Section* interface = ini.GetOrCreateSection("Interface");

  interface->Set("ConfirmStop", bConfirmStop);
  interface->Set("UsePanicHandlers", bUsePanicHandlers);
  interface->Set("OnScreenDisplayMessages", bOnScreenDisplayMessages);
  interface->Set("HideCursor", bHideCursor);
  interface->Set("AutoHideCursor", bAutoHideCursor);
  interface->Set("MainWindowPosX", iPosX);
  interface->Set("MainWindowPosY", iPosY);
  interface->Set("MainWindowWidth", iWidth);
  interface->Set("MainWindowHeight", iHeight);
  interface->Set("LanguageCode", m_InterfaceLanguage);
  interface->Set("ShowToolbar", m_InterfaceToolbar);
  interface->Set("ShowStatusbar", m_InterfaceStatusbar);
  interface->Set("ShowLogWindow", m_InterfaceLogWindow);
  interface->Set("ShowLogConfigWindow", m_InterfaceLogConfigWindow);
  interface->Set("ExtendedFPSInfo", m_InterfaceExtendedFPSInfo);
  interface->Set("ThemeName", theme_name);
  interface->Set("PauseOnFocusLost", m_PauseOnFocusLost);
}

void SConfig::SaveHotkeySettings(IniFile& ini)
{
  IniFile::Section* hotkeys = ini.GetOrCreateSection("Hotkeys");

  hotkeys->Set("XInputPolling", bHotkeysXInput);

  // for (int i = 0; i < NUM_HOTKEYS; i++)
  //{
  //	hotkeys->Set(g_HKData[i].IniText, iHotkey[i]);
  //	hotkeys->Set(std::string(g_HKData[i].IniText) + "Modifier",
  //		iHotkeyModifier[i]);
  //	hotkeys->Set(std::string(g_HKData[i].IniText) + "KBM",
  //		bHotkeyKBM[i]);
  //	hotkeys->Set(std::string(g_HKData[i].IniText) + "DInput",
  //		bHotkeyDInput[i]);
  //	hotkeys->Set(std::string(g_HKData[i].IniText) + "XInputMapping",
  //		iHotkeyDandXInputMapping[i]);
  //	hotkeys->Set(std::string(g_HKData[i].IniText) + "DInputMappingExtra",
  //		iHotkeyDInputMappingExtra[i]);
  //}
}

void SConfig::SaveVRSettings(IniFile& ini)
{
  IniFile::Section* vr = ini.GetOrCreateSection("VR");
  vr->Set("OriginalPrimitiveCount", m_OriginalPrimitiveCount);
  vr->Set("BruteforceScreenshotAll", m_BruteforceScreenshotAll);
}

void SConfig::SaveDisplaySettings(IniFile& ini)
{
  IniFile::Section* display = ini.GetOrCreateSection("Display");

  if (!m_special_case)
    display->Set("FullscreenResolution", strFullscreenResolution);
  display->Set("Fullscreen", bFullscreen);
  display->Set("RenderToMain", bRenderToMain);
  if (!m_special_case)
  {
    display->Set("RenderWindowXPos", iRenderWindowXPos);
    display->Set("RenderWindowYPos", iRenderWindowYPos);
    display->Set("RenderWindowWidth", iRenderWindowWidth);
    display->Set("RenderWindowHeight", iRenderWindowHeight);
  }
  display->Set("RenderWindowAutoSize", bRenderWindowAutoSize);
  display->Set("KeepWindowOnTop", bKeepWindowOnTop);
  display->Set("ProgressiveScan", bProgressive);
  display->Set("PAL60", bPAL60);
  display->Set("DisableScreenSaver", bDisableScreenSaver);
  display->Set("ForceNTSCJ", bForceNTSCJ);

  IniFile::Section* vr = ini.GetOrCreateSection("VR");
#ifdef OCULUSSDK042
  vr->Set("AsynchronousTimewarp", bAsynchronousTimewarp);
#endif
}

void SConfig::SaveGameListSettings(IniFile& ini)
{
  IniFile::Section* gamelist = ini.GetOrCreateSection("GameList");

  gamelist->Set("ListDrives", m_ListDrives);
  gamelist->Set("ListWad", m_ListWad);
  gamelist->Set("ListElfDol", m_ListElfDol);
  gamelist->Set("ListWii", m_ListWii);
  gamelist->Set("ListGC", m_ListGC);
  gamelist->Set("ListJap", m_ListJap);
  gamelist->Set("ListPal", m_ListPal);
  gamelist->Set("ListUsa", m_ListUsa);
  gamelist->Set("ListAustralia", m_ListAustralia);
  gamelist->Set("ListFrance", m_ListFrance);
  gamelist->Set("ListGermany", m_ListGermany);
  gamelist->Set("ListItaly", m_ListItaly);
  gamelist->Set("ListKorea", m_ListKorea);
  gamelist->Set("ListNetherlands", m_ListNetherlands);
  gamelist->Set("ListRussia", m_ListRussia);
  gamelist->Set("ListSpain", m_ListSpain);
  gamelist->Set("ListTaiwan", m_ListTaiwan);
  gamelist->Set("ListWorld", m_ListWorld);
  gamelist->Set("ListUnknown", m_ListUnknown);
  gamelist->Set("ListSort", m_ListSort);
  gamelist->Set("ListSortSecondary", m_ListSort2);

  gamelist->Set("ColorCompressed", m_ColorCompressed);

  gamelist->Set("ColumnPlatform", m_showSystemColumn);
  gamelist->Set("ColumnBanner", m_showBannerColumn);
  gamelist->Set("ColumnNotes", m_showMakerColumn);
  gamelist->Set("ColumnFileName", m_showFileNameColumn);
  gamelist->Set("ColumnID", m_showIDColumn);
  gamelist->Set("ColumnRegion", m_showRegionColumn);
  gamelist->Set("ColumnSize", m_showSizeColumn);
  gamelist->Set("ColumnState", m_showStateColumn);
  gamelist->Set("ColumnVRState", m_showVRStateColumn);
}

void SConfig::SaveCoreSettings(IniFile& ini)
{
  IniFile::Section* core = ini.GetOrCreateSection("Core");

  core->Set("HLE_BS2", bHLE_BS2);
  core->Set("TimingVariance", iTimingVariance);
  core->Set("CPUCore", iCPUCore);
  core->Set("Fastmem", bFastmem);
  core->Set("CPUThread", bCPUThread);
  core->Set("DSPHLE", bDSPHLE);
  core->Set("SyncOnSkipIdle", bSyncGPUOnSkipIdleHack);
  core->Set("SyncGPU", bSyncGPU);
  core->Set("SyncGpuMaxDistance", iSyncGpuMaxDistance);
  core->Set("SyncGpuMinDistance", iSyncGpuMinDistance);
  core->Set("SyncGpuOverclock", fSyncGpuOverclock);
  core->Set("FPRF", bFPRF);
  core->Set("AccurateNaNs", bAccurateNaNs);
  core->Set("DefaultISO", m_strDefaultISO);
  core->Set("DVDRoot", m_strDVDRoot);
  core->Set("Apploader", m_strApploader);
  core->Set("EnableCheats", bEnableCheats);
  core->Set("SelectedLanguage", SelectedLanguage);
  core->Set("OverrideGCLang", bOverrideGCLanguage);
  core->Set("DPL2Decoder", bDPL2Decoder);
  core->Set("Latency", iLatency);
  core->Set("MemcardAPath", m_strMemoryCardA);
  core->Set("MemcardBPath", m_strMemoryCardB);
  core->Set("AgpCartAPath", m_strGbaCartA);
  core->Set("AgpCartBPath", m_strGbaCartB);
  core->Set("SlotA", m_EXIDevice[0]);
  core->Set("SlotB", m_EXIDevice[1]);
  core->Set("SerialPort1", m_EXIDevice[2]);
  core->Set("BBA_MAC", m_bba_mac);
  for (int i = 0; i < MAX_SI_CHANNELS; ++i)
  {
    core->Set(StringFromFormat("SIDevice%i", i), m_SIDevice[i]);
    core->Set(StringFromFormat("AdapterRumble%i", i), m_AdapterRumble[i]);
    core->Set(StringFromFormat("SimulateKonga%i", i), m_AdapterKonga[i]);
  }
  core->Set("WiiSDCard", m_WiiSDCard);
  core->Set("WiiKeyboard", m_WiiKeyboard);
  core->Set("WiimoteContinuousScanning", m_WiimoteContinuousScanning);
  core->Set("WiimoteEnableSpeaker", m_WiimoteEnableSpeaker);
  core->Set("RunCompareServer", bRunCompareServer);
  core->Set("RunCompareClient", bRunCompareClient);
  // if (!ARBruteForcer::ch_dont_save_settings)
  // 	core->Set("FrameLimit", m_Framelimit);
  core->Set("FrameSkip", m_FrameSkip);
  core->Set("Overclock", m_OCFactor);
  core->Set("OverclockEnable", m_OCEnable);
  core->Set("GFXBackend", m_strVideoBackend);
  core->Set("GPUDeterminismMode", m_strGPUDeterminismMode);
  core->Set("PerfMapDir", m_perfDir);
  core->Set("EnableCustomRTC", bEnableCustomRTC);
  core->Set("CustomRTCValue", m_customRTCValue);
}

void SConfig::SaveMovieSettings(IniFile& ini)
{
  IniFile::Section* movie = ini.GetOrCreateSection("Movie");

  movie->Set("PauseMovie", m_PauseMovie);
  movie->Set("Author", m_strMovieAuthor);
  movie->Set("DumpFrames", m_DumpFrames);
  movie->Set("DumpFramesSilent", m_DumpFramesSilent);
  movie->Set("ShowInputDisplay", m_ShowInputDisplay);
  movie->Set("ShowRTC", m_ShowRTC);
}

void SConfig::SaveDSPSettings(IniFile& ini)
{
  IniFile::Section* dsp = ini.GetOrCreateSection("DSP");

  dsp->Set("EnableJIT", m_DSPEnableJIT);
  dsp->Set("DumpAudio", m_DumpAudio);
  dsp->Set("DumpUCode", m_DumpUCode);
  if (!ARBruteForcer::ch_dont_save_settings)
    dsp->Set("Backend", sBackend);
  dsp->Set("Volume", m_Volume);
  dsp->Set("CaptureLog", m_DSPCaptureLog);
}

void SConfig::SaveInputSettings(IniFile& ini)
{
  IniFile::Section* input = ini.GetOrCreateSection("Input");

  input->Set("BackgroundInput", m_BackgroundInput);
}

void SConfig::SaveFifoPlayerSettings(IniFile& ini)
{
  IniFile::Section* fifoplayer = ini.GetOrCreateSection("FifoPlayer");

  fifoplayer->Set("LoopReplay", bLoopFifoReplay);
}

void SConfig::SaveNetworkSettings(IniFile& ini)
{
  IniFile::Section* network = ini.GetOrCreateSection("Network");

  network->Set("SSLDumpRead", m_SSLDumpRead);
  network->Set("SSLDumpWrite", m_SSLDumpWrite);
  network->Set("SSLVerifyCert", m_SSLVerifyCert);
  network->Set("SSLDumpRootCA", m_SSLDumpRootCA);
  network->Set("SSLDumpPeerCert", m_SSLDumpPeerCert);
}

void SConfig::SaveAnalyticsSettings(IniFile& ini)
{
  IniFile::Section* analytics = ini.GetOrCreateSection("Analytics");

  analytics->Set("ID", m_analytics_id);
  analytics->Set("Enabled", m_analytics_enabled);
  analytics->Set("PermissionAsked", m_analytics_permission_asked);
}

void SConfig::SaveBluetoothPassthroughSettings(IniFile& ini)
{
  IniFile::Section* section = ini.GetOrCreateSection("BluetoothPassthrough");

  section->Set("Enabled", m_bt_passthrough_enabled);
  section->Set("VID", m_bt_passthrough_vid);
  section->Set("PID", m_bt_passthrough_pid);
  section->Set("LinkKeys", m_bt_passthrough_link_keys);
}

void SConfig::SaveSysconfSettings(IniFile& ini)
{
  IniFile::Section* section = ini.GetOrCreateSection("Sysconf");

  section->Set("SensorBarPosition", m_sensor_bar_position);
  section->Set("SensorBarSensitivity", m_sensor_bar_sensitivity);
  section->Set("SpeakerVolume", m_speaker_volume);
  section->Set("WiimoteMotor", m_wiimote_motor);
  section->Set("WiiLanguage", m_wii_language);
  section->Set("AspectRatio", m_wii_aspect_ratio);
  section->Set("Screensaver", m_wii_screensaver);
}

void SConfig::SaveSettingsToSysconf()
{
  SysConf sysconf;

  sysconf.SetData<u8>("IPL.SSV", m_wii_screensaver);
  sysconf.SetData<u8>("IPL.LNG", m_wii_language);
  u8 country_code = GetSADRCountryCode(static_cast<DiscIO::Language>(m_wii_language));
  sysconf.SetArrayData("IPL.SADR", &country_code, 1);

  sysconf.SetData<u8>("IPL.AR", m_wii_aspect_ratio);
  sysconf.SetData<u8>("BT.BAR", m_sensor_bar_position);
  sysconf.SetData<u32>("BT.SENS", m_sensor_bar_sensitivity);
  sysconf.SetData<u8>("BT.SPKV", m_speaker_volume);
  sysconf.SetData("BT.MOT", m_wiimote_motor);
  sysconf.SetData("IPL.PGS", bProgressive);
  sysconf.SetData("IPL.E60", bPAL60);

  // Disable WiiConnect24's standby mode. If it is enabled, it prevents us from receiving
  // shutdown commands in the State Transition Manager (STM).
  // TODO: remove this if and once Dolphin supports WC24 standby mode.
  sysconf.SetData<u8>("IPL.IDL", 0x00);
  NOTICE_LOG(COMMON, "Disabling WC24 'standby' (shutdown to idle) to avoid hanging on shutdown");

  RestoreBTInfoSection(&sysconf);

  sysconf.Save();
}

void SConfig::LoadSettings()
{
  INFO_LOG(BOOT, "Loading Settings from %s", File::GetUserPath(F_DOLPHINCONFIG_IDX).c_str());
  IniFile ini;
  ini.Load(File::GetUserPath(F_DOLPHINCONFIG_IDX));

  LoadGeneralSettings(ini);
  LoadInterfaceSettings(ini);
  LoadDisplaySettings(ini);
  LoadGameListSettings(ini);
  LoadCoreSettings(ini);
  LoadMovieSettings(ini);
  LoadDSPSettings(ini);
  LoadInputSettings(ini);
  LoadFifoPlayerSettings(ini);
<<<<<<< HEAD
  LoadVRSettings(ini);
=======
  LoadNetworkSettings(ini);
>>>>>>> 6c16f1be
  LoadAnalyticsSettings(ini);
  LoadBluetoothPassthroughSettings(ini);
  LoadSysconfSettings(ini);
}

void SConfig::LoadGeneralSettings(IniFile& ini)
{
  IniFile::Section* general = ini.GetOrCreateSection("General");

  general->Get("LastFilename", &m_LastFilename);
  general->Get("ShowLag", &m_ShowLag, false);
  general->Get("ShowFrameCount", &m_ShowFrameCount, false);
#ifdef USE_GDBSTUB
#ifndef _WIN32
  general->Get("GDBSocket", &gdb_socket, "");
#endif
  general->Get("GDBPort", &(iGDBPort), -1);
#endif

  m_ISOFolder.clear();
  int numISOPaths;

  if (general->Get("ISOPaths", &numISOPaths, 0))
  {
    for (int i = 0; i < numISOPaths; i++)
    {
      std::string tmpPath;
      general->Get(StringFromFormat("ISOPath%i", i), &tmpPath, "");
      m_ISOFolder.push_back(std::move(tmpPath));
    }
  }
<<<<<<< HEAD
  // Check for old file path (Changed in 4.0-4003)
  // This can probably be removed after 5.0 stable is launched
  else if (general->Get("GCMPathes", &numISOPaths, 0) && numISOPaths > 0)
  {
    for (int i = 0; i < numISOPaths; i++)
    {
      std::string tmpPath;
      general->Get(StringFromFormat("GCMPath%i", i), &tmpPath, "");
      bool found = false;
      for (size_t j = 0; j < m_ISOFolder.size(); ++j)
      {
        if (m_ISOFolder[j] == tmpPath)
        {
          found = true;
          break;
        }
      }
      if (!found)
        m_ISOFolder.push_back(std::move(tmpPath));
    }
  }

  if (!general->Get("RecursiveISOPaths", &m_RecursiveISOFolder, false) || !m_RecursiveISOFolder)
  {
    // Check for old name
    general->Get("RecursiveGCMPaths", &m_RecursiveISOFolder, false);
  }
=======
>>>>>>> 6c16f1be

  general->Get("RecursiveISOPaths", &m_RecursiveISOFolder, false);
  general->Get("NANDRootPath", &m_NANDPath);
  File::SetUserPath(D_WIIROOT_IDX, m_NANDPath);
  general->Get("DumpPath", &m_DumpPath);
  CreateDumpPath(m_DumpPath);
  general->Get("WirelessMac", &m_WirelessMac);
  general->Get("WiiSDCardPath", &m_strWiiSDCardPath, File::GetUserPath(F_WIISDCARD_IDX));
  File::SetUserPath(F_WIISDCARD_IDX, m_strWiiSDCardPath);
}

void SConfig::LoadInterfaceSettings(IniFile& ini)
{
  IniFile::Section* interface = ini.GetOrCreateSection("Interface");

  interface->Get("ConfirmStop", &bConfirmStop, true);
  interface->Get("UsePanicHandlers", &bUsePanicHandlers, true);
  interface->Get("OnScreenDisplayMessages", &bOnScreenDisplayMessages, true);
  interface->Get("HideCursor", &bHideCursor, false);
  interface->Get("AutoHideCursor", &bAutoHideCursor, false);
  interface->Get("MainWindowPosX", &iPosX, INT_MIN);
  interface->Get("MainWindowPosY", &iPosY, INT_MIN);
  interface->Get("MainWindowWidth", &iWidth, -1);
  interface->Get("MainWindowHeight", &iHeight, -1);
  interface->Get("LanguageCode", &m_InterfaceLanguage, "");
  interface->Get("ShowToolbar", &m_InterfaceToolbar, true);
  interface->Get("ShowStatusbar", &m_InterfaceStatusbar, true);
  interface->Get("ShowLogWindow", &m_InterfaceLogWindow, false);
  interface->Get("ShowLogConfigWindow", &m_InterfaceLogConfigWindow, false);
  interface->Get("ExtendedFPSInfo", &m_InterfaceExtendedFPSInfo, false);
  interface->Get("ThemeName", &theme_name, DEFAULT_THEME_DIR);
  interface->Get("PauseOnFocusLost", &m_PauseOnFocusLost, false);
}

void SConfig::LoadHotkeySettings(IniFile& ini)
{
  IniFile::Section* hotkeys = ini.GetOrCreateSection("Hotkeys");

  hotkeys->Get("XInputPolling", &bHotkeysXInput, true);

  // for (int i = 0; i < NUM_HOTKEYS; i++)
  //{
  //	hotkeys->Get(g_HKData[i].IniText,
  //	    &iHotkey[i], 0);
  //	hotkeys->Get(std::string(g_HKData[i].IniText) + "Modifier",
  //	    &iHotkeyModifier[i], 0);
  //	hotkeys->Get(std::string(g_HKData[i].IniText) + "KBM",
  //		&bHotkeyKBM[i], g_HKData[i].KBM);
  //	hotkeys->Get(std::string(g_HKData[i].IniText) + "DInput",
  //		&bHotkeyDInput[i], g_HKData[i].DInput);
  //	hotkeys->Get(std::string(g_HKData[i].IniText) + "XInputMapping",
  //		&iHotkeyDandXInputMapping[i], g_HKData[i].DandXInputMapping);
  //	hotkeys->Get(std::string(g_HKData[i].IniText) + "DInputMappingExtra",
  //		&iHotkeyDInputMappingExtra[i], g_HKData[i].DInputMappingExtra);
  //}
}

void SConfig::LoadVRSettings(IniFile& ini)
{
  IniFile::Section* vr = ini.GetOrCreateSection("VR");
  vr->Get("OriginalPrimitiveCount", &m_OriginalPrimitiveCount, -1);
  vr->Get("BruteforceScreenshotAll", &m_BruteforceScreenshotAll, false);
}

void SConfig::LoadDisplaySettings(IniFile& ini)
{
  IniFile::Section* display = ini.GetOrCreateSection("Display");

  if (ARBruteForcer::ch_bruteforce)
  {
    bFullscreen = false;
    strFullscreenResolution = "Auto";
    bRenderToMain = false;
    iRenderWindowXPos = -1;
    iRenderWindowYPos = -1;
    iRenderWindowWidth = 640;
    iRenderWindowHeight = 480;
    bRenderWindowAutoSize = false;
    bKeepWindowOnTop = false;
    bProgressive = false;
    bDisableScreenSaver = true;
    bForceNTSCJ = false;
  }
  else
  {
    display->Get("Fullscreen", &bFullscreen, false);
    display->Get("FullscreenResolution", &strFullscreenResolution, "Auto");
    display->Get("RenderToMain", &bRenderToMain, false);
    display->Get("RenderWindowXPos", &iRenderWindowXPos, -1);
    display->Get("RenderWindowYPos", &iRenderWindowYPos, -1);
    display->Get("RenderWindowWidth", &iRenderWindowWidth, 640);
    display->Get("RenderWindowHeight", &iRenderWindowHeight, 480);
    display->Get("RenderWindowAutoSize", &bRenderWindowAutoSize, false);
    display->Get("KeepWindowOnTop", &bKeepWindowOnTop, false);
    display->Get("ProgressiveScan", &bProgressive, false);
    display->Get("PAL60", &bPAL60, true);
    display->Get("DisableScreenSaver", &bDisableScreenSaver, true);
    display->Get("ForceNTSCJ", &bForceNTSCJ, false);
  }

  IniFile::Section* vr = ini.GetOrCreateSection("VR");
#ifdef OCULUSSDK042
  vr->Get("AsynchronousTimewarp", &bAsynchronousTimewarp, false);
#else
  bAsynchronousTimewarp = false;
#endif
}

void SConfig::LoadGameListSettings(IniFile& ini)
{
  IniFile::Section* gamelist = ini.GetOrCreateSection("GameList");

  gamelist->Get("ListDrives", &m_ListDrives, false);
  gamelist->Get("ListWad", &m_ListWad, true);
  gamelist->Get("ListElfDol", &m_ListElfDol, true);
  gamelist->Get("ListWii", &m_ListWii, true);
  gamelist->Get("ListGC", &m_ListGC, true);
  gamelist->Get("ListJap", &m_ListJap, true);
  gamelist->Get("ListPal", &m_ListPal, true);
  gamelist->Get("ListUsa", &m_ListUsa, true);

  gamelist->Get("ListAustralia", &m_ListAustralia, true);
  gamelist->Get("ListFrance", &m_ListFrance, true);
  gamelist->Get("ListGermany", &m_ListGermany, true);
  gamelist->Get("ListItaly", &m_ListItaly, true);
  gamelist->Get("ListKorea", &m_ListKorea, true);
  gamelist->Get("ListNetherlands", &m_ListNetherlands, true);
  gamelist->Get("ListRussia", &m_ListRussia, true);
  gamelist->Get("ListSpain", &m_ListSpain, true);
  gamelist->Get("ListTaiwan", &m_ListTaiwan, true);
  gamelist->Get("ListWorld", &m_ListWorld, true);
  gamelist->Get("ListUnknown", &m_ListUnknown, true);
  gamelist->Get("ListSort", &m_ListSort, 3);
  gamelist->Get("ListSortSecondary", &m_ListSort2, 0);

  // Determines if compressed games display in blue
  gamelist->Get("ColorCompressed", &m_ColorCompressed, true);

  // Gamelist columns toggles
  gamelist->Get("ColumnPlatform", &m_showSystemColumn, true);
  gamelist->Get("ColumnBanner", &m_showBannerColumn, true);
  gamelist->Get("ColumnNotes", &m_showMakerColumn, true);
  gamelist->Get("ColumnFileName", &m_showFileNameColumn, false);
  gamelist->Get("ColumnID", &m_showIDColumn, false);
  gamelist->Get("ColumnRegion", &m_showRegionColumn, true);
  gamelist->Get("ColumnSize", &m_showSizeColumn, true);
  gamelist->Get("ColumnState", &m_showStateColumn, true);
  gamelist->Get("ColumnVRState", &m_showVRStateColumn, true);
}

void SConfig::LoadCoreSettings(IniFile& ini)
{
  IniFile::Section* core = ini.GetOrCreateSection("Core");

  core->Get("HLE_BS2", &bHLE_BS2, false);
#ifdef _M_X86
  core->Get("CPUCore", &iCPUCore, PowerPC::CORE_JIT64);
#elif _M_ARM_64
  core->Get("CPUCore", &iCPUCore, PowerPC::CORE_JITARM64);
#else
  core->Get("CPUCore", &iCPUCore, PowerPC::CORE_INTERPRETER);
#endif
  core->Get("Fastmem", &bFastmem, true);
  core->Get("DSPHLE", &bDSPHLE, true);
  core->Get("TimingVariance", &iTimingVariance, 40);
  core->Get("CPUThread", &bCPUThread, true);
  core->Get("SyncOnSkipIdle", &bSyncGPUOnSkipIdleHack, true);
  core->Get("DefaultISO", &m_strDefaultISO);
  core->Get("DVDRoot", &m_strDVDRoot);
  core->Get("Apploader", &m_strApploader);
  core->Get("EnableCheats", &bEnableCheats, false);
  core->Get("SelectedLanguage", &SelectedLanguage, 0);
  core->Get("OverrideGCLang", &bOverrideGCLanguage, false);
  core->Get("DPL2Decoder", &bDPL2Decoder, false);
  core->Get("Latency", &iLatency, 2);
  core->Get("MemcardAPath", &m_strMemoryCardA);
  core->Get("MemcardBPath", &m_strMemoryCardB);
  core->Get("AgpCartAPath", &m_strGbaCartA);
  core->Get("AgpCartBPath", &m_strGbaCartB);
  core->Get("SlotA", (int*)&m_EXIDevice[0], EXIDEVICE_MEMORYCARD);
  core->Get("SlotB", (int*)&m_EXIDevice[1], EXIDEVICE_NONE);
  core->Get("SerialPort1", (int*)&m_EXIDevice[2], EXIDEVICE_NONE);
  core->Get("BBA_MAC", &m_bba_mac);
  core->Get("TimeProfiling", &bJITILTimeProfiling, false);
  core->Get("OutputIR", &bJITILOutputIR, false);
  for (int i = 0; i < MAX_SI_CHANNELS; ++i)
  {
    core->Get(StringFromFormat("SIDevice%i", i), (u32*)&m_SIDevice[i],
              (i == 0) ? SIDEVICE_GC_CONTROLLER : SIDEVICE_NONE);
    core->Get(StringFromFormat("AdapterRumble%i", i), &m_AdapterRumble[i], true);
    core->Get(StringFromFormat("SimulateKonga%i", i), &m_AdapterKonga[i], false);
  }
  core->Get("WiiSDCard", &m_WiiSDCard, false);
  core->Get("WiiKeyboard", &m_WiiKeyboard, false);
  core->Get("WiimoteContinuousScanning", &m_WiimoteContinuousScanning, false);
  core->Get("WiimoteEnableSpeaker", &m_WiimoteEnableSpeaker, false);
  core->Get("RunCompareServer", &bRunCompareServer, false);
  core->Get("RunCompareClient", &bRunCompareClient, false);
  core->Get("MMU", &bMMU, false);
  core->Get("BBDumpPort", &iBBDumpPort, -1);
  core->Get("SyncGPU", &bSyncGPU, false);
  core->Get("SyncGpuMaxDistance", &iSyncGpuMaxDistance, 200000);
  core->Get("SyncGpuMinDistance", &iSyncGpuMinDistance, -200000);
  core->Get("SyncGpuOverclock", &fSyncGpuOverclock, 1.0);
  core->Get("FastDiscSpeed", &bFastDiscSpeed, false);
  core->Get("DCBZ", &bDCBZOFF, false);
  // if (ARBruteForcer::ch_bruteforce)
  // 	m_Framelimit = 0;
  // else
  // 	core->Get("FrameLimit",                &m_Framelimit,                                  1); //
  // auto frame limit by default
  core->Get("FPRF", &bFPRF, false);
  core->Get("AccurateNaNs", &bAccurateNaNs, false);
  core->Get("EmulationSpeed", &m_EmulationSpeed, 1.0f);
  core->Get("Overclock", &m_OCFactor, 1.0f);
  core->Get("OverclockEnable", &m_OCEnable, false);
  core->Get("FrameSkip", &m_FrameSkip, 0);
  core->Get("GFXBackend", &m_strVideoBackend, "");
  core->Get("GPUDeterminismMode", &m_strGPUDeterminismMode, "auto");
  m_GPUDeterminismMode = ParseGPUDeterminismMode(m_strGPUDeterminismMode);
  core->Get("PerfMapDir", &m_perfDir, "");
  core->Get("EnableCustomRTC", &bEnableCustomRTC, false);
  // Default to seconds between 1.1.1970 and 1.1.2000
  core->Get("CustomRTCValue", &m_customRTCValue, 946684800);
}

void SConfig::LoadMovieSettings(IniFile& ini)
{
  IniFile::Section* movie = ini.GetOrCreateSection("Movie");

  movie->Get("PauseMovie", &m_PauseMovie, false);
  movie->Get("Author", &m_strMovieAuthor, "");
  movie->Get("DumpFrames", &m_DumpFrames, false);
  movie->Get("DumpFramesSilent", &m_DumpFramesSilent, false);
  movie->Get("ShowInputDisplay", &m_ShowInputDisplay, false);
  movie->Get("ShowRTC", &m_ShowRTC, false);
}

void SConfig::LoadDSPSettings(IniFile& ini)
{
  IniFile::Section* dsp = ini.GetOrCreateSection("DSP");

  dsp->Get("EnableJIT", &m_DSPEnableJIT, true);
  dsp->Get("DumpAudio", &m_DumpAudio, false);
  dsp->Get("DumpUCode", &m_DumpUCode, false);
#if defined __linux__ && HAVE_ALSA
  dsp->Get("Backend", &sBackend, BACKEND_ALSA);
#elif defined __APPLE__
  dsp->Get("Backend", &sBackend, BACKEND_COREAUDIO);
#elif defined _WIN32
  dsp->Get("Backend", &sBackend, BACKEND_XAUDIO2);
#elif defined ANDROID
  dsp->Get("Backend", &sBackend, BACKEND_OPENSLES);
#else
  dsp->Get("Backend", &sBackend, BACKEND_NULLSOUND);
#endif
  dsp->Get("Volume", &m_Volume, 100);
  dsp->Get("CaptureLog", &m_DSPCaptureLog, false);

  if (ARBruteForcer::ch_bruteforce)
    sBackend = BACKEND_NULLSOUND;

  m_IsMuted = false;
}

void SConfig::LoadInputSettings(IniFile& ini)
{
  IniFile::Section* input = ini.GetOrCreateSection("Input");

  input->Get("BackgroundInput", &m_BackgroundInput, false);
}

void SConfig::LoadFifoPlayerSettings(IniFile& ini)
{
  IniFile::Section* fifoplayer = ini.GetOrCreateSection("FifoPlayer");

  fifoplayer->Get("LoopReplay", &bLoopFifoReplay, true);
}

void SConfig::LoadNetworkSettings(IniFile& ini)
{
  IniFile::Section* network = ini.GetOrCreateSection("Network");

  network->Get("SSLDumpRead", &m_SSLDumpRead, false);
  network->Get("SSLDumpWrite", &m_SSLDumpWrite, false);
  network->Get("SSLVerifyCert", &m_SSLVerifyCert, false);
  network->Get("SSLDumpRootCA", &m_SSLDumpRootCA, false);
  network->Get("SSLDumpPeerCert", &m_SSLDumpPeerCert, false);
}

void SConfig::LoadAnalyticsSettings(IniFile& ini)
{
  IniFile::Section* analytics = ini.GetOrCreateSection("Analytics");

  analytics->Get("ID", &m_analytics_id, "");
  analytics->Get("Enabled", &m_analytics_enabled, false);
  analytics->Get("PermissionAsked", &m_analytics_permission_asked, false);
}

void SConfig::LoadBluetoothPassthroughSettings(IniFile& ini)
{
  IniFile::Section* section = ini.GetOrCreateSection("BluetoothPassthrough");

  section->Get("Enabled", &m_bt_passthrough_enabled, false);
  section->Get("VID", &m_bt_passthrough_vid, -1);
  section->Get("PID", &m_bt_passthrough_pid, -1);
  section->Get("LinkKeys", &m_bt_passthrough_link_keys, "");
}

void SConfig::LoadSysconfSettings(IniFile& ini)
{
  IniFile::Section* section = ini.GetOrCreateSection("Sysconf");

  section->Get("SensorBarPosition", &m_sensor_bar_position, m_sensor_bar_position);
  section->Get("SensorBarSensitivity", &m_sensor_bar_sensitivity, m_sensor_bar_sensitivity);
  section->Get("SpeakerVolume", &m_speaker_volume, m_speaker_volume);
  section->Get("WiimoteMotor", &m_wiimote_motor, m_wiimote_motor);
  section->Get("WiiLanguage", &m_wii_language, m_wii_language);
  section->Get("AspectRatio", &m_wii_aspect_ratio, m_wii_aspect_ratio);
  section->Get("Screensaver", &m_wii_screensaver, m_wii_screensaver);
}

void SConfig::LoadSettingsFromSysconf()
{
  SysConf sysconf;

  m_wii_screensaver = sysconf.GetData<u8>("IPL.SSV");
  m_wii_language = sysconf.GetData<u8>("IPL.LNG");
  m_wii_aspect_ratio = sysconf.GetData<u8>("IPL.AR");
  m_sensor_bar_position = sysconf.GetData<u8>("BT.BAR");
  m_sensor_bar_sensitivity = sysconf.GetData<u32>("BT.SENS");
  m_speaker_volume = sysconf.GetData<u8>("BT.SPKV");
  m_wiimote_motor = sysconf.GetData<u8>("BT.MOT") != 0;
  bProgressive = sysconf.GetData<u8>("IPL.PGS") != 0;
  bPAL60 = sysconf.GetData<u8>("IPL.E60") != 0;
}

void SConfig::LoadDefaults()
{
  bEnableDebugging = false;
  bAutomaticStart = false;
  bBootToPause = false;

#ifdef USE_GDBSTUB
  iGDBPort = -1;
#ifndef _WIN32
  gdb_socket = "";
#endif
#endif

  iCPUCore = PowerPC::CORE_JIT64;
  iTimingVariance = 40;
  bCPUThread = false;
  bSyncGPUOnSkipIdleHack = true;
  bRunCompareServer = false;
  bDSPHLE = true;
  bFastmem = true;
  bFPRF = false;
  bAccurateNaNs = false;
  bMMU = false;
  bDCBZOFF = false;
  iBBDumpPort = -1;
  bSyncGPU = false;
  bFastDiscSpeed = false;
  m_strWiiSDCardPath = File::GetUserPath(F_WIISDCARD_IDX);
  bEnableMemcardSdWriting = true;
  SelectedLanguage = 0;
  bOverrideGCLanguage = false;
  bWii = false;
  bDPL2Decoder = false;
  iLatency = 14;

  iPosX = INT_MIN;
  iPosY = INT_MIN;
  iWidth = -1;
  iHeight = -1;

  m_analytics_id = "";
  m_analytics_enabled = false;
  m_analytics_permission_asked = false;

  bLoopFifoReplay = true;

  bJITOff = false;  // debugger only settings
  bJITLoadStoreOff = false;
  bJITLoadStoreFloatingOff = false;
  bJITLoadStorePairedOff = false;
  bJITFloatingPointOff = false;
  bJITIntegerOff = false;
  bJITPairedOff = false;
  bJITSystemRegistersOff = false;
  bJITBranchOff = false;

  m_strName = "NONE";
  m_strGameID = "00000000";
  m_revision = 0;
}

static const char* GetRegionOfCountry(DiscIO::Country country)
{
  switch (country)
  {
  case DiscIO::Country::COUNTRY_USA:
    return USA_DIR;

  case DiscIO::Country::COUNTRY_TAIWAN:
  case DiscIO::Country::COUNTRY_KOREA:
  // TODO: Should these have their own Region Dir?
  case DiscIO::Country::COUNTRY_JAPAN:
    return JAP_DIR;

  case DiscIO::Country::COUNTRY_AUSTRALIA:
  case DiscIO::Country::COUNTRY_EUROPE:
  case DiscIO::Country::COUNTRY_FRANCE:
  case DiscIO::Country::COUNTRY_GERMANY:
  case DiscIO::Country::COUNTRY_ITALY:
  case DiscIO::Country::COUNTRY_NETHERLANDS:
  case DiscIO::Country::COUNTRY_RUSSIA:
  case DiscIO::Country::COUNTRY_SPAIN:
  case DiscIO::Country::COUNTRY_WORLD:
    return EUR_DIR;

  case DiscIO::Country::COUNTRY_UNKNOWN:
  default:
    return nullptr;
  }
}

bool SConfig::AutoSetup(EBootBS2 _BootBS2)
{
  std::string set_region_dir(EUR_DIR);

  switch (_BootBS2)
  {
  case BOOT_DEFAULT:
  {
    bool bootDrive = cdio_is_cdrom(m_strFilename);
    // Check if the file exist, we may have gotten it from a --elf command line
    // that gave an incorrect file name
    if (!bootDrive && !File::Exists(m_strFilename))
    {
      PanicAlertT("The specified file \"%s\" does not exist", m_strFilename.c_str());
      return false;
    }

    std::string Extension;
    SplitPath(m_strFilename, nullptr, nullptr, &Extension);
    if (!strcasecmp(Extension.c_str(), ".gcm") || !strcasecmp(Extension.c_str(), ".iso") ||
        !strcasecmp(Extension.c_str(), ".wbfs") || !strcasecmp(Extension.c_str(), ".ciso") ||
        !strcasecmp(Extension.c_str(), ".gcz") || bootDrive)
    {
      m_BootType = BOOT_ISO;
      std::unique_ptr<DiscIO::IVolume> pVolume(DiscIO::CreateVolumeFromFilename(m_strFilename));
      if (pVolume == nullptr)
      {
        if (bootDrive)
          PanicAlertT("Could not read \"%s\". "
                      "There is no disc in the drive or it is not a GameCube/Wii backup. "
                      "Please note that Dolphin cannot play games directly from the original "
                      "GameCube and Wii discs.",
                      m_strFilename.c_str());
        else
          PanicAlertT("\"%s\" is an invalid GCM/ISO file, or is not a GC/Wii ISO.",
                      m_strFilename.c_str());
        return false;
      }
      m_strName = pVolume->GetInternalName();
      m_strGameID = pVolume->GetGameID();
      m_revision = pVolume->GetRevision();

      // Check if we have a Wii disc
      bWii = pVolume->GetVolumeType() == DiscIO::Platform::WII_DISC;

      const char* retrieved_region_dir = GetRegionOfCountry(pVolume->GetCountry());
      if (!retrieved_region_dir)
      {
        if (!PanicYesNoT("Your GCM/ISO file seems to be invalid (invalid country)."
                         "\nContinue with PAL region?"))
          return false;
        retrieved_region_dir = EUR_DIR;
      }

      set_region_dir = retrieved_region_dir;
      bNTSC = set_region_dir == USA_DIR || set_region_dir == JAP_DIR;
    }
    else if (!strcasecmp(Extension.c_str(), ".elf"))
    {
      bWii = CBoot::IsElfWii(m_strFilename);
      // TODO: Right now GC homebrew boots in NTSC and Wii homebrew in PAL.
      // This is intentional so that Wii homebrew can boot in both 50Hz and 60Hz, without forcing
      // all GC homebrew to 50Hz.
      // In the future, it probably makes sense to add a Region setting for homebrew somewhere in
      // the emulator config.
      bNTSC = bWii ? false : true;
      set_region_dir = bNTSC ? USA_DIR : EUR_DIR;
      m_BootType = BOOT_ELF;
    }
    else if (!strcasecmp(Extension.c_str(), ".dol"))
    {
      CDolLoader dolfile(m_strFilename);
      bWii = dolfile.IsWii();
      // TODO: See the ELF code above.
      bNTSC = bWii ? false : true;
      set_region_dir = bNTSC ? USA_DIR : EUR_DIR;
      m_BootType = BOOT_DOL;
    }
    else if (!strcasecmp(Extension.c_str(), ".dff"))
    {
      bWii = true;
      set_region_dir = USA_DIR;
      bNTSC = true;
      m_BootType = BOOT_DFF;

      std::unique_ptr<FifoDataFile> ddfFile(FifoDataFile::Load(m_strFilename, true));

      if (ddfFile)
      {
        bWii = ddfFile->GetIsWii();
      }
    }
    else if (DiscIO::CNANDContentManager::Access().GetNANDLoader(m_strFilename).IsValid())
    {
      std::unique_ptr<DiscIO::IVolume> pVolume(DiscIO::CreateVolumeFromFilename(m_strFilename));
      const DiscIO::CNANDContentLoader& ContentLoader =
          DiscIO::CNANDContentManager::Access().GetNANDLoader(m_strFilename);

      if (ContentLoader.GetContentByIndex(ContentLoader.GetBootIndex()) == nullptr)
      {
        // WAD is valid yet cannot be booted. Install instead.
        u64 installed = DiscIO::CNANDContentManager::Access().Install_WiiWAD(m_strFilename);
        if (installed)
          SuccessAlertT("The WAD has been installed successfully");
        return false;  // do not boot
      }

      const char* retrieved_region_dir = GetRegionOfCountry(ContentLoader.GetCountry());
      set_region_dir = retrieved_region_dir ? retrieved_region_dir : EUR_DIR;
      bNTSC = set_region_dir == USA_DIR || set_region_dir == JAP_DIR;

      bWii = true;
      m_BootType = BOOT_WII_NAND;

      if (pVolume)
      {
        m_strName = pVolume->GetInternalName();
        m_strGameID = pVolume->GetGameID();
      }
      else
      {
        // null pVolume means that we are loading from nand folder (Most Likely Wii Menu)
        // if this is the second boot we would be using the Name and id of the last title
        m_strName.clear();
        m_strGameID.clear();
      }

      // Use the TitleIDhex for name and/or game ID if launching
      // from nand folder or if it is not ascii characters
      // (specifically sysmenu could potentially apply to other things)
      std::string titleidstr = StringFromFormat("%016" PRIx64, ContentLoader.GetTitleID());

      if (m_strName.empty())
      {
        m_strName = titleidstr;
      }
      if (m_strGameID.empty())
      {
        m_strGameID = titleidstr;
      }
    }
    else
    {
      PanicAlertT("Could not recognize ISO file %s", m_strFilename.c_str());
      return false;
    }
  }
  break;

  case BOOT_BS2_USA:
    set_region_dir = USA_DIR;
    m_strFilename.clear();
    bNTSC = true;
    break;

  case BOOT_BS2_JAP:
    set_region_dir = JAP_DIR;
    m_strFilename.clear();
    bNTSC = true;
    break;

  case BOOT_BS2_EUR:
    set_region_dir = EUR_DIR;
    m_strFilename.clear();
    bNTSC = false;
    break;
  }

  // Setup paths
  CheckMemcardPath(SConfig::GetInstance().m_strMemoryCardA, set_region_dir, true);
  CheckMemcardPath(SConfig::GetInstance().m_strMemoryCardB, set_region_dir, false);
  m_strSRAM = File::GetUserPath(F_GCSRAM_IDX);
  if (!bWii)
  {
    if (!bHLE_BS2)
    {
      m_strBootROM = File::GetUserPath(D_GCUSER_IDX) + DIR_SEP + set_region_dir + DIR_SEP GC_IPL;
      if (!File::Exists(m_strBootROM))
        m_strBootROM =
            File::GetSysDirectory() + GC_SYS_DIR + DIR_SEP + set_region_dir + DIR_SEP GC_IPL;

      if (!File::Exists(m_strBootROM))
      {
        WARN_LOG(BOOT, "Bootrom file %s not found - using HLE.", m_strBootROM.c_str());
        bHLE_BS2 = true;
      }
    }
  }
  else if (bWii && !bHLE_BS2)
  {
    WARN_LOG(BOOT, "GC bootrom file will not be loaded for Wii mode.");
    bHLE_BS2 = true;
  }

  return true;
}

void SConfig::CheckMemcardPath(std::string& memcardPath, const std::string& gameRegion,
                               bool isSlotA)
{
  std::string ext("." + gameRegion + ".raw");
  if (memcardPath.empty())
  {
    // Use default memcard path if there is no user defined name
    std::string defaultFilename = isSlotA ? GC_MEMCARDA : GC_MEMCARDB;
    memcardPath = File::GetUserPath(D_GCUSER_IDX) + defaultFilename + ext;
  }
  else
  {
    std::string filename = memcardPath;
    std::string region = filename.substr(filename.size() - 7, 3);
    bool hasregion = false;
    hasregion |= region.compare(USA_DIR) == 0;
    hasregion |= region.compare(JAP_DIR) == 0;
    hasregion |= region.compare(EUR_DIR) == 0;
    if (!hasregion)
    {
      // filename doesn't have region in the extension
      if (File::Exists(filename))
      {
        // If the old file exists we are polite and ask if we should copy it
        std::string oldFilename = filename;
        filename.replace(filename.size() - 4, 4, ext);
        if (PanicYesNoT("Memory Card filename in Slot %c is incorrect\n"
                        "Region not specified\n\n"
                        "Slot %c path was changed to\n"
                        "%s\n"
                        "Would you like to copy the old file to this new location?\n",
                        isSlotA ? 'A' : 'B', isSlotA ? 'A' : 'B', filename.c_str()))
        {
          if (!File::Copy(oldFilename, filename))
            PanicAlertT("Copy failed");
        }
      }
      memcardPath = filename;  // Always correct the path!
    }
    else if (region.compare(gameRegion) != 0)
    {
      // filename has region, but it's not == gameRegion
      // Just set the correct filename, the EXI Device will create it if it doesn't exist
      memcardPath = filename.replace(filename.size() - ext.size(), ext.size(), ext);
    }
  }
}

DiscIO::Language SConfig::GetCurrentLanguage(bool wii) const
{
  int language_value;
  if (wii)
    language_value = SConfig::GetInstance().m_wii_language;
  else
    language_value = SConfig::GetInstance().SelectedLanguage + 1;
  DiscIO::Language language = static_cast<DiscIO::Language>(language_value);

  // Get rid of invalid values (probably doesn't matter, but might as well do it)
  if (language > DiscIO::Language::LANGUAGE_UNKNOWN ||
      language < DiscIO::Language::LANGUAGE_JAPANESE)
    language = DiscIO::Language::LANGUAGE_UNKNOWN;
  return language;
}

IniFile SConfig::LoadDefaultGameIni() const
{
  return LoadDefaultGameIni(GetGameID(), m_revision);
}

IniFile SConfig::LoadLocalGameIni() const
{
  return LoadLocalGameIni(GetGameID(), m_revision);
}

IniFile SConfig::LoadGameIni() const
{
  return LoadGameIni(GetGameID(), m_revision);
}

IniFile SConfig::LoadDefaultGameIni(const std::string& id, u16 revision)
{
  IniFile game_ini;
  for (const std::string& filename : GetGameIniFilenames(id, revision))
    game_ini.Load(File::GetSysDirectory() + GAMESETTINGS_DIR DIR_SEP + filename, true);
  return game_ini;
}

IniFile SConfig::LoadLocalGameIni(const std::string& id, u16 revision)
{
  IniFile game_ini;
  for (const std::string& filename : GetGameIniFilenames(id, revision))
    game_ini.Load(File::GetUserPath(D_GAMESETTINGS_IDX) + filename, true);
  return game_ini;
}

IniFile SConfig::LoadGameIni(const std::string& id, u16 revision)
{
  IniFile game_ini;
  for (const std::string& filename : GetGameIniFilenames(id, revision))
    game_ini.Load(File::GetSysDirectory() + GAMESETTINGS_DIR DIR_SEP + filename, true);
  for (const std::string& filename : GetGameIniFilenames(id, revision))
    game_ini.Load(File::GetUserPath(D_GAMESETTINGS_IDX) + filename, true);
  return game_ini;
}

// Returns all possible filenames in ascending order of priority
std::vector<std::string> SConfig::GetGameIniFilenames(const std::string& id, u16 revision)
{
  std::vector<std::string> filenames;

  if (id.empty())
    return filenames;

  // INIs that match the system code (unique for each Virtual Console system)
  filenames.push_back(id.substr(0, 1) + ".ini");

  // INIs that match all regions
  if (id.size() >= 4)
    filenames.push_back(id.substr(0, 3) + ".ini");

  // Regular INIs
  filenames.push_back(id + ".ini");

  // INIs with specific revisions
  filenames.push_back(id + StringFromFormat("r%d", revision) + ".ini");

  return filenames;
}<|MERGE_RESOLUTION|>--- conflicted
+++ resolved
@@ -22,11 +22,8 @@
 #include "Core/Core.h"  // for bWii
 #include "Core/FifoPlayer/FifoDataFile.h"
 #include "Core/HW/SI.h"
-<<<<<<< HEAD
 #include "Core/HotkeyManager.h"
-=======
 #include "Core/IPC_HLE/WII_IPC_HLE_Device_usb_bt_base.h"
->>>>>>> 6c16f1be
 #include "Core/PowerPC/PowerPC.h"
 
 #include "DiscIO/Enums.h"
@@ -521,6 +518,7 @@
   core->Set("Fastmem", bFastmem);
   core->Set("CPUThread", bCPUThread);
   core->Set("DSPHLE", bDSPHLE);
+  core->Set("SkipIdle", bSkipIdle);
   core->Set("SyncOnSkipIdle", bSyncGPUOnSkipIdleHack);
   core->Set("SyncGPU", bSyncGPU);
   core->Set("SyncGpuMaxDistance", iSyncGpuMaxDistance);
@@ -693,11 +691,8 @@
   LoadDSPSettings(ini);
   LoadInputSettings(ini);
   LoadFifoPlayerSettings(ini);
-<<<<<<< HEAD
+  LoadNetworkSettings(ini);
   LoadVRSettings(ini);
-=======
-  LoadNetworkSettings(ini);
->>>>>>> 6c16f1be
   LoadAnalyticsSettings(ini);
   LoadBluetoothPassthroughSettings(ini);
   LoadSysconfSettings(ini);
@@ -729,7 +724,6 @@
       m_ISOFolder.push_back(std::move(tmpPath));
     }
   }
-<<<<<<< HEAD
   // Check for old file path (Changed in 4.0-4003)
   // This can probably be removed after 5.0 stable is launched
   else if (general->Get("GCMPathes", &numISOPaths, 0) && numISOPaths > 0)
@@ -757,10 +751,7 @@
     // Check for old name
     general->Get("RecursiveGCMPaths", &m_RecursiveISOFolder, false);
   }
-=======
->>>>>>> 6c16f1be
-
-  general->Get("RecursiveISOPaths", &m_RecursiveISOFolder, false);
+
   general->Get("NANDRootPath", &m_NANDPath);
   File::SetUserPath(D_WIIROOT_IDX, m_NANDPath);
   general->Get("DumpPath", &m_DumpPath);
@@ -925,6 +916,7 @@
   core->Get("DSPHLE", &bDSPHLE, true);
   core->Get("TimingVariance", &iTimingVariance, 40);
   core->Get("CPUThread", &bCPUThread, true);
+  core->Get("SkipIdle", &bSkipIdle, true);
   core->Get("SyncOnSkipIdle", &bSyncGPUOnSkipIdleHack, true);
   core->Get("DefaultISO", &m_strDefaultISO);
   core->Get("DVDRoot", &m_strDVDRoot);
@@ -1112,6 +1104,7 @@
   iCPUCore = PowerPC::CORE_JIT64;
   iTimingVariance = 40;
   bCPUThread = false;
+  bSkipIdle = false;
   bSyncGPUOnSkipIdleHack = true;
   bRunCompareServer = false;
   bDSPHLE = true;
