--- conflicted
+++ resolved
@@ -1,9 +1,6 @@
 set(SRCS	ActionReplay.cpp
-<<<<<<< HEAD
+			Analytics.cpp
 			ARBruteForcer.cpp
-=======
-			Analytics.cpp
->>>>>>> 65f76cfc
 			ARDecrypt.cpp
 			BootManager.cpp
 			ConfigManager.cpp
