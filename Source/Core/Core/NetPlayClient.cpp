--- conflicted
+++ resolved
@@ -1148,15 +1148,9 @@
 
 int NetPlayClient::NumLocalPads() const
 {
-<<<<<<< HEAD
-  return static_cast<u8>(
+  return static_cast<int>(
       std::count_if(m_pad_map.begin(), m_pad_map.end(),
                     [this](PlayerId mapping) { return mapping == m_local_player->pid; }));
-=======
-  return static_cast<int>(std::count_if(m_pad_map.begin(), m_pad_map.end(), [this](auto mapping) {
-    return mapping == m_local_player->pid;
-  }));
->>>>>>> 6c16f1be
 }
 
 int NetPlayClient::InGamePadToLocalPad(int ingame_pad)
