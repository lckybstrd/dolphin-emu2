--- conflicted
+++ resolved
@@ -541,7 +541,6 @@
   if (mc == nullptr)
     return;
 
-<<<<<<< HEAD
   if (Scripting::ScriptUtilities::IsScriptingCoreInitialized())
   {
     if (write)
@@ -561,10 +560,8 @@
     }
     Core::QueueHostJob([] { Core::SetState(Core::State::Running); }, true);
   }
-  if (CPU::IsStepping())
-=======
+
   if (m_system.GetCPU().IsStepping())
->>>>>>> e9dbb93c
   {
     // Disable when stepping so that resume works.
     return;
