// Copyright 2008 Dolphin Emulator Project
// Licensed under GPLv2+
// Refer to the license.txt file included.

#include <cmath>
#include "Common/CommonTypes.h"
#include "Common/MathUtil.h"
#include "Core/PowerPC/Interpreter/Interpreter.h"
#include "Core/PowerPC/Interpreter/Interpreter_FPUtils.h"

using namespace MathUtil;

// These "binary instructions" do not alter FPSCR.
void Interpreter::ps_sel(UGeckoInstruction _inst)
{
	rPS0(_inst.FD) = rPS0(_inst.FA) >= -0.0 ? rPS0(_inst.FC) : rPS0(_inst.FB);
	rPS1(_inst.FD) = rPS1(_inst.FA) >= -0.0 ? rPS1(_inst.FC) : rPS1(_inst.FB);

	if (_inst.Rc)
		Helper_UpdateCR1();
}

void Interpreter::ps_neg(UGeckoInstruction _inst)
{
	riPS0(_inst.FD) = riPS0(_inst.FB) ^ (1ULL << 63);
	riPS1(_inst.FD) = riPS1(_inst.FB) ^ (1ULL << 63);

	if (_inst.Rc)
		Helper_UpdateCR1();
}

void Interpreter::ps_mr(UGeckoInstruction _inst)
{
	rPS0(_inst.FD) = rPS0(_inst.FB);
	rPS1(_inst.FD) = rPS1(_inst.FB);

	if (_inst.Rc)
		Helper_UpdateCR1();
}

void Interpreter::ps_nabs(UGeckoInstruction _inst)
{
	riPS0(_inst.FD) = riPS0(_inst.FB) | (1ULL << 63);
	riPS1(_inst.FD) = riPS1(_inst.FB) | (1ULL << 63);

	if (_inst.Rc)
		Helper_UpdateCR1();
}

void Interpreter::ps_abs(UGeckoInstruction _inst)
{
	riPS0(_inst.FD) = riPS0(_inst.FB) & ~(1ULL << 63);
	riPS1(_inst.FD) = riPS1(_inst.FB) & ~(1ULL << 63);

	if (_inst.Rc)
		Helper_UpdateCR1();
}

// These are just moves, double is OK.
void Interpreter::ps_merge00(UGeckoInstruction _inst)
{
	double p0 = rPS0(_inst.FA);
	double p1 = rPS0(_inst.FB);
	rPS0(_inst.FD) = p0;
	rPS1(_inst.FD) = p1;

	if (_inst.Rc)
		Helper_UpdateCR1();
}

void Interpreter::ps_merge01(UGeckoInstruction _inst)
{
	double p0 = rPS0(_inst.FA);
	double p1 = rPS1(_inst.FB);
	rPS0(_inst.FD) = p0;
	rPS1(_inst.FD) = p1;

	if (_inst.Rc)
		Helper_UpdateCR1();
}

void Interpreter::ps_merge10(UGeckoInstruction _inst)
{
	double p0 = rPS1(_inst.FA);
	double p1 = rPS0(_inst.FB);
	rPS0(_inst.FD) = p0;
	rPS1(_inst.FD) = p1;

	if (_inst.Rc)
		Helper_UpdateCR1();
}

void Interpreter::ps_merge11(UGeckoInstruction _inst)
{
	double p0 = rPS1(_inst.FA);
	double p1 = rPS1(_inst.FB);
	rPS0(_inst.FD) = p0;
	rPS1(_inst.FD) = p1;

	if (_inst.Rc)
		Helper_UpdateCR1();
}

// From here on, the real deal.
void Interpreter::ps_div(UGeckoInstruction _inst)
{
	rPS0(_inst.FD) = ForceSingle(NI_div(rPS0(_inst.FA), rPS0(_inst.FB)));
	rPS1(_inst.FD) = ForceSingle(NI_div(rPS1(_inst.FA), rPS1(_inst.FB)));
	UpdateFPRF(rPS0(_inst.FD));

	if (_inst.Rc)
		Helper_UpdateCR1();
}

void Interpreter::ps_res(UGeckoInstruction _inst)
{
	// this code is based on the real hardware tests
	double a = rPS0(_inst.FB);
	double b = rPS1(_inst.FB);

	if (a == 0.0 || b == 0.0)
	{
		SetFPException(FPSCR_ZX);
	}

	rPS0(_inst.FD) = ApproximateReciprocal(a);
	rPS1(_inst.FD) = ApproximateReciprocal(b);
	UpdateFPRF(rPS0(_inst.FD));

	if (_inst.Rc)
		Helper_UpdateCR1();
}

void Interpreter::ps_rsqrte(UGeckoInstruction _inst)
{
	if (rPS0(_inst.FB) == 0.0 || rPS1(_inst.FB) == 0.0)
	{
		SetFPException(FPSCR_ZX);
	}

	if (rPS0(_inst.FB) < 0.0 || rPS1(_inst.FB) < 0.0)
	{
		SetFPException(FPSCR_VXSQRT);
	}

	rPS0(_inst.FD) = ForceSingle(ApproximateReciprocalSquareRoot(rPS0(_inst.FB)));
	rPS1(_inst.FD) = ForceSingle(ApproximateReciprocalSquareRoot(rPS1(_inst.FB)));

	UpdateFPRF(rPS0(_inst.FD));

	if (_inst.Rc)
		Helper_UpdateCR1();
}


void Interpreter::ps_sub(UGeckoInstruction _inst)
{
	rPS0(_inst.FD) = ForceSingle(NI_sub(rPS0(_inst.FA), rPS0(_inst.FB)));
	rPS1(_inst.FD) = ForceSingle(NI_sub(rPS1(_inst.FA), rPS1(_inst.FB)));
	UpdateFPRF(rPS0(_inst.FD));

	if (_inst.Rc)
		Helper_UpdateCR1();
}

void Interpreter::ps_add(UGeckoInstruction _inst)
{
	rPS0(_inst.FD) = ForceSingle(NI_add(rPS0(_inst.FA), rPS0(_inst.FB)));
	rPS1(_inst.FD) = ForceSingle(NI_add(rPS1(_inst.FA), rPS1(_inst.FB)));
	UpdateFPRF(rPS0(_inst.FD));

	if (_inst.Rc)
		Helper_UpdateCR1();
}

void Interpreter::ps_mul(UGeckoInstruction _inst)
{
	double c0 = Force25Bit(rPS0(_inst.FC));
	double c1 = Force25Bit(rPS1(_inst.FC));
	rPS0(_inst.FD) = ForceSingle(NI_mul(rPS0(_inst.FA), c0));
	rPS1(_inst.FD) = ForceSingle(NI_mul(rPS1(_inst.FA), c1));
	UpdateFPRF(rPS0(_inst.FD));

	if (_inst.Rc)
		Helper_UpdateCR1();
}


void Interpreter::ps_msub(UGeckoInstruction _inst)
{
	double c0 = Force25Bit(rPS0(_inst.FC));
	double c1 = Force25Bit(rPS1(_inst.FC));
	rPS0(_inst.FD) = ForceSingle(NI_msub(rPS0(_inst.FA), c0, rPS0(_inst.FB)));
	rPS1(_inst.FD) = ForceSingle(NI_msub(rPS1(_inst.FA), c1, rPS1(_inst.FB)));
	UpdateFPRF(rPS0(_inst.FD));

	if (_inst.Rc)
		Helper_UpdateCR1();
}

void Interpreter::ps_madd(UGeckoInstruction _inst)
{
	double c0 = Force25Bit(rPS0(_inst.FC));
	double c1 = Force25Bit(rPS1(_inst.FC));
	rPS0(_inst.FD) = ForceSingle(NI_madd(rPS0(_inst.FA), c0, rPS0(_inst.FB)));
	rPS1(_inst.FD) = ForceSingle(NI_madd(rPS1(_inst.FA), c1, rPS1(_inst.FB)));
	UpdateFPRF(rPS0(_inst.FD));

	if (_inst.Rc)
		Helper_UpdateCR1();
}

void Interpreter::ps_nmsub(UGeckoInstruction _inst)
{
	double c0 = Force25Bit(rPS0(_inst.FC));
	double c1 = Force25Bit(rPS1(_inst.FC));
<<<<<<< HEAD
	rPS0(_inst.FD) = ForceSingle(NI_msub(rPS0(_inst.FA), c0, rPS0(_inst.FB), true));
	rPS1(_inst.FD) = ForceSingle(NI_msub(rPS1(_inst.FA), c1, rPS1(_inst.FB), true));
=======
	double result0 = ForceSingle(NI_msub(rPS0(_inst.FA), c0, rPS0(_inst.FB)));
	double result1 = ForceSingle(NI_msub(rPS1(_inst.FA), c1, rPS1(_inst.FB)));
	rPS0(_inst.FD) = std::isnan(result0) ? result0 : -result0;
	rPS1(_inst.FD) = std::isnan(result1) ? result1 : -result1;
>>>>>>> ad978122
	UpdateFPRF(rPS0(_inst.FD));

	if (_inst.Rc)
		Helper_UpdateCR1();
}

void Interpreter::ps_nmadd(UGeckoInstruction _inst)
{
	double c0 = Force25Bit(rPS0(_inst.FC));
	double c1 = Force25Bit(rPS1(_inst.FC));
<<<<<<< HEAD
	rPS0(_inst.FD) = ForceSingle(NI_madd(rPS0(_inst.FA), c0, rPS0(_inst.FB), true));
	rPS1(_inst.FD) = ForceSingle(NI_madd(rPS1(_inst.FA), c1, rPS1(_inst.FB), true));
=======
	double result0 = ForceSingle(NI_madd(rPS0(_inst.FA), c0, rPS0(_inst.FB)));
	double result1 = ForceSingle(NI_madd(rPS1(_inst.FA), c1, rPS1(_inst.FB)));
	rPS0(_inst.FD) = std::isnan(result0) ? result0 : -result0;
	rPS1(_inst.FD) = std::isnan(result1) ? result1 : -result1;
>>>>>>> ad978122
	UpdateFPRF(rPS0(_inst.FD));

	if (_inst.Rc)
		Helper_UpdateCR1();
}

void Interpreter::ps_sum0(UGeckoInstruction _inst)
{
	double p0 = ForceSingle(NI_add(rPS0(_inst.FA), rPS1(_inst.FB)));
	double p1 = ForceSingle(rPS1(_inst.FC));
	rPS0(_inst.FD) = p0;
	rPS1(_inst.FD) = p1;
	UpdateFPRF(rPS0(_inst.FD));

	if (_inst.Rc)
		Helper_UpdateCR1();
}

void Interpreter::ps_sum1(UGeckoInstruction _inst)
{
	double p0 = ForceSingle(rPS0(_inst.FC));
	double p1 = ForceSingle(NI_add(rPS0(_inst.FA), rPS1(_inst.FB)));
	rPS0(_inst.FD) = p0;
	rPS1(_inst.FD) = p1;
	UpdateFPRF(rPS1(_inst.FD));

	if (_inst.Rc)
		Helper_UpdateCR1();
}

void Interpreter::ps_muls0(UGeckoInstruction _inst)
{
	double c0 = Force25Bit(rPS0(_inst.FC));
	double p0 = ForceSingle(NI_mul(rPS0(_inst.FA), c0));
	double p1 = ForceSingle(NI_mul(rPS1(_inst.FA), c0));
	rPS0(_inst.FD) = p0;
	rPS1(_inst.FD) = p1;
	UpdateFPRF(rPS0(_inst.FD));

	if (_inst.Rc)
		Helper_UpdateCR1();
}

void Interpreter::ps_muls1(UGeckoInstruction _inst)
{
	double c1 = Force25Bit(rPS1(_inst.FC));
	double p0 = ForceSingle(NI_mul(rPS0(_inst.FA), c1));
	double p1 = ForceSingle(NI_mul(rPS1(_inst.FA), c1));
	rPS0(_inst.FD) = p0;
	rPS1(_inst.FD) = p1;
	UpdateFPRF(rPS0(_inst.FD));

	if (_inst.Rc)
		Helper_UpdateCR1();
}

void Interpreter::ps_madds0(UGeckoInstruction _inst)
{
	double c0 = Force25Bit(rPS0(_inst.FC));
	double p0 = ForceSingle(NI_madd(rPS0(_inst.FA), c0, rPS0(_inst.FB)));
	double p1 = ForceSingle(NI_madd(rPS1(_inst.FA), c0, rPS1(_inst.FB)));
	rPS0(_inst.FD) = p0;
	rPS1(_inst.FD) = p1;
	UpdateFPRF(rPS0(_inst.FD));

	if (_inst.Rc)
		Helper_UpdateCR1();
}

void Interpreter::ps_madds1(UGeckoInstruction _inst)
{
	double c1 = Force25Bit(rPS1(_inst.FC));
	double p0 = ForceSingle(NI_madd(rPS0(_inst.FA), c1, rPS0(_inst.FB)));
	double p1 = ForceSingle(NI_madd(rPS1(_inst.FA), c1, rPS1(_inst.FB)));
	rPS0(_inst.FD) = p0;
	rPS1(_inst.FD) = p1;
	UpdateFPRF(rPS0(_inst.FD));

	if (_inst.Rc)
		Helper_UpdateCR1();
}

void Interpreter::ps_cmpu0(UGeckoInstruction _inst)
{
	Helper_FloatCompareUnordered(_inst, rPS0(_inst.FA), rPS0(_inst.FB));
}

void Interpreter::ps_cmpo0(UGeckoInstruction _inst)
{
	Helper_FloatCompareOrdered(_inst, rPS0(_inst.FA), rPS0(_inst.FB));
}

void Interpreter::ps_cmpu1(UGeckoInstruction _inst)
{
	Helper_FloatCompareUnordered(_inst, rPS1(_inst.FA), rPS1(_inst.FB));
}

void Interpreter::ps_cmpo1(UGeckoInstruction _inst)
{
	Helper_FloatCompareOrdered(_inst, rPS1(_inst.FA), rPS1(_inst.FB));
}

// __________________________________________________________________________________________________
// dcbz_l
// TODO(ector) check docs
void Interpreter::dcbz_l(UGeckoInstruction _inst)
{
	//FAKE: clear memory instead of clearing the cache block
	PowerPC::ClearCacheLine(Helper_Get_EA_X(_inst) & (~31));
}<|MERGE_RESOLUTION|>--- conflicted
+++ resolved
@@ -214,15 +214,10 @@
 {
 	double c0 = Force25Bit(rPS0(_inst.FC));
 	double c1 = Force25Bit(rPS1(_inst.FC));
-<<<<<<< HEAD
-	rPS0(_inst.FD) = ForceSingle(NI_msub(rPS0(_inst.FA), c0, rPS0(_inst.FB), true));
-	rPS1(_inst.FD) = ForceSingle(NI_msub(rPS1(_inst.FA), c1, rPS1(_inst.FB), true));
-=======
 	double result0 = ForceSingle(NI_msub(rPS0(_inst.FA), c0, rPS0(_inst.FB)));
 	double result1 = ForceSingle(NI_msub(rPS1(_inst.FA), c1, rPS1(_inst.FB)));
 	rPS0(_inst.FD) = std::isnan(result0) ? result0 : -result0;
 	rPS1(_inst.FD) = std::isnan(result1) ? result1 : -result1;
->>>>>>> ad978122
 	UpdateFPRF(rPS0(_inst.FD));
 
 	if (_inst.Rc)
@@ -233,15 +228,10 @@
 {
 	double c0 = Force25Bit(rPS0(_inst.FC));
 	double c1 = Force25Bit(rPS1(_inst.FC));
-<<<<<<< HEAD
-	rPS0(_inst.FD) = ForceSingle(NI_madd(rPS0(_inst.FA), c0, rPS0(_inst.FB), true));
-	rPS1(_inst.FD) = ForceSingle(NI_madd(rPS1(_inst.FA), c1, rPS1(_inst.FB), true));
-=======
 	double result0 = ForceSingle(NI_madd(rPS0(_inst.FA), c0, rPS0(_inst.FB)));
 	double result1 = ForceSingle(NI_madd(rPS1(_inst.FA), c1, rPS1(_inst.FB)));
 	rPS0(_inst.FD) = std::isnan(result0) ? result0 : -result0;
 	rPS1(_inst.FD) = std::isnan(result1) ? result1 : -result1;
->>>>>>> ad978122
 	UpdateFPRF(rPS0(_inst.FD));
 
 	if (_inst.Rc)
