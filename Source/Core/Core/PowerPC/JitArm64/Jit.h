--- conflicted
+++ resolved
@@ -128,11 +128,8 @@
 	void stX(UGeckoInstruction inst);
 	void lmw(UGeckoInstruction inst);
 	void stmw(UGeckoInstruction inst);
-<<<<<<< HEAD
-=======
 	void dcbt(UGeckoInstruction inst);
 	void dcbz(UGeckoInstruction inst);
->>>>>>> ad978122
 
 	// LoadStore floating point
 	void lfXX(UGeckoInstruction inst);
