// Copyright 2008 Dolphin Emulator Project
// Licensed under GPLv2+
// Refer to the license.txt file included.

#include <algorithm>
#include <queue>
#include <string>

#include "Common/CommonTypes.h"
#include "Common/Logging/Log.h"
#include "Common/StringUtil.h"
#include "Core/ConfigManager.h"
#include "Core/PowerPC/JitCommon/JitCache.h"
#include "Core/PowerPC/PPCAnalyst.h"
#include "Core/PowerPC/PPCSymbolDB.h"
#include "Core/PowerPC/PPCTables.h"
#include "Core/PowerPC/PowerPC.h"
#include "Core/PowerPC/SignatureDB/SignatureDB.h"

// Analyzes PowerPC code in memory to find functions
// After running, for each function we will know what functions it calls
// and what functions calls it. That is, we will have an incomplete call graph,
// but only missing indirect branches.

// The results of this analysis is displayed in the code browsing sections at the bottom left
// of the disassembly window (debugger).

// It is also useful for finding function boundaries so that we can find, fingerprint and detect
// library functions.
// We don't do this much currently. Only for the special case Super Monkey Ball.

namespace PPCAnalyst
{
<<<<<<< HEAD
#if defined(_MSC_VER) && _MSC_VER <= 1800
#define CONSTEXPR(datatype, name, value)                                                           \
  enum name##_enum : datatype { name = value }
#else
#define CONSTEXPR(datatype, name, value) constexpr datatype name = value
#endif
CONSTEXPR(int, CODEBUFFER_SIZE, 32000);
// 0 does not perform block merging
CONSTEXPR(u32, FUNCTION_FOLLOWING_THRESHOLD, 16);
=======
constexpr int CODEBUFFER_SIZE = 32000;

// 0 does not perform block merging
constexpr u32 BRANCH_FOLLOWING_THRESHOLD = 2;
>>>>>>> d1ade5de

CONSTEXPR(u32, INVALID_BRANCH_TARGET, 0xFFFFFFFF);

CodeBuffer::CodeBuffer(int size)
{
  codebuffer = new PPCAnalyst::CodeOp[size];
  size_ = size;
}

CodeBuffer::~CodeBuffer()
{
  delete[] codebuffer;
}

static u32 EvaluateBranchTarget(UGeckoInstruction instr, u32 pc)
{
  switch (instr.OPCD)
  {
  case 18:  // branch instruction
  {
    u32 target = SignExt26(instr.LI << 2);
    if (!instr.AA)
      target += pc;

    return target;
  }
  default:
    return INVALID_BRANCH_TARGET;
  }
}

// To find the size of each found function, scan
// forward until we hit blr. In the meantime, collect information
// about which functions this function calls.
// Also collect which internal branch goes the farthest
// If any one goes farther than the blr, assume that there is more than
// one blr, and keep scanning.

bool AnalyzeFunction(u32 startAddr, Symbol& func, int max_size)
{
  if (!func.name.size())
    func.name = StringFromFormat("zz_%07x_", startAddr & 0x0FFFFFF);
  if (func.analyzed)
    return true;  // No error, just already did it.

  func.calls.clear();
  func.callers.clear();
  func.size = 0;
  func.flags = FFLAG_LEAF;
  u32 addr = startAddr;

  u32 farthestInternalBranchTarget = startAddr;
  int numInternalBranches = 0;
  while (true)
  {
    func.size += 4;
    if (func.size >= CODEBUFFER_SIZE * 4)  // weird
      return false;

    const UGeckoInstruction instr = PowerPC::HostRead_Instruction(addr);
    if (max_size && func.size > max_size)
    {
      func.address = startAddr;
      func.analyzed = true;
      func.hash = SignatureDB::ComputeCodeChecksum(startAddr, addr);
      if (numInternalBranches == 0)
        func.flags |= FFLAG_STRAIGHT;
      return true;
    }
    if (PPCTables::IsValidInstruction(instr))
    {
      if (instr.hex == 0x4e800020)  // 4e800021 is blrl, not the end of a function
      {
        // BLR
        if (farthestInternalBranchTarget > addr)
        {
          // bah, not this one, continue..
        }
        else
        {
          // a final blr!
          // We're done! Looks like we have a neat valid function. Perfect.
          // Let's calc the checksum and get outta here
          func.address = startAddr;
          func.analyzed = true;
          func.hash = SignatureDB::ComputeCodeChecksum(startAddr, addr);
          if (numInternalBranches == 0)
            func.flags |= FFLAG_STRAIGHT;
          return true;
        }
      }
      /*
      else if ((instr.hex & 0xFC000000) == (0x4b000000 & 0xFC000000) && !instr.LK)
      {
        u32 target = addr + SignExt26(instr.LI << 2);
        if (target < startAddr || (max_size && target > max_size+startAddr))
        {
          //block ends by branching away. We're done!
          func.size *= 4; // into bytes
          func.address = startAddr;
          func.analyzed = 1;
          func.hash = SignatureDB::ComputeCodeChecksum(startAddr, addr);
          if (numInternalBranches == 0)
            func.flags |= FFLAG_STRAIGHT;
          return true;
        }
      }*/
      else if (instr.hex == 0x4e800021 || instr.hex == 0x4e800420 || instr.hex == 0x4e800421)
      {
        func.flags &= ~FFLAG_LEAF;
        func.flags |= FFLAG_EVIL;
      }
      else if (instr.hex == 0x4c000064)
      {
        func.flags &= ~FFLAG_LEAF;
        func.flags |= FFLAG_RFI;
      }
      else
      {
        if (instr.OPCD == 16)
        {
          u32 target = SignExt16(instr.BD << 2);

          if (!instr.AA)
            target += addr;

          if (target > farthestInternalBranchTarget && !instr.LK)
          {
            farthestInternalBranchTarget = target;
          }
          numInternalBranches++;
        }
        else
        {
          u32 target = EvaluateBranchTarget(instr, addr);
          if (target != INVALID_BRANCH_TARGET && instr.LK)
          {
            // we found a branch-n-link!
            func.calls.emplace_back(target, addr);
            func.flags &= ~FFLAG_LEAF;
          }
        }
      }
    }
    else
    {
      return false;
    }
    addr += 4;
  }
}

// Second pass analysis, done after the first pass is done for all functions
// so we have more information to work with
static void AnalyzeFunction2(Symbol* func)
{
  u32 flags = func->flags;

  bool nonleafcall = std::any_of(func->calls.begin(), func->calls.end(), [](const SCall& call) {
    const Symbol* called_func = g_symbolDB.GetSymbolFromAddr(call.function);
    return called_func && (called_func->flags & FFLAG_LEAF) == 0;
  });

  if (nonleafcall && !(flags & FFLAG_EVIL) && !(flags & FFLAG_RFI))
    flags |= FFLAG_ONLYCALLSNICELEAFS;

  func->flags = flags;
}

static bool CanSwapAdjacentOps(const CodeOp& a, const CodeOp& b)
{
  const GekkoOPInfo* a_info = a.opinfo;
  const GekkoOPInfo* b_info = b.opinfo;
  int a_flags = a_info->flags;
  int b_flags = b_info->flags;

  // can't reorder around breakpoints
  if (SConfig::GetInstance().bEnableDebugging &&
      (PowerPC::breakpoints.IsAddressBreakPoint(a.address) ||
       PowerPC::breakpoints.IsAddressBreakPoint(b.address)))
    return false;
  if (b_flags & (FL_SET_CRx | FL_ENDBLOCK | FL_TIMER | FL_EVIL | FL_SET_OE))
    return false;
  if ((b_flags & (FL_RC_BIT | FL_RC_BIT_F)) && (b.inst.Rc))
    return false;
  if ((a_flags & (FL_SET_CA | FL_READ_CA)) && (b_flags & (FL_SET_CA | FL_READ_CA)))
    return false;

  switch (b.inst.OPCD)
  {
  case 16:
  case 18:
  // branches. Do not swap.
  case 17:  // sc
  case 46:  // lmw
  case 19:  // table19 - lots of tricky stuff
    return false;
  }

  // For now, only integer ops acceptable. Any instruction which can raise an
  // interrupt is *not* a possible swap candidate: see [1] for an example of
  // a crash caused by this error.
  //
  // [1] https://bugs.dolphin-emu.org/issues/5864#note-7
  if (b_info->type != OPTYPE_INTEGER)
    return false;

  // And it's possible a might raise an interrupt too (fcmpo/fcmpu)
  if (a_info->type != OPTYPE_INTEGER)
    return false;

  // Check that we have no register collisions.
  // That is, check that none of b's outputs matches any of a's inputs,
  // and that none of a's outputs matches any of b's inputs.
  // The latter does not apply if a is a cmp, of course, but doesn't hurt to check.
  // register collision: b outputs to one of a's inputs
  if (b.regsOut & a.regsIn)
    return false;
  // register collision: a outputs to one of b's inputs
  if (a.regsOut & b.regsIn)
    return false;
  // register collision: b outputs to one of a's outputs (overwriting it)
  if (b.regsOut & a.regsOut)
    return false;

  return true;
}

// Most functions that are relevant to analyze should be
// called by another function. Therefore, let's scan the
// entire space for bl operations and find what functions
// get called.
static void FindFunctionsFromBranches(u32 startAddr, u32 endAddr, SymbolDB* func_db)
{
  for (u32 addr = startAddr; addr < endAddr; addr += 4)
  {
    const UGeckoInstruction instr = PowerPC::HostRead_Instruction(addr);

    if (PPCTables::IsValidInstruction(instr))
    {
      switch (instr.OPCD)
      {
      case 18:  // branch instruction
      {
        if (instr.LK)  // bl
        {
          u32 target = SignExt26(instr.LI << 2);
          if (!instr.AA)
            target += addr;
          if (PowerPC::HostIsRAMAddress(target))
          {
            func_db->AddFunction(target);
          }
        }
      }
      break;
      default:
        break;
      }
    }
  }
}

static void FindFunctionsAfterBLR(PPCSymbolDB* func_db)
{
  std::vector<u32> funcAddrs;

  for (const auto& func : func_db->Symbols())
    funcAddrs.push_back(func.second.address + func.second.size);

  for (u32& location : funcAddrs)
  {
    while (true)
    {
      // skip zeroes that sometimes pad function to 16 byte boundary (e.g. Donkey Kong Country
      // Returns)
      while (PowerPC::HostRead_Instruction(location) == 0 && ((location & 0xf) != 0))
        location += 4;
      if (PPCTables::IsValidInstruction(PowerPC::HostRead_Instruction(location)))
      {
        // check if this function is already mapped
        Symbol* f = func_db->AddFunction(location);
        if (!f)
          break;
        else
          location += f->size;
      }
      else
        break;
    }
  }
}

void FindFunctions(u32 startAddr, u32 endAddr, PPCSymbolDB* func_db)
{
  // Step 1: Find all functions
  FindFunctionsFromBranches(startAddr, endAddr, func_db);
  FindFunctionsAfterBLR(func_db);

  // Step 2:
  func_db->FillInCallers();

  int numLeafs = 0, numNice = 0, numUnNice = 0;
  int numTimer = 0, numRFI = 0, numStraightLeaf = 0;
  int leafSize = 0, niceSize = 0, unniceSize = 0;
  for (auto& func : func_db->AccessSymbols())
  {
    if (func.second.address == 4)
    {
      WARN_LOG(OSHLE, "Weird function");
      continue;
    }
    AnalyzeFunction2(&(func.second));
    Symbol& f = func.second;
    if (f.name.substr(0, 3) == "zzz")
    {
      if (f.flags & FFLAG_LEAF)
        f.name += "_leaf";
      if (f.flags & FFLAG_STRAIGHT)
        f.name += "_straight";
    }
    if (f.flags & FFLAG_LEAF)
    {
      numLeafs++;
      leafSize += f.size;
    }
    else if (f.flags & FFLAG_ONLYCALLSNICELEAFS)
    {
      numNice++;
      niceSize += f.size;
    }
    else
    {
      numUnNice++;
      unniceSize += f.size;
    }

    if (f.flags & FFLAG_TIMERINSTRUCTIONS)
      numTimer++;
    if (f.flags & FFLAG_RFI)
      numRFI++;
    if ((f.flags & FFLAG_STRAIGHT) && (f.flags & FFLAG_LEAF))
      numStraightLeaf++;
  }
  if (numLeafs == 0)
    leafSize = 0;
  else
    leafSize /= numLeafs;

  if (numNice == 0)
    niceSize = 0;
  else
    niceSize /= numNice;

  if (numUnNice == 0)
    unniceSize = 0;
  else
    unniceSize /= numUnNice;

  INFO_LOG(OSHLE, "Functions analyzed. %i leafs, %i nice, %i unnice."
                  "%i timer, %i rfi. %i are branchless leafs.",
           numLeafs, numNice, numUnNice, numTimer, numRFI, numStraightLeaf);
  INFO_LOG(OSHLE, "Average size: %i (leaf), %i (nice), %i(unnice)", leafSize, niceSize, unniceSize);
}

static bool isCmp(const CodeOp& a)
{
  return (a.inst.OPCD == 10 || a.inst.OPCD == 11) ||
         (a.inst.OPCD == 31 && (a.inst.SUBOP10 == 0 || a.inst.SUBOP10 == 32));
}

static bool isCarryOp(const CodeOp& a)
{
  return (a.opinfo->flags & FL_SET_CA) && !(a.opinfo->flags & FL_SET_OE) &&
         a.opinfo->type == OPTYPE_INTEGER;
}

static bool isCror(const CodeOp& a)
{
  return a.inst.OPCD == 19 && a.inst.SUBOP10 == 449;
}

void PPCAnalyzer::ReorderInstructionsCore(u32 instructions, CodeOp* code, bool reverse,
                                          ReorderType type)
{
  // Bubbling an instruction sometimes reveals another opportunity to bubble an instruction, so do
  // multiple passes.
  while (true)
  {
    // Instruction Reordering Pass
    // Carry pass: bubble carry-using instructions as close to each other as possible, so we can
    // avoid
    // storing the carry flag.
    // Compare pass: bubble compare instructions next to branches, so they can be merged.
    bool swapped = false;
    int increment = reverse ? -1 : 1;
    int start = reverse ? instructions - 1 : 0;
    int end = reverse ? 0 : instructions - 1;
    for (int i = start; i != end; i += increment)
    {
      CodeOp& a = code[i];
      CodeOp& b = code[i + increment];
      // Reorder integer compares, rlwinm., and carry-affecting ops
      // (if we add more merged branch instructions, add them here!)
      if ((type == REORDER_CROR && isCror(a)) || (type == REORDER_CARRY && isCarryOp(a)) ||
          (type == REORDER_CMP && (isCmp(a) || a.outputCR0)))
      {
        // once we're next to a carry instruction, don't move away!
        if (type == REORDER_CARRY && i != start)
        {
          // if we read the CA flag, and the previous instruction sets it, don't move away.
          if (!reverse && (a.opinfo->flags & FL_READ_CA) &&
              (code[i - increment].opinfo->flags & FL_SET_CA))
            continue;
          // if we set the CA flag, and the next instruction reads it, don't move away.
          if (reverse && (a.opinfo->flags & FL_SET_CA) &&
              (code[i - increment].opinfo->flags & FL_READ_CA))
            continue;
        }

        if (CanSwapAdjacentOps(a, b))
        {
          // Alright, let's bubble it!
          std::swap(a, b);
          swapped = true;
        }
      }
    }
    if (!swapped)
      return;
  }
}

void PPCAnalyzer::ReorderInstructions(u32 instructions, CodeOp* code)
{
  // Reorder cror instructions upwards (e.g. towards an fcmp). Technically we should be more
  // picky about this, but cror seems to almost solely be used for this purpose in real code.
  // Additionally, the other boolean ops seem to almost never be used.
  if (HasOption(OPTION_CROR_MERGE))
    ReorderInstructionsCore(instructions, code, true, REORDER_CROR);
  // For carry, bubble instructions *towards* each other; one direction often isn't enough
  // to get pairs like addc/adde next to each other.
  if (HasOption(OPTION_CARRY_MERGE))
  {
    ReorderInstructionsCore(instructions, code, false, REORDER_CARRY);
    ReorderInstructionsCore(instructions, code, true, REORDER_CARRY);
  }
  if (HasOption(OPTION_BRANCH_MERGE))
    ReorderInstructionsCore(instructions, code, false, REORDER_CMP);
}

void PPCAnalyzer::SetInstructionStats(CodeBlock* block, CodeOp* code, GekkoOPInfo* opinfo,
                                      u32 index)
{
  code->wantsCR0 = false;
  code->wantsCR1 = false;

  if (opinfo->flags & FL_USE_FPU)
    block->m_fpa->any = true;

  if (opinfo->flags & FL_TIMER)
    block->m_gpa->anyTimer = true;

  // Does the instruction output CR0?
  if (opinfo->flags & FL_RC_BIT)
    code->outputCR0 = code->inst.hex & 1;  // todo fix
  else if ((opinfo->flags & FL_SET_CRn) && code->inst.CRFD == 0)
    code->outputCR0 = true;
  else
    code->outputCR0 = (opinfo->flags & FL_SET_CR0) ? true : false;

  // Does the instruction output CR1?
  if (opinfo->flags & FL_RC_BIT_F)
    code->outputCR1 = code->inst.hex & 1;  // todo fix
  else if ((opinfo->flags & FL_SET_CRn) && code->inst.CRFD == 1)
    code->outputCR1 = true;
  else
    code->outputCR1 = (opinfo->flags & FL_SET_CR1) ? true : false;

  code->wantsFPRF = (opinfo->flags & FL_READ_FPRF) ? true : false;
  code->outputFPRF = (opinfo->flags & FL_SET_FPRF) ? true : false;
  code->canEndBlock = (opinfo->flags & FL_ENDBLOCK) ? true : false;

  code->wantsCA = (opinfo->flags & FL_READ_CA) ? true : false;
  code->outputCA = (opinfo->flags & FL_SET_CA) ? true : false;

  // We're going to try to avoid storing carry in XER if we can avoid it -- keep it in the x86 carry
  // flag!
  // If the instruction reads CA but doesn't write it, we still need to store CA in XER; we can't
  // leave it in flags.
  if (HasOption(OPTION_CARRY_MERGE))
    code->wantsCAInFlags = code->wantsCA && code->outputCA && opinfo->type == OPTYPE_INTEGER;
  else
    code->wantsCAInFlags = false;

  // mfspr/mtspr can affect/use XER, so be super careful here
  // we need to note specifically that mfspr needs CA in XER, not in the x86 carry flag
  if (code->inst.OPCD == 31 && code->inst.SUBOP10 == 339)  // mfspr
    code->wantsCA = ((code->inst.SPRU << 5) | (code->inst.SPRL & 0x1F)) == SPR_XER;
  if (code->inst.OPCD == 31 && code->inst.SUBOP10 == 467)  // mtspr
    code->outputCA = ((code->inst.SPRU << 5) | (code->inst.SPRL & 0x1F)) == SPR_XER;

  code->regsIn = BitSet32(0);
  code->regsOut = BitSet32(0);
  if (opinfo->flags & FL_OUT_A)
  {
    code->regsOut[code->inst.RA] = true;
    block->m_gpa->SetOutputRegister(code->inst.RA, index);
  }
  if (opinfo->flags & FL_OUT_D)
  {
    code->regsOut[code->inst.RD] = true;
    block->m_gpa->SetOutputRegister(code->inst.RD, index);
  }
  if ((opinfo->flags & FL_IN_A) || ((opinfo->flags & FL_IN_A0) && code->inst.RA != 0))
  {
    code->regsIn[code->inst.RA] = true;
    block->m_gpa->SetInputRegister(code->inst.RA, index);
  }
  if (opinfo->flags & FL_IN_B)
  {
    code->regsIn[code->inst.RB] = true;
    block->m_gpa->SetInputRegister(code->inst.RB, index);
  }
  if (opinfo->flags & FL_IN_C)
  {
    code->regsIn[code->inst.RC] = true;
    block->m_gpa->SetInputRegister(code->inst.RC, index);
  }
  if (opinfo->flags & FL_IN_S)
  {
    code->regsIn[code->inst.RS] = true;
    block->m_gpa->SetInputRegister(code->inst.RS, index);
  }
  if (code->inst.OPCD == 46)  // lmw
  {
    for (int iReg = code->inst.RD; iReg < 32; ++iReg)
    {
      code->regsOut[iReg] = true;
      block->m_gpa->SetOutputRegister(iReg, index);
    }
  }
  else if (code->inst.OPCD == 47)  // stmw
  {
    for (int iReg = code->inst.RS; iReg < 32; ++iReg)
    {
      code->regsIn[iReg] = true;
      block->m_gpa->SetInputRegister(iReg, index);
    }
  }

  code->fregOut = -1;
  if (opinfo->flags & FL_OUT_FLOAT_D)
    code->fregOut = code->inst.FD;

  code->fregsIn = BitSet32(0);
  if (opinfo->flags & FL_IN_FLOAT_A)
    code->fregsIn[code->inst.FA] = true;
  if (opinfo->flags & FL_IN_FLOAT_B)
    code->fregsIn[code->inst.FB] = true;
  if (opinfo->flags & FL_IN_FLOAT_C)
    code->fregsIn[code->inst.FC] = true;
  if (opinfo->flags & FL_IN_FLOAT_D)
    code->fregsIn[code->inst.FD] = true;
  if (opinfo->flags & FL_IN_FLOAT_S)
    code->fregsIn[code->inst.FS] = true;

  switch (opinfo->type)
  {
  case OPTYPE_INTEGER:
  case OPTYPE_LOAD:
  case OPTYPE_STORE:
  case OPTYPE_LOADFP:
  case OPTYPE_STOREFP:
    break;
  case OPTYPE_SINGLEFP:
  case OPTYPE_DOUBLEFP:
    break;
  case OPTYPE_BRANCH:
    if (code->inst.hex == 0x4e800020)
    {
      // For analysis purposes, we can assume that blr eats opinfo->flags.
      code->outputCR0 = true;
      code->outputCR1 = true;
    }
    break;
  case OPTYPE_SYSTEM:
  case OPTYPE_SYSTEMFP:
    break;
  }
}

u32 PPCAnalyzer::Analyze(u32 address, CodeBlock* block, CodeBuffer* buffer, u32 blockSize)
{
  // Clear block stats
  memset(block->m_stats, 0, sizeof(BlockStats));

  // Clear register stats
  block->m_gpa->any = true;
  block->m_fpa->any = false;

  block->m_gpa->Clear();
  block->m_fpa->Clear();

  // Set the blocks start address
  block->m_address = address;

  // Reset our block state
  block->m_broken = false;
  block->m_memory_exception = false;
  block->m_num_instructions = 0;
  block->m_gqr_used = BitSet8(0);
  block->m_physical_addresses.clear();

  CodeOp* code = buffer->codebuffer;

  bool found_exit = false;
  bool found_call = false;
  size_t caller = 0;
  u32 numFollows = 0;
  u32 num_inst = 0;

  for (u32 i = 0; i < blockSize; ++i)
  {
    auto result = PowerPC::TryReadInstruction(address);
    if (!result.valid)
    {
      if (i == 0)
        block->m_memory_exception = true;
      break;
    }
    UGeckoInstruction inst = result.hex;

    num_inst++;
    memset(&code[i], 0, sizeof(CodeOp));
    GekkoOPInfo* opinfo = GetOpInfo(inst);

    code[i].opinfo = opinfo;
    code[i].address = address;
    code[i].inst = inst;
    code[i].branchTo = -1;
    code[i].branchToIndex = -1;
    code[i].skip = false;
    block->m_stats->numCycles += opinfo->numCycles;
    block->m_physical_addresses.insert(result.physical_address);

    SetInstructionStats(block, &code[i], opinfo, i);

    bool follow = false;
    u32 destination = 0;

    bool conditional_continue = false;

    // TODO: Find the optimal value for BRANCH_FOLLOWING_THRESHOLD.
    //       If it is small, the performance will be down.
    //       If it is big, the size of generated code will be big and
    //       cache clearning will happen many times.
    if (HasOption(OPTION_BRANCH_FOLLOW) && numFollows < BRANCH_FOLLOWING_THRESHOLD)
    {
      if (inst.OPCD == 18 && blockSize > 1)
      {
        // Always follow BX instructions.
        // TODO: Loop unrolling might bloat the code size too much.
        //       Enable it carefully.
        follow = destination != block->m_address;
        destination = SignExt26(inst.LI << 2) + (inst.AA ? 0 : address);
        if (inst.LK)
        {
          found_call = true;
          caller = i;
        }
      }
      else if (inst.OPCD == 16 && (inst.BO & BO_DONT_DECREMENT_FLAG) &&
               (inst.BO & BO_DONT_CHECK_CONDITION) && blockSize > 1)
      {
        // Always follow unconditional BCX instructions, but they are very rare.
        follow = true;
        destination = SignExt16(inst.BD << 2) + (inst.AA ? 0 : address);
        if (inst.LK)
        {
          found_call = true;
          caller = i;
        }
      }
      else if (inst.OPCD == 19 && inst.SUBOP10 == 16 && !inst.LK && found_call &&
               (inst.BO & BO_DONT_DECREMENT_FLAG) && (inst.BO & BO_DONT_CHECK_CONDITION))
      {
        // bclrx with unconditional branch = return
        // Follow it if we can propagate the LR value of the last CALL instruction.
        // Through it would be easy to track the upper level of call/return,
        // we can't guarantee the LR value. The PPC ABI forces all functions to push
        // the LR value on the stack as there are no spare registers. So we'd need
        // to check all store instruction to not alias with the stack.
        follow = true;
        destination = code[caller].address + 4;
        found_call = false;
        code[i].skip = true;

        // Skip the RET, so also don't generate the stack entry for the BLR optimization.
        code[caller].skipLRStack = true;
      }
      else if (inst.OPCD == 31 && inst.SUBOP10 == 467)
      {
        // mtspr, skip CALL/RET merging as LR is overwritten.
        const u32 index = (inst.SPRU << 5) | (inst.SPRL & 0x1F);
        if (index == SPR_LR)
        {
          // We give up to follow the return address
          // because we have to check the register usage.
          found_call = false;
        }
      }
    }

    if (HasOption(OPTION_CONDITIONAL_CONTINUE))
    {
      if (inst.OPCD == 16 &&
          ((inst.BO & BO_DONT_DECREMENT_FLAG) == 0 || (inst.BO & BO_DONT_CHECK_CONDITION) == 0))
      {
        // bcx with conditional branch
        conditional_continue = true;
      }
      else if (inst.OPCD == 19 && inst.SUBOP10 == 16 && ((inst.BO & BO_DONT_DECREMENT_FLAG) == 0 ||
                                                         (inst.BO & BO_DONT_CHECK_CONDITION) == 0))
      {
        // bclrx with conditional branch
        conditional_continue = true;
      }
      else if (inst.OPCD == 3 || (inst.OPCD == 31 && inst.SUBOP10 == 4))
      {
        // tw/twi tests and raises an exception
        conditional_continue = true;
      }
      else if (inst.OPCD == 19 && inst.SUBOP10 == 528 && (inst.BO_2 & BO_DONT_CHECK_CONDITION) == 0)
      {
        // Rare bcctrx with conditional branch
        // Seen in NES games
        conditional_continue = true;
      }
    }

    if (follow)
    {
      // Follow the unconditional branch.
      numFollows++;
      address = destination;
    }
    else
    {
      // Just pick the next instruction
      address += 4;
      if (!conditional_continue && opinfo->flags & FL_ENDBLOCK)  // right now we stop early
      {
        found_exit = true;
        break;
      }
      if (conditional_continue)
      {
        // If we skip any conditional branch, we can't garantee to get the matching CALL/RET pair.
        // So we stop inling the RET here and let the BLR optitmization handle this case.
        found_call = false;
      }
    }
  }

  block->m_num_instructions = num_inst;

  if (block->m_num_instructions > 1)
    ReorderInstructions(block->m_num_instructions, code);

  if ((!found_exit && num_inst > 0) || blockSize == 1)
  {
    // We couldn't find an exit
    block->m_broken = true;
  }

  // Scan for flag dependencies; assume the next block (or any branch that can leave the block)
  // wants flags, to be safe.
  bool wantsCR0 = true, wantsCR1 = true, wantsFPRF = true, wantsCA = true;
  BitSet32 fprInUse, gprInUse, gprInReg, fprInXmm;
  for (int i = block->m_num_instructions - 1; i >= 0; i--)
  {
    bool opWantsCR0 = code[i].wantsCR0;
    bool opWantsCR1 = code[i].wantsCR1;
    bool opWantsFPRF = code[i].wantsFPRF;
    bool opWantsCA = code[i].wantsCA;
    code[i].wantsCR0 = wantsCR0 || code[i].canEndBlock;
    code[i].wantsCR1 = wantsCR1 || code[i].canEndBlock;
    code[i].wantsFPRF = wantsFPRF || code[i].canEndBlock;
    code[i].wantsCA = wantsCA || code[i].canEndBlock;
    wantsCR0 |= opWantsCR0 || code[i].canEndBlock;
    wantsCR1 |= opWantsCR1 || code[i].canEndBlock;
    wantsFPRF |= opWantsFPRF || code[i].canEndBlock;
    wantsCA |= opWantsCA || code[i].canEndBlock;
    wantsCR0 &= !code[i].outputCR0 || opWantsCR0;
    wantsCR1 &= !code[i].outputCR1 || opWantsCR1;
    wantsFPRF &= !code[i].outputFPRF || opWantsFPRF;
    wantsCA &= !code[i].outputCA || opWantsCA;
    code[i].gprInUse = gprInUse;
    code[i].fprInUse = fprInUse;
    code[i].gprInReg = gprInReg;
    code[i].fprInXmm = fprInXmm;
    // TODO: if there's no possible endblocks or exceptions in between, tell the regcache
    // we can throw away a register if it's going to be overwritten later.
    gprInUse |= code[i].regsIn;
    gprInReg |= code[i].regsIn;
    fprInUse |= code[i].fregsIn;
    if (strncmp(code[i].opinfo->opname, "stfd", 4))
      fprInXmm |= code[i].fregsIn;
    // For now, we need to count output registers as "used" though; otherwise the flush
    // will result in a redundant store (e.g. store to regcache, then store again to
    // the same location later).
    gprInUse |= code[i].regsOut;
    if (code[i].fregOut >= 0)
      fprInUse[code[i].fregOut] = true;
  }

  // Forward scan, for flags that need the other direction for calculation.
  BitSet32 fprIsSingle, fprIsDuplicated, fprIsStoreSafe, gprDefined, gprBlockInputs;
  BitSet8 gqrUsed, gqrModified;
  for (u32 i = 0; i < block->m_num_instructions; i++)
  {
    gprBlockInputs |= code[i].regsIn & ~gprDefined;
    gprDefined |= code[i].regsOut;

    code[i].fprIsSingle = fprIsSingle;
    code[i].fprIsDuplicated = fprIsDuplicated;
    code[i].fprIsStoreSafe = fprIsStoreSafe;
    if (code[i].fregOut >= 0)
    {
      fprIsSingle[code[i].fregOut] = false;
      fprIsDuplicated[code[i].fregOut] = false;
      fprIsStoreSafe[code[i].fregOut] = false;
      // Single, duplicated, and doesn't need PPC_FP.
      if (code[i].opinfo->type == OPTYPE_SINGLEFP)
      {
        fprIsSingle[code[i].fregOut] = true;
        fprIsDuplicated[code[i].fregOut] = true;
        fprIsStoreSafe[code[i].fregOut] = true;
      }
      // Single and duplicated, but might be a denormal (not safe to skip PPC_FP).
      // TODO: if we go directly from a load to store, skip conversion entirely?
      // TODO: if we go directly from a load to a float instruction, and the value isn't used
      // for anything else, we can skip PPC_FP on a load too.
      if (!strncmp(code[i].opinfo->opname, "lfs", 3))
      {
        fprIsSingle[code[i].fregOut] = true;
        fprIsDuplicated[code[i].fregOut] = true;
      }
      // Paired are still floats, but the top/bottom halves may differ.
      if (code[i].opinfo->type == OPTYPE_PS || code[i].opinfo->type == OPTYPE_LOADPS)
      {
        fprIsSingle[code[i].fregOut] = true;
        fprIsStoreSafe[code[i].fregOut] = true;
      }
      // Careful: changing the float mode in a block breaks this optimization, since
      // a previous float op might have had had FTZ off while the later store has FTZ
      // on. So, discard all information we have.
      if (!strncmp(code[i].opinfo->opname, "mtfs", 4))
        fprIsStoreSafe = BitSet32(0);
    }

    if (code[i].opinfo->type == OPTYPE_STOREPS || code[i].opinfo->type == OPTYPE_LOADPS)
    {
      int gqr = code[i].inst.OPCD == 4 ? code[i].inst.Ix : code[i].inst.I;
      gqrUsed[gqr] = true;
    }

    if (code[i].inst.OPCD == 31 && code[i].inst.SUBOP10 == 467)  // mtspr
    {
      int gqr = ((code[i].inst.SPRU << 5) | code[i].inst.SPRL) - SPR_GQR0;
      if (gqr >= 0 && gqr <= 7)
        gqrModified[gqr] = true;
    }
  }
  block->m_gqr_used = gqrUsed;
  block->m_gqr_modified = gqrModified;
  block->m_gpr_inputs = gprBlockInputs;
  return address;
}

}  // namespace<|MERGE_RESOLUTION|>--- conflicted
+++ resolved
@@ -31,7 +31,6 @@
 
 namespace PPCAnalyst
 {
-<<<<<<< HEAD
 #if defined(_MSC_VER) && _MSC_VER <= 1800
 #define CONSTEXPR(datatype, name, value)                                                           \
   enum name##_enum : datatype { name = value }
@@ -39,14 +38,9 @@
 #define CONSTEXPR(datatype, name, value) constexpr datatype name = value
 #endif
 CONSTEXPR(int, CODEBUFFER_SIZE, 32000);
+
 // 0 does not perform block merging
-CONSTEXPR(u32, FUNCTION_FOLLOWING_THRESHOLD, 16);
-=======
-constexpr int CODEBUFFER_SIZE = 32000;
-
-// 0 does not perform block merging
-constexpr u32 BRANCH_FOLLOWING_THRESHOLD = 2;
->>>>>>> d1ade5de
+CONSTEXPR(u32, BRANCH_FOLLOWING_THRESHOLD, 2);
 
 CONSTEXPR(u32, INVALID_BRANCH_TARGET, 0xFFFFFFFF);
 
