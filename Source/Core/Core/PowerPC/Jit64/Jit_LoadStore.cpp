// Copyright 2008 Dolphin Emulator Project
// Licensed under GPLv2+
// Refer to the license.txt file included.

// TODO(ector): Tons of pshufb optimization of the loads/stores, for SSSE3+, possibly SSE4, only.
// Should give a very noticable speed boost to paired single heavy code.

#include "Core/PowerPC/Jit64/Jit.h"

#include "Common/Assert.h"
#include "Common/BitSet.h"
#include "Common/CommonTypes.h"
#include "Common/MsgHandler.h"
#include "Common/x64ABI.h"
#include "Common/x64Emitter.h"

#include "Core/ConfigManager.h"
#include "Core/CoreTiming.h"
#include "Core/HW/CPU.h"
#include "Core/HW/Memmap.h"
#include "Core/PowerPC/Jit64/RegCache/JitRegCache.h"
#include "Core/PowerPC/Jit64Common/Jit64PowerPCState.h"
#include "Core/PowerPC/JitInterface.h"
#include "Core/PowerPC/PowerPC.h"

using namespace Gen;

void Jit64::lXXx(UGeckoInstruction inst)
{
  INSTRUCTION_START
  JITDISABLE(bJITLoadStoreOff);

  int a = inst.RA, b = inst.RB, d = inst.RD;

  // Skip disabled JIT instructions
  FALLBACK_IF(SConfig::GetInstance().bJITLoadStorelbzxOff && (inst.OPCD == 31) &&
              (inst.SUBOP10 == 87));
  FALLBACK_IF(SConfig::GetInstance().bJITLoadStorelXzOff &&
              ((inst.OPCD == 34) || (inst.OPCD == 40) || (inst.OPCD == 32)));
  FALLBACK_IF(SConfig::GetInstance().bJITLoadStorelwzOff && (inst.OPCD == 32));

  // Determine memory access size and sign extend
  int accessSize = 0;
  bool signExtend = false;
  bool byte_reversed = false;
  switch (inst.OPCD)
  {
  case 32:  // lwz
  case 33:  // lwzu
    accessSize = 32;
    signExtend = false;
    break;

  case 34:  // lbz
  case 35:  // lbzu
    accessSize = 8;
    signExtend = false;
    break;

  case 40:  // lhz
  case 41:  // lhzu
    accessSize = 16;
    signExtend = false;
    break;

  case 42:  // lha
  case 43:  // lhau
    accessSize = 16;
    signExtend = true;
    break;

  case 31:
    switch (inst.SUBOP10)
    {
    case 534:  // lwbrx
      byte_reversed = true;
    case 23:  // lwzx
    case 55:  // lwzux
      accessSize = 32;
      signExtend = false;
      break;

    case 87:   // lbzx
    case 119:  // lbzux
      accessSize = 8;
      signExtend = false;
      break;
    case 790:  // lhbrx
      byte_reversed = true;
    case 279:  // lhzx
    case 311:  // lhzux
      accessSize = 16;
      signExtend = false;
      break;

    case 343:  // lhax
    case 375:  // lhaux
      accessSize = 16;
      signExtend = true;
      break;

    default:
      PanicAlert("Invalid instruction");
    }
    break;

  default:
    PanicAlert("Invalid instruction");
  }

  // PowerPC has no 8-bit sign extended load, but x86 does, so merge extsb with the load if we find
  // it.
  if (CanMergeNextInstructions(1) && accessSize == 8 && js.op[1].inst.OPCD == 31 &&
      js.op[1].inst.SUBOP10 == 954 && js.op[1].inst.RS == inst.RD && js.op[1].inst.RA == inst.RD &&
      !js.op[1].inst.Rc)
  {
    js.downcountAmount++;
    js.skipInstructions = 1;
    signExtend = true;
  }

<<<<<<< HEAD
=======
  if (!CPU::IsStepping() && inst.OPCD == 32 && CanMergeNextInstructions(2) &&
      (inst.hex & 0xFFFF0000) == 0x800D0000 &&
      (js.op[1].inst.hex == 0x28000000 ||
       (SConfig::GetInstance().bWii && js.op[1].inst.hex == 0x2C000000)) &&
      js.op[2].inst.hex == 0x4182fff8)
  {
    s32 offset = (s32)(s16)inst.SIMM_16;
    RCX64Reg Ra = gpr.Bind(a, RCMode::Read);
    RCX64Reg Rd = gpr.Bind(d, RCMode::Write);
    RegCache::Realize(Ra, Rd);

    SafeLoadToReg(Rd, Ra, accessSize, offset, CallerSavedRegistersInUse(), signExtend);

    // if it's still 0, we can wait until the next event
    TEST(32, Rd, Rd);
    FixupBranch noIdle = J_CC(CC_NZ);

    BitSet32 registersInUse = CallerSavedRegistersInUse();
    ABI_PushRegistersAndAdjustStack(registersInUse, 0);

    ABI_CallFunction(CoreTiming::Idle);

    ABI_PopRegistersAndAdjustStack(registersInUse, 0);

    // ! we must continue executing of the loop after exception handling, maybe there is still 0 in
    // r0
    // MOV(32, PPCSTATE(pc), Imm32(js.compilerPC));
    WriteExceptionExit();

    SetJumpTarget(noIdle);

    // js.compilerPC += 8;
    return;
  }

>>>>>>> f1c41c9a
  // Determine whether this instruction updates inst.RA
  bool update;
  if (inst.OPCD == 31)
    update = ((inst.SUBOP10 & 0x20) != 0) && (!gpr.IsImm(b) || gpr.Imm32(b) != 0);
  else
    update = ((inst.OPCD & 1) != 0) && inst.SIMM_16 != 0;

  // Determine whether this instruction indexes with inst.RB
  const bool indexed = inst.OPCD == 31;

  bool storeAddress = false;
  s32 loadOffset = 0;

  // Prepare result
  RCX64Reg Rd = jo.memcheck ? gpr.RevertableBind(d, RCMode::Write) : gpr.Bind(d, RCMode::Write);

  // Prepare address operand
  RCOpArg opAddress;
  if (!update && !a)
  {
    if (indexed)
    {
      opAddress = gpr.BindOrImm(b, RCMode::Read);
    }
    else
    {
      opAddress = RCOpArg::Imm32((u32)(s32)inst.SIMM_16);
    }
  }
  else if (update && ((a == 0) || (d == a)))
  {
    PanicAlert("Invalid instruction");
  }
  else
  {
    if (!indexed && gpr.IsImm(a) && !jo.memcheck)
    {
      u32 val = gpr.Imm32(a) + inst.SIMM_16;
      opAddress = RCOpArg::Imm32(val);
      if (update)
        gpr.SetImmediate32(a, val);
    }
    else if (indexed && gpr.IsImm(a) && gpr.IsImm(b) && !jo.memcheck)
    {
      u32 val = gpr.Imm32(a) + gpr.Imm32(b);
      opAddress = RCOpArg::Imm32(val);
      if (update)
        gpr.SetImmediate32(a, val);
    }
    else
    {
      // If we're using reg+reg mode and b is an immediate, pretend we're using constant offset mode
      const bool use_constant_offset = !indexed || gpr.IsImm(b);

      s32 offset = 0;
      if (use_constant_offset)
        offset = indexed ? gpr.SImm32(b) : (s32)inst.SIMM_16;

      RCOpArg Rb = use_constant_offset ? RCOpArg{} : gpr.Use(b, RCMode::Read);

      // Depending on whether we have an immediate and/or update, find the optimum way to calculate
      // the load address.
      if ((update || use_constant_offset) && !jo.memcheck)
      {
        opAddress = gpr.Bind(a, update ? RCMode::ReadWrite : RCMode::Read);
        RegCache::Realize(opAddress, Rb);

        if (!use_constant_offset)
          ADD(32, opAddress, Rb);
        else if (update)
          ADD(32, opAddress, Imm32((u32)offset));
        else
          loadOffset = offset;
      }
      else
      {
        storeAddress = true;
        // In this case we need an extra temporary register.
        opAddress = RCOpArg::R(RSCRATCH2);
        RCOpArg Ra = gpr.Use(a, RCMode::Read);
        RegCache::Realize(opAddress, Ra, Rb);

        if (use_constant_offset)
          MOV_sum(32, RSCRATCH2, Ra, Imm32((u32)offset));
        else
          MOV_sum(32, RSCRATCH2, Ra, Rb);
      }
    }
  }

  RCX64Reg Ra = (update && storeAddress) ? gpr.Bind(a, RCMode::ReadWrite) : RCX64Reg{};
  RegCache::Realize(opAddress, Ra, Rd);

  BitSet32 registersInUse = CallerSavedRegistersInUse();
  // We need to save the (usually scratch) address register for the update.
  if (update && storeAddress)
    registersInUse[RSCRATCH2] = true;

  SafeLoadToReg(Rd, opAddress, accessSize, loadOffset, registersInUse, signExtend);

  if (update && storeAddress)
    MOV(32, Ra, opAddress);

  // TODO: support no-swap in SafeLoadToReg instead
  if (byte_reversed)
    BSWAP(accessSize, Rd);
}

void Jit64::dcbx(UGeckoInstruction inst)
{
  INSTRUCTION_START
  JITDISABLE(bJITLoadStoreOff);

  X64Reg addr = RSCRATCH;
  X64Reg value = RSCRATCH2;
  RCOpArg Ra = inst.RA ? gpr.Use(inst.RA, RCMode::Read) : RCOpArg::Imm32(0);
  RCOpArg Rb = gpr.Use(inst.RB, RCMode::Read);
  RCX64Reg tmp = gpr.Scratch();
  RegCache::Realize(Ra, Rb, tmp);

  MOV_sum(32, addr, Ra, Rb);

  // Check whether a JIT cache line needs to be invalidated.
  LEA(32, value, MScaled(addr, SCALE_8, 0));  // addr << 3 (masks the first 3 bits)
  SHR(32, R(value), Imm8(3 + 5 + 5));         // >> 5 for cache line size, >> 5 for width of bitset
  MOV(64, R(tmp), ImmPtr(GetBlockCache()->GetBlockBitSet()));
  MOV(32, R(value), MComplex(tmp, value, SCALE_4, 0));
  SHR(32, R(addr), Imm8(5));
  BT(32, R(value), R(addr));

  FixupBranch c = J_CC(CC_C, true);
  SwitchToFarCode();
  SetJumpTarget(c);
  BitSet32 registersInUse = CallerSavedRegistersInUse();
  ABI_PushRegistersAndAdjustStack(registersInUse, 0);
  MOV(32, R(ABI_PARAM1), R(addr));
  SHL(32, R(ABI_PARAM1), Imm8(5));
  MOV(32, R(ABI_PARAM2), Imm32(32));
  XOR(32, R(ABI_PARAM3), R(ABI_PARAM3));
  ABI_CallFunction(JitInterface::InvalidateICache);
  ABI_PopRegistersAndAdjustStack(registersInUse, 0);
  asm_routines.ResetStack(*this);
  c = J(true);
  SwitchToNearCode();
  SetJumpTarget(c);
}

void Jit64::dcbt(UGeckoInstruction inst)
{
  INSTRUCTION_START
  JITDISABLE(bJITLoadStoreOff);

  // Prefetch. Since we don't emulate the data cache, we don't need to do anything.

  // If a dcbst follows a dcbt, it probably isn't a case of dynamic code
  // modification, so don't bother invalidating the jit block cache.
  // This is important because invalidating the block cache when we don't
  // need to is terrible for performance.
  // (Invalidating the jit block cache on dcbst is a heuristic.)
  if (CanMergeNextInstructions(1) && js.op[1].inst.OPCD == 31 && js.op[1].inst.SUBOP10 == 54 &&
      js.op[1].inst.RA == inst.RA && js.op[1].inst.RB == inst.RB)
  {
    js.skipInstructions = 1;
  }
}

// Zero cache line.
void Jit64::dcbz(UGeckoInstruction inst)
{
  INSTRUCTION_START
  JITDISABLE(bJITLoadStoreOff);
  FALLBACK_IF(SConfig::GetInstance().bLowDCBZHack);

  int a = inst.RA;
  int b = inst.RB;

  {
    RCOpArg Ra = a ? gpr.Use(a, RCMode::Read) : RCOpArg::Imm32(0);
    RCOpArg Rb = gpr.Use(b, RCMode::Read);
    RegCache::Realize(Ra, Rb);

    MOV_sum(32, RSCRATCH, Ra, Rb);
    AND(32, R(RSCRATCH), Imm32(~31));
  }

  if (MSR.DR)
  {
    // Perform lookup to see if we can use fast path.
    MOV(64, R(RSCRATCH2), ImmPtr(&PowerPC::dbat_table[0]));
    PUSH(RSCRATCH);
    SHR(32, R(RSCRATCH), Imm8(PowerPC::BAT_INDEX_SHIFT));
    TEST(32, MComplex(RSCRATCH2, RSCRATCH, SCALE_4, 0), Imm32(PowerPC::BAT_PHYSICAL_BIT));
    POP(RSCRATCH);
    FixupBranch slow = J_CC(CC_Z, true);

    // Fast path: compute full address, then zero out 32 bytes of memory.
    XORPS(XMM0, R(XMM0));
    MOVAPS(MComplex(RMEM, RSCRATCH, SCALE_1, 0), XMM0);
    MOVAPS(MComplex(RMEM, RSCRATCH, SCALE_1, 16), XMM0);

    // Slow path: call the general-case code.
    SwitchToFarCode();
    SetJumpTarget(slow);
  }
  MOV(32, PPCSTATE(pc), Imm32(js.compilerPC));
  BitSet32 registersInUse = CallerSavedRegistersInUse();
  ABI_PushRegistersAndAdjustStack(registersInUse, 0);
  ABI_CallFunctionR(PowerPC::ClearCacheLine, RSCRATCH);
  ABI_PopRegistersAndAdjustStack(registersInUse, 0);

  if (MSR.DR)
  {
    FixupBranch end = J(true);
    SwitchToNearCode();
    SetJumpTarget(end);
  }
}

void Jit64::stX(UGeckoInstruction inst)
{
  INSTRUCTION_START
  JITDISABLE(bJITLoadStoreOff);

  int s = inst.RS;
  int a = inst.RA;
  s32 offset = (s32)(s16)inst.SIMM_16;
  bool update = (inst.OPCD & 1) && offset;

  if (!a && update)
    PanicAlert("Invalid stX");

  int accessSize;
  switch (inst.OPCD & ~1)
  {
  case 36:  // stw
    accessSize = 32;
    break;
  case 44:  // sth
    accessSize = 16;
    break;
  case 38:  // stb
    accessSize = 8;
    break;
  default:
    ASSERT_MSG(DYNA_REC, 0, "stX: Invalid access size.");
    return;
  }

  // If we already know the address of the write
  if (!a || gpr.IsImm(a))
  {
    const u32 addr = (a ? gpr.Imm32(a) : 0) + offset;
    const bool exception = [&] {
      RCOpArg Rs = gpr.Use(s, RCMode::Read);
      RegCache::Realize(Rs);
      return WriteToConstAddress(accessSize, Rs, addr, CallerSavedRegistersInUse());
    }();
    if (update)
    {
      if (!jo.memcheck || !exception)
      {
        gpr.SetImmediate32(a, addr);
      }
      else
      {
        RCOpArg Ra = gpr.UseNoImm(a, RCMode::ReadWrite);
        RegCache::Realize(Ra);
        MemoryExceptionCheck();
        ADD(32, Ra, Imm32((u32)offset));
      }
    }
  }
  else
  {
    RCX64Reg Ra = gpr.Bind(a, update ? RCMode::ReadWrite : RCMode::Read);
    RCOpArg reg_value;
    if (!gpr.IsImm(s) && WriteClobbersRegValue(accessSize, /* swap */ true))
    {
      RCOpArg Rs = gpr.Use(s, RCMode::Read);
      RegCache::Realize(Rs);
      reg_value = RCOpArg::R(RSCRATCH2);
      MOV(32, reg_value, Rs);
    }
    else
    {
      reg_value = gpr.BindOrImm(s, RCMode::Read);
    }
    RegCache::Realize(Ra, reg_value);
    SafeWriteRegToReg(reg_value, Ra, accessSize, offset, CallerSavedRegistersInUse(),
                      SAFE_LOADSTORE_CLOBBER_RSCRATCH_INSTEAD_OF_ADDR);

    if (update)
      ADD(32, Ra, Imm32((u32)offset));
  }
}

void Jit64::stXx(UGeckoInstruction inst)
{
  INSTRUCTION_START
  JITDISABLE(bJITLoadStoreOff);

  int a = inst.RA, b = inst.RB, s = inst.RS;
  bool update = !!(inst.SUBOP10 & 32);
  bool byte_reverse = !!(inst.SUBOP10 & 512);
  FALLBACK_IF(!a || (update && a == s) || (update && jo.memcheck && a == b));

  int accessSize;
  switch (inst.SUBOP10 & ~32)
  {
  case 151:
  case 662:
    accessSize = 32;
    break;
  case 407:
  case 918:
    accessSize = 16;
    break;
  case 215:
    accessSize = 8;
    break;
  default:
    PanicAlert("stXx: invalid access size");
    accessSize = 0;
    break;
  }

  const bool does_clobber = WriteClobbersRegValue(accessSize, /* swap */ !byte_reverse);

  RCOpArg Ra = update ? gpr.Bind(a, RCMode::ReadWrite) : gpr.Use(a, RCMode::Read);
  RCOpArg Rb = gpr.Use(b, RCMode::Read);
  RCOpArg Rs = does_clobber ? gpr.Use(s, RCMode::Read) : gpr.BindOrImm(s, RCMode::Read);
  RegCache::Realize(Ra, Rb, Rs);

  MOV_sum(32, RSCRATCH2, Ra, Rb);

  if (!Rs.IsImm() && does_clobber)
  {
    MOV(32, R(RSCRATCH), Rs);
    Rs = RCOpArg::R(RSCRATCH);
  }
  BitSet32 registersInUse = CallerSavedRegistersInUse();
  if (update)
    registersInUse[RSCRATCH2] = true;
  SafeWriteRegToReg(Rs, RSCRATCH2, accessSize, 0, registersInUse,
                    byte_reverse ? SAFE_LOADSTORE_NO_SWAP : 0);

  if (update)
    MOV(32, Ra, R(RSCRATCH2));
}

// A few games use these heavily in video codecs.
void Jit64::lmw(UGeckoInstruction inst)
{
  INSTRUCTION_START
  JITDISABLE(bJITLoadStoreOff);

  int a = inst.RA, d = inst.RD;

  // TODO: This doesn't handle rollback on DSI correctly
  {
    RCOpArg Ra = a ? gpr.Use(a, RCMode::Read) : RCOpArg::Imm32(0);
    RegCache::Realize(Ra);
    MOV_sum(32, RSCRATCH2, Ra, Imm32((u32)(s32)inst.SIMM_16));
  }
  for (int i = d; i < 32; i++)
  {
    SafeLoadToReg(RSCRATCH, R(RSCRATCH2), 32, (i - d) * 4,
                  CallerSavedRegistersInUse() | BitSet32{RSCRATCH2}, false);
    RCOpArg Ri = gpr.Bind(i, RCMode::Write);
    RegCache::Realize(Ri);
    MOV(32, Ri, R(RSCRATCH));
  }
}

void Jit64::stmw(UGeckoInstruction inst)
{
  INSTRUCTION_START
  JITDISABLE(bJITLoadStoreOff);

  int a = inst.RA, d = inst.RD;

  // TODO: This doesn't handle rollback on DSI correctly
  for (int i = d; i < 32; i++)
  {
    RCOpArg Ra = a ? gpr.Use(a, RCMode::Read) : RCOpArg::Imm32(0);
    RCOpArg Ri = gpr.Use(i, RCMode::Read);
    RegCache::Realize(Ra, Ri);

    if (Ra.IsZero())
      XOR(32, R(RSCRATCH), R(RSCRATCH));
    else
      MOV(32, R(RSCRATCH), Ra);
    if (!Ri.IsImm())
    {
      MOV(32, R(RSCRATCH2), Ri);
      Ri = RCOpArg::R(RSCRATCH2);
    }
    SafeWriteRegToReg(Ri, RSCRATCH, 32, (i - d) * 4 + (u32)(s32)inst.SIMM_16,
                      CallerSavedRegistersInUse());
  }
}

void Jit64::eieio(UGeckoInstruction inst)
{
  INSTRUCTION_START
  JITDISABLE(bJITLoadStoreOff);

  // optimizeGatherPipe generally postpones FIFO checks to the end of the JIT block,
  // which is generally safe. However postponing FIFO writes across eieio instructions
  // is incorrect (would crash NBA2K11 strap screen if we improve our FIFO detection).
  if (jo.optimizeGatherPipe && js.fifoBytesSinceCheck > 0)
    js.mustCheckFifo = true;
}<|MERGE_RESOLUTION|>--- conflicted
+++ resolved
@@ -119,44 +119,6 @@
     signExtend = true;
   }
 
-<<<<<<< HEAD
-=======
-  if (!CPU::IsStepping() && inst.OPCD == 32 && CanMergeNextInstructions(2) &&
-      (inst.hex & 0xFFFF0000) == 0x800D0000 &&
-      (js.op[1].inst.hex == 0x28000000 ||
-       (SConfig::GetInstance().bWii && js.op[1].inst.hex == 0x2C000000)) &&
-      js.op[2].inst.hex == 0x4182fff8)
-  {
-    s32 offset = (s32)(s16)inst.SIMM_16;
-    RCX64Reg Ra = gpr.Bind(a, RCMode::Read);
-    RCX64Reg Rd = gpr.Bind(d, RCMode::Write);
-    RegCache::Realize(Ra, Rd);
-
-    SafeLoadToReg(Rd, Ra, accessSize, offset, CallerSavedRegistersInUse(), signExtend);
-
-    // if it's still 0, we can wait until the next event
-    TEST(32, Rd, Rd);
-    FixupBranch noIdle = J_CC(CC_NZ);
-
-    BitSet32 registersInUse = CallerSavedRegistersInUse();
-    ABI_PushRegistersAndAdjustStack(registersInUse, 0);
-
-    ABI_CallFunction(CoreTiming::Idle);
-
-    ABI_PopRegistersAndAdjustStack(registersInUse, 0);
-
-    // ! we must continue executing of the loop after exception handling, maybe there is still 0 in
-    // r0
-    // MOV(32, PPCSTATE(pc), Imm32(js.compilerPC));
-    WriteExceptionExit();
-
-    SetJumpTarget(noIdle);
-
-    // js.compilerPC += 8;
-    return;
-  }
-
->>>>>>> f1c41c9a
   // Determine whether this instruction updates inst.RA
   bool update;
   if (inst.OPCD == 31)
