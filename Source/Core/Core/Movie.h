--- conflicted
+++ resolved
@@ -12,6 +12,9 @@
 #include <vector>
 
 #include "Common/CommonTypes.h"
+#include "Core/HW/WiimoteCommon/DataReport.h"
+#include "Core/HW/WiimoteEmu/Encryption.h"
+#include "Core/HW/WiimoteEmu/ExtensionPort.h"
 
 struct BootParameters;
 
@@ -146,72 +149,6 @@
 
 #pragma pack(pop)
 
-<<<<<<< HEAD
-void FrameUpdate();
-void InputUpdate();
-void Init(const BootParameters& boot);
-
-void SetPolledDevice();
-
-bool IsRecordingInput();
-bool IsRecordingInputFromSaveState();
-bool IsJustStartingRecordingInputFromSaveState();
-bool IsJustStartingPlayingInputFromSaveState();
-bool IsPlayingInput();
-bool IsMovieActive();
-bool IsReadOnly();
-bool IsStoringWiiExtensionInputsUnencrypted();
-u64 GetRecordingStartTime();
-
-u64 GetCurrentFrame();
-u64 GetTotalFrames();
-u64 GetCurrentInputCount();
-u64 GetTotalInputCount();
-u64 GetCurrentLagCount();
-u64 GetTotalLagCount();
-
-void SetClearSave(bool enabled);
-void SignalDiscChange(const std::string& new_path);
-void SetReset(bool reset);
-
-bool IsConfigSaved();
-bool IsStartingFromClearSave();
-bool IsUsingMemcard(ExpansionInterface::Slot slot);
-void SetGraphicsConfig();
-bool IsNetPlayRecording();
-
-bool IsUsingPad(int controller);
-bool IsUsingWiimote(int wiimote);
-bool IsUsingBongo(int controller);
-bool IsUsingGBA(int controller);
-void ChangePads();
-void ChangeWiiPads(bool instantly = false);
-
-void SetReadOnly(bool bEnabled);
-
-bool BeginRecordingInput(const ControllerTypeArray& controllers,
-                         const WiimoteEnabledArray& wiimotes);
-void RecordInput(const GCPadStatus* PadStatus, int controllerID);
-void RecordWiimote(int wiimote, const u8* data, u8 size);
-
-bool PlayInput(const std::string& movie_path, std::optional<std::string>* savestate_path);
-void LoadInput(const std::string& movie_path);
-void ReadHeader();
-void PlayController(GCPadStatus* PadStatus, int controllerID);
-bool PlayWiimote(int wiimote, WiimoteCommon::DataReportBuilder& rpt,
-                 WiimoteEmu::ExtensionNumber ext);
-void EndPlayInput(bool cont);
-void SaveRecording(const std::string& filename);
-void DoState(PointerWrap& p);
-void Shutdown();
-void CheckPadStatus(const GCPadStatus* PadStatus, int controllerID);
-void CheckWiimoteStatus(int wiimote, const WiimoteCommon::DataReportBuilder& rpt,
-                        WiimoteEmu::ExtensionNumber ext, const WiimoteEmu::EncryptionKey& key);
-
-std::string GetInputDisplay();
-std::string GetRTCDisplay();
-std::string GetRerecords();
-=======
 enum class PlayMode
 {
   None = 0,
@@ -242,6 +179,7 @@
   bool IsPlayingInput() const;
   bool IsMovieActive() const;
   bool IsReadOnly() const;
+  bool IsStoringWiiExtensionInputsUnencrypted() const;
   u64 GetRecordingStartTime() const;
 
   u64 GetCurrentFrame() const;
@@ -280,7 +218,7 @@
   void ReadHeader();
   void PlayController(GCPadStatus* PadStatus, int controllerID);
   bool PlayWiimote(int wiimote, WiimoteCommon::DataReportBuilder& rpt,
-                   WiimoteEmu::ExtensionNumber ext, const WiimoteEmu::EncryptionKey& key);
+                   WiimoteEmu::ExtensionNumber ext);
   void EndPlayInput(bool cont);
   void SaveRecording(const std::string& filename);
   void DoState(PointerWrap& p);
@@ -299,6 +237,9 @@
 
   void CheckMD5();
   void GetMD5();
+  std::string GenerateWiiInputDisplayString(int remoteID, const WiimoteCommon::DataReportBuilder& rpt,
+                                            WiimoteEmu::ExtensionNumber ext,
+                                            const WiimoteEmu::EncryptionKey& key);
 
   bool m_read_only = true;
   u32 m_rerecords = 0;
@@ -334,6 +275,7 @@
   u32 m_dsp_coef_hash = 0;
 
   bool m_recording_from_save_state = false;
+  bool m_store_wii_extension_inputs_unencrypted = true;
   bool m_polled = false;
 
   std::string m_current_file_name;
@@ -344,6 +286,5 @@
 
   Core::System& m_system;
 };
->>>>>>> 6aacbc4c
 
 }  // namespace Movie