--- conflicted
+++ resolved
@@ -50,18 +50,8 @@
 #include <unistd.h>
 #endif
 
-<<<<<<< HEAD
-// WSAPoll doesn't support POLLPRI and POLLWRBAND flags
-#ifdef _WIN32
-#define UNSUPPORTED_WSAPOLL POLLPRI | POLLWRBAND
-#else
-#define UNSUPPORTED_WSAPOLL 0
-#endif
-
 #undef interface
 
-=======
->>>>>>> c36ae84b
 namespace IOS::HLE::Device
 {
 enum SOResultCode : s32
