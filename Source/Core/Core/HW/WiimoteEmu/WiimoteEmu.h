--- conflicted
+++ resolved
@@ -20,7 +20,6 @@
 
 class PointerWrap;
 
-<<<<<<< HEAD
 // Default calibration for the motion plus, 0xA60020
 static const u8 motion_plus_calibration[] = {
     0x7b, 0xec, 0x76, 0xca,
@@ -49,7 +48,7 @@
     0x71, 0x64, 0x88, 0x5a, 0x44, 0x22, 0x05, 0x00, 0x1e, 0xa9, 0xa5, 0x35, 0xf1, 0xd0, 0x0e, 0x06,
     0xa6, 0xe9, 0x9c, 0x6c, 0x4b, 0xa8, 0x2e, 0x1a, 0xac, 0x9a, 0x02, 0x17, 0x54, 0xe7, 0xba, 0x3e,
 };
-=======
+
 namespace ControllerEmu
 {
 class Buttons;
@@ -60,7 +59,6 @@
 class ModifySettingsButton;
 class Tilt;
 }
->>>>>>> d1ade5de
 
 namespace WiimoteReal
 {
@@ -245,12 +243,9 @@
 
   void LoadDefaults(const ControllerInterface& ciface) override;
 
-<<<<<<< HEAD
-  int CurrentExtension() const { return m_extension->active_extension; }
+  int CurrentExtension() const;
+
   void CycleThroughExtensions();
-=======
-  int CurrentExtension() const;
->>>>>>> d1ade5de
 
 protected:
   bool Step();
@@ -263,15 +258,11 @@
   void GetIRData(u8* const data, bool use_accel);
   void GetExtData(u8* const data);
 
-<<<<<<< HEAD
-  bool HaveExtension() const { return m_extension->active_extension > 0; }
-  bool WantExtension() const { return m_extension->switch_extension != 0; }
+  bool HaveExtension() const;
+  bool WantExtension() const;
+
   bool GetMotionPlusAttached() const;
   bool GetMotionPlusActive() const;
-=======
-  bool HaveExtension() const;
-  bool WantExtension() const;
->>>>>>> d1ade5de
 
 private:
   struct ReadRequest
