// Copyright 2010 Dolphin Emulator Project
// Licensed under GPLv2+
// Refer to the license.txt file included.

#include <cmath>
#include <cstring>

#include "Common/ChunkFile.h"
#include "Common/CommonTypes.h"
#include "Common/MathUtil.h"
#include "Common/MsgHandler.h"
#include "Core/ConfigManager.h"
#include "Core/Core.h"
#include "Core/HW/WiimoteEmu/Attachment/Classic.h"
#include "Core/HW/WiimoteEmu/Attachment/Drums.h"
#include "Core/HW/WiimoteEmu/Attachment/Guitar.h"
#include "Core/HW/WiimoteEmu/Attachment/Nunchuk.h"
#include "Core/HW/WiimoteEmu/Attachment/Turntable.h"
<<<<<<< HEAD
#include "Core/HW/WiimoteEmu/HydraTLayer.h"
=======
>>>>>>> dba9d86b
#include "Core/HW/WiimoteEmu/MatrixMath.h"
#include "Core/HW/WiimoteEmu/WiimoteEmu.h"
#include "Core/HW/WiimoteEmu/WiimoteHid.h"
#include "Core/HW/WiimoteReal/WiimoteReal.h"
#include "Core/Host.h"
#include "Core/Movie.h"
#include "Core/NetPlayClient.h"
<<<<<<< HEAD

#include "VideoCommon/OnScreenDisplay.h"
#include "VideoCommon/VR.h"
=======
>>>>>>> dba9d86b

namespace
{
// :)
auto const TAU = 6.28318530717958647692;
auto const PI = TAU / 2.0;
}

namespace WiimoteEmu
{
static const u8 eeprom_data_0[] = {
    // IR, maybe more
    // assuming last 2 bytes are checksum
    0xA1, 0xAA, 0x8B, 0x99, 0xAE, 0x9E, 0x78, 0x30, 0xA7, /*0x74, 0xD3,*/ 0x00,
    0x00,  // messing up the checksum on purpose
    0xA1, 0xAA, 0x8B, 0x99, 0xAE, 0x9E, 0x78, 0x30, 0xA7, /*0x74, 0xD3,*/ 0x00, 0x00,
    // Accelerometer
    // Important: checksum is required for tilt games
    ACCEL_ZERO_G, ACCEL_ZERO_G, ACCEL_ZERO_G, 0, ACCEL_ONE_G, ACCEL_ONE_G, ACCEL_ONE_G, 0, 0, 0xA3,
    ACCEL_ZERO_G, ACCEL_ZERO_G, ACCEL_ZERO_G, 0, ACCEL_ONE_G, ACCEL_ONE_G, ACCEL_ONE_G, 0, 0, 0xA3,
};

static const u8 motion_plus_id[] = {0x00, 0x00, 0xA6, 0x20, 0x00, 0x05};

static const u8 eeprom_data_16D0[] = {0x00, 0x00, 0x00, 0xFF, 0x11, 0xEE, 0x00, 0x00,
                                      0x33, 0xCC, 0x44, 0xBB, 0x00, 0x00, 0x66, 0x99,
                                      0x77, 0x88, 0x00, 0x00, 0x2B, 0x01, 0xE8, 0x13};

static const ReportFeatures reporting_mode_features[] = {
    // 0x30: Core Buttons
    {2, 0, 0, 0, 4},
    // 0x31: Core Buttons and Accelerometer
    {2, 4, 0, 0, 7},
    // 0x32: Core Buttons with 8 Extension bytes
    {2, 0, 0, 4, 12},
    // 0x33: Core Buttons and Accelerometer with 12 IR bytes
    {2, 4, 7, 0, 19},
    // 0x34: Core Buttons with 19 Extension bytes
    {2, 0, 0, 4, 23},
    // 0x35: Core Buttons and Accelerometer with 16 Extension Bytes
    {2, 4, 0, 7, 23},
    // 0x36: Core Buttons with 10 IR bytes and 9 Extension Bytes
    {2, 0, 4, 14, 23},
    // 0x37: Core Buttons and Accelerometer with 10 IR bytes and 6 Extension Bytes
    {2, 4, 7, 17, 23},

    // UNSUPPORTED:
    // 0x3d: 21 Extension Bytes
    {0, 0, 0, 2, 23},
    // 0x3e / 0x3f: Interleaved Core Buttons and Accelerometer with 36 IR bytes
    {0, 0, 0, 0, 23},
};

void EmulateShake(AccelData* const accel, ControllerEmu::Buttons* const buttons_group,
                  u8* const shake_step)
{
  // frame count of one up/down shake
  // < 9 no shake detection in "Wario Land: Shake It"
  auto const shake_step_max = 15;

  // peak G-force
  auto const shake_intensity = 3.0;

  // shake is a bitfield of X,Y,Z shake button states
  static const unsigned int btns[] = {0x01, 0x02, 0x04};
  unsigned int shake = 0;
  buttons_group->GetState(&shake, btns);

  for (int i = 0; i != 3; ++i)
  {
    if (shake & (1 << i))
    {
      (&(accel->x))[i] = std::sin(TAU * shake_step[i] / shake_step_max) * shake_intensity;
      shake_step[i] = (shake_step[i] + 1) % shake_step_max;
    }
    else
      shake_step[i] = 0;
  }
}

void EmulateTilt(AccelData* const accel, ControllerEmu::Tilt* const tilt_group, const bool sideways,
                 const bool upright)
{
  ControlState roll, pitch;
  // 180 degrees
  tilt_group->GetState(&roll, &pitch);

  roll *= PI;
  pitch *= PI;

  unsigned int ud = 0, lr = 0, fb = 0;

  // some notes that no one will understand but me :p
  // left, forward, up
  // lr/ left == negative for all orientations
  // ud/ up == negative for upright longways
  // fb/ forward == positive for (sideways flat)

  // determine which axis is which direction
  ud = upright ? (sideways ? 0 : 1) : 2;
  lr = sideways;
  fb = upright ? 2 : (sideways ? 0 : 1);

  int sgn[3] = {-1, 1, 1};  // sign fix

  if (sideways && !upright)
    sgn[fb] *= -1;
  if (!sideways && upright)
    sgn[ud] *= -1;

  (&accel->x)[ud] = (sin((PI / 2) - std::max(fabs(roll), fabs(pitch)))) * sgn[ud];
  (&accel->x)[lr] = -sin(roll) * sgn[lr];
  (&accel->x)[fb] = sin(pitch) * sgn[fb];
}

#define SWING_INTENSITY 2.5  //-uncalibrated(aprox) 0x40-calibrated

void EmulateSwing(AccelData* const accel, ControllerEmu::Force* const swing_group,
                  const bool sideways, const bool upright)
{
  ControlState swing[3];
  swing_group->GetState(swing);

  s8 g_dir[3] = {-1, -1, -1};
  u8 axis_map[3];

  // determine which axis is which direction
  axis_map[0] = upright ? (sideways ? 0 : 1) : 2;  // up/down
  axis_map[1] = sideways;                          // left|right
  axis_map[2] = upright ? 2 : (sideways ? 0 : 1);  // forward/backward

  // some orientations have up as positive, some as negative
  // same with forward
  if (sideways && !upright)
    g_dir[axis_map[2]] *= -1;
  if (!sideways && upright)
    g_dir[axis_map[0]] *= -1;

  for (unsigned int i = 0; i < 3; ++i)
    (&accel->x)[axis_map[i]] += swing[i] * g_dir[i] * SWING_INTENSITY;
}

static const u16 button_bitmasks[] = {
    Wiimote::BUTTON_A,     Wiimote::BUTTON_B,    Wiimote::BUTTON_ONE, Wiimote::BUTTON_TWO,
    Wiimote::BUTTON_MINUS, Wiimote::BUTTON_PLUS, Wiimote::BUTTON_HOME};

static const u16 dpad_bitmasks[] = {Wiimote::PAD_UP, Wiimote::PAD_DOWN, Wiimote::PAD_LEFT,
                                    Wiimote::PAD_RIGHT};
static const u16 dpad_sideways_bitmasks[] = {Wiimote::PAD_RIGHT, Wiimote::PAD_LEFT, Wiimote::PAD_UP,
                                             Wiimote::PAD_DOWN};
<<<<<<< HEAD

static const char* const named_buttons[] = {
    "A", "B", "1", "2", "-", "+", "Home",
};

bool Wiimote::GetMotionPlusAttached() const
{
  return m_extension->settings[0]->value != 0;
}

bool Wiimote::GetMotionPlusActive() const
{
  return m_reg_motion_plus.ext_identifier[2] == 0xa4;
}
=======

static const char* const named_buttons[] = {
    "A", "B", "1", "2", "-", "+", "Home",
};
>>>>>>> dba9d86b

void Wiimote::Reset()
{
  m_reporting_mode = WM_REPORT_CORE;
  // i think these two are good
  m_reporting_channel = 0;
  m_reporting_auto = false;

  m_rumble_on = false;
  m_speaker_mute = false;
  m_motion_plus_present = false;
  m_motion_plus_active = false;
<<<<<<< HEAD
  m_motion_plus_passthrough = false;
=======
>>>>>>> dba9d86b

  // will make the first Update() call send a status request
  // the first call to RequestStatus() will then set up the status struct extension bit
  m_extension->active_extension = -1;

  // eeprom
  memset(m_eeprom, 0, sizeof(m_eeprom));
  // calibration data
  memcpy(m_eeprom, eeprom_data_0, sizeof(eeprom_data_0));
  // dunno what this is for, copied from old plugin
  memcpy(m_eeprom + 0x16D0, eeprom_data_16D0, sizeof(eeprom_data_16D0));

  // set up the register
  memset(&m_reg_speaker, 0, sizeof(m_reg_speaker));
  memset(&m_reg_ir, 0, sizeof(m_reg_ir));
  memset(&m_reg_ext, 0, sizeof(m_reg_ext));
  memset(&m_reg_motion_plus, 0, sizeof(m_reg_motion_plus));

<<<<<<< HEAD
  memcpy(&m_reg_motion_plus.calibration, motion_plus_calibration, sizeof(motion_plus_calibration));
  memcpy(&m_reg_motion_plus.gyro_calib, mp_gyro_calib, sizeof(mp_gyro_calib));
=======
>>>>>>> dba9d86b
  memcpy(&m_reg_motion_plus.ext_identifier, motion_plus_id, sizeof(motion_plus_id));

  // status
  memset(&m_status, 0, sizeof(m_status));
  // Battery levels in voltage
  //   0x00 - 0x32: level 1
  //   0x33 - 0x43: level 2
  //   0x33 - 0x54: level 3
  //   0x55 - 0xff: level 4
  m_status.battery = (u8)(m_options->settings[5]->GetValue() * 100);

  memset(m_shake_step, 0, sizeof(m_shake_step));

  // clear read request queue
  while (!m_read_requests.empty())
  {
    delete[] m_read_requests.front().data;
    m_read_requests.pop();
  }

  // Yamaha ADPCM state initialize
  m_adpcm_state.predictor = 0;
  m_adpcm_state.step = 127;
}

Wiimote::Wiimote(const unsigned int index)
    : m_index(index), ir_sin(0), ir_cos(1), m_last_connect_request_counter(0)
{
  // ---- set up all the controls ----

  // buttons
  groups.emplace_back(m_buttons = new Buttons("Buttons"));
  for (auto& named_button : named_buttons)
    m_buttons->controls.emplace_back(new ControlGroup::Input(named_button));

  // ir
  groups.emplace_back(m_ir = new Cursor(_trans("IR")));

  // swing
  groups.emplace_back(m_swing = new Force(_trans("Swing")));

  // tilt
  groups.emplace_back(m_tilt = new Tilt(_trans("Tilt")));

  // shake
  groups.emplace_back(m_shake = new Buttons(_trans("Shake")));
  m_shake->controls.emplace_back(new ControlGroup::Input("X"));
  m_shake->controls.emplace_back(new ControlGroup::Input("Y"));
  m_shake->controls.emplace_back(new ControlGroup::Input("Z"));

  // extension
  groups.emplace_back(m_extension = new Extension(_trans("Extension")));
  m_extension->attachments.emplace_back(new WiimoteEmu::None(m_reg_ext));
<<<<<<< HEAD
  m_extension->attachments.emplace_back(new WiimoteEmu::Nunchuk(m_reg_ext, index));
  m_extension->attachments.emplace_back(new WiimoteEmu::Classic(m_reg_ext, index));
=======
  m_extension->attachments.emplace_back(new WiimoteEmu::Nunchuk(m_reg_ext));
  m_extension->attachments.emplace_back(new WiimoteEmu::Classic(m_reg_ext));
>>>>>>> dba9d86b
  m_extension->attachments.emplace_back(new WiimoteEmu::Guitar(m_reg_ext));
  m_extension->attachments.emplace_back(new WiimoteEmu::Drums(m_reg_ext));
  m_extension->attachments.emplace_back(new WiimoteEmu::Turntable(m_reg_ext));

  m_extension->settings.emplace_back(new ControlGroup::Setting(_trans("Motion Plus"), 0, 0, 1));

  // rumble
  groups.emplace_back(m_rumble = new ControlGroup(_trans("Rumble")));
  m_rumble->controls.emplace_back(new ControlGroup::Output(_trans("Motor")));

  // dpad
  groups.emplace_back(m_dpad = new Buttons("D-Pad"));
  for (auto& named_direction : named_directions)
    m_dpad->controls.emplace_back(new ControlGroup::Input(named_direction));

  // options
  groups.emplace_back(m_options = new ControlGroup(_trans("Options")));
  m_options->settings.emplace_back(
      new ControlGroup::BackgroundInputSetting(_trans("Background Input")));
  m_options->settings.emplace_back(new ControlGroup::Setting(_trans("Sideways Wiimote"), false));
  m_options->settings.emplace_back(new ControlGroup::Setting(_trans("Upright Wiimote"), false));
  m_options->settings.emplace_back(new ControlGroup::IterateUI(_trans("Iterative Input")));
  m_options->settings.emplace_back(new ControlGroup::Setting(_trans("Speaker Pan"), 0, -127, 127));
  m_options->settings.emplace_back(
      new ControlGroup::Setting(_trans("Battery"), 95.0 / 100, 0, 255));

  // TODO: This value should probably be re-read if SYSCONF gets changed
  m_sensor_bar_on_top = SConfig::GetInstance().m_SYSCONF->GetData<u8>("BT.BAR") != 0;

  // --- reset eeprom/register/values to default ---
  Reset();
}

std::string Wiimote::GetName() const
{
  return std::string("Wiimote") + char('1' + m_index);
}

bool Wiimote::Step()
{
  // TODO: change this a bit
  m_motion_plus_present = m_extension->settings[0]->value != 0;
<<<<<<< HEAD
  m_motion_plus_active = m_reg_motion_plus.ext_identifier[2] == 0xa4;
=======
>>>>>>> dba9d86b

  m_rumble->controls[0]->control_ref->State(m_rumble_on);

  // when a movie is active, this button status update is disabled (moved), because movies only
  // record data reports.
  if (!Core::g_want_determinism)
  {
    UpdateButtonsStatus();
  }

  // check if there is a read data request
  if (!m_read_requests.empty())
  {
    ReadRequest& rr = m_read_requests.front();
    // send up to 16 bytes to the Wii
    SendReadDataReply(rr);
    // SendReadDataReply(rr.channel, rr);

    // if there is no more data, remove from queue
    if (0 == rr.size)
    {
      delete[] rr.data;
      m_read_requests.pop();
    }

    // don't send any other reports
    return true;
  }

  // check if a status report needs to be sent
  // this happens on Wiimote sync and when extensions are switched
  if (m_extension->active_extension != m_extension->switch_extension)
  {
    RequestStatus();

    // WiiBrew: Following a connection or disconnection event on the Extension Port,
    // data reporting is disabled and the Data Reporting Mode must be reset before new data can
    // arrive.
    // after a game receives an unrequested status report,
    // it expects data reports to stop until it sets the reporting mode again
    m_reporting_auto = false;

    return true;
  }

<<<<<<< HEAD
  // user has unplugged (unchecked) the virtual motion plus while it was active
  if (GetMotionPlusActive() && !GetMotionPlusAttached())
  {
    RequestStatus(nullptr, 0);
    if (m_extension->active_extension != 0)
      RequestStatus();
  }

=======
>>>>>>> dba9d86b
  return false;
}

void Wiimote::UpdateButtonsStatus()
{
  // update buttons in status struct
  m_status.buttons.hex = 0;
  const bool is_sideways = m_options->settings[1]->value != 0;
  m_buttons->GetState(&m_status.buttons.hex, button_bitmasks);
  m_dpad->GetState(&m_status.buttons.hex, is_sideways ? dpad_sideways_bitmasks : dpad_bitmasks);
<<<<<<< HEAD
  bool cycle_extension = false;
  HydraTLayer::GetButtons(m_index, is_sideways, m_extension->active_extension > 0,
                          &m_status.buttons, &cycle_extension);
  if (cycle_extension)
  {
    CycleThroughExtensions();
  }
=======
>>>>>>> dba9d86b
}

void Wiimote::GetButtonData(u8* const data)
{
  // when a movie is active, the button update happens here instead of Wiimote::Step, to avoid
  // potential desync issues.
  if (Core::g_want_determinism)
  {
    UpdateButtonsStatus();
  }

  ((wm_buttons*)data)->hex |= m_status.buttons.hex;
}

void Wiimote::GetAccelData(u8* const data, const ReportFeatures& rptf)
{
  const bool is_sideways = m_options->settings[1]->value != 0;
  const bool is_upright = m_options->settings[2]->value != 0;
<<<<<<< HEAD

  EmulateTilt(&m_accel, m_tilt, is_sideways, is_upright);

  // Tilt and motion
  HydraTLayer::GetAcceleration(m_index, is_sideways,
                               m_extension && m_extension->active_extension > 0, &m_accel);

  EmulateSwing(&m_accel, m_swing, is_sideways, is_upright);
  EmulateShake(&m_accel, m_shake, m_shake_step);

  wm_accel& accel = *(wm_accel*)(data + rptf.accel);
  wm_buttons& core = *(wm_buttons*)(data + rptf.core);

  // We now use 2 bits more precision, so multiply by 4 before converting to int
  s16 x = (s16)(4 * (m_accel.x * ACCEL_RANGE + ACCEL_ZERO_G));
  s16 y = (s16)(4 * (m_accel.y * ACCEL_RANGE + ACCEL_ZERO_G));
  s16 z = (s16)(4 * (m_accel.z * ACCEL_RANGE + ACCEL_ZERO_G));

  x = MathUtil::Clamp<s16>(x, 0, 1024);
  y = MathUtil::Clamp<s16>(y, 0, 1024);
  z = MathUtil::Clamp<s16>(z, 0, 1024);

  accel.x = (x >> 2) & 0xFF;
  accel.y = (y >> 2) & 0xFF;
  accel.z = (z >> 2) & 0xFF;

=======

  EmulateTilt(&m_accel, m_tilt, is_sideways, is_upright);
  EmulateSwing(&m_accel, m_swing, is_sideways, is_upright);
  EmulateShake(&m_accel, m_shake, m_shake_step);

  wm_accel& accel = *(wm_accel*)(data + rptf.accel);
  wm_buttons& core = *(wm_buttons*)(data + rptf.core);

  // We now use 2 bits more precision, so multiply by 4 before converting to int
  s16 x = (s16)(4 * (m_accel.x * ACCEL_RANGE + ACCEL_ZERO_G));
  s16 y = (s16)(4 * (m_accel.y * ACCEL_RANGE + ACCEL_ZERO_G));
  s16 z = (s16)(4 * (m_accel.z * ACCEL_RANGE + ACCEL_ZERO_G));

  x = MathUtil::Clamp<s16>(x, 0, 1024);
  y = MathUtil::Clamp<s16>(y, 0, 1024);
  z = MathUtil::Clamp<s16>(z, 0, 1024);

  accel.x = (x >> 2) & 0xFF;
  accel.y = (y >> 2) & 0xFF;
  accel.z = (z >> 2) & 0xFF;

>>>>>>> dba9d86b
  core.acc_x_lsb = x & 0x3;
  core.acc_y_lsb = (y >> 1) & 0x1;
  core.acc_z_lsb = (z >> 1) & 0x1;
}

inline void LowPassFilter(double& var, double newval, double period)
{
  static const double CUTOFF_FREQUENCY = 5.0;

  double RC = 1.0 / CUTOFF_FREQUENCY;
  double alpha = period / (period + RC);
  var = newval * alpha + var * (1.0 - alpha);
}

void Wiimote::GetIRData(u8* const data, bool use_accel)
{
  u16 x[4], y[4];
  memset(x, 0xFF, sizeof(x));

  ControlState xx = 10000, yy = 0, zz = 0;
  double nsin, ncos;

  if (use_accel)
  {
    double ax, az, len;
    ax = m_accel.x;
    az = m_accel.z;
    len = sqrt(ax * ax + az * az);
    if (len)
    {
      ax /= len;
      az /= len;  // normalizing the vector
      nsin = ax;
      ncos = az;
    }
    else
    {
      nsin = 0;
      ncos = 1;
    }
    // PanicAlert("%d %d %d\nx:%f\nz:%f\nsin:%f\ncos:%f",accel->x,accel->y,accel->z,ax,az,sin,cos);
    // PanicAlert("%d %d %d\n%d %d %d\n%d %d
    // %d",accel->x,accel->y,accel->z,calib->zero_g.x,calib->zero_g.y,calib->zero_g.z,
    // calib->one_g.x,calib->one_g.y,calib->one_g.z);
  }
  else
  {
    nsin = 0;  // m_tilt stuff here (can't figure it out yet....)
    ncos = 1;
  }

  LowPassFilter(ir_sin, nsin, 1.0 / 60);
  LowPassFilter(ir_cos, ncos, 1.0 / 60);

  m_ir->GetState(&xx, &yy, &zz, true);
<<<<<<< HEAD
  HydraTLayer::GetIR(m_index, &xx, &yy, &zz);
=======
>>>>>>> dba9d86b

  Vertex v[4];

  static const int camWidth = 1024;
  static const int camHeight = 768;
  static const double bndup = -0.315447;
  static const double bnddown = 0.85;
  static const double bndleft = 0.443364;
  static const double bndright = -0.443364;
  static const double dist1 = 100.0 / camWidth;  // this seems the optimal distance for zelda
  static const double dist2 = 1.2 * dist1;

  for (auto& vtx : v)
  {
    vtx.x = xx * (bndright - bndleft) / 2 + (bndleft + bndright) / 2;
    if (m_sensor_bar_on_top)
      vtx.y = yy * (bndup - bnddown) / 2 + (bndup + bnddown) / 2;
    else
      vtx.y = yy * (bndup - bnddown) / 2 - (bndup + bnddown) / 2;
    vtx.z = 0;
  }

  v[0].x -= (zz * 0.5 + 1) * dist1;
  v[1].x += (zz * 0.5 + 1) * dist1;
  v[2].x -= (zz * 0.5 + 1) * dist2;
  v[3].x += (zz * 0.5 + 1) * dist2;

#define printmatrix(m)                                                                             \
  PanicAlert("%f %f %f %f\n%f %f %f %f\n%f %f %f %f\n%f %f %f %f\n", m[0][0], m[0][1], m[0][2],    \
             m[0][3], m[1][0], m[1][1], m[1][2], m[1][3], m[2][0], m[2][1], m[2][2], m[2][3],      \
             m[3][0], m[3][1], m[3][2], m[3][3])
  Matrix rot, tot;
  static Matrix scale;
  MatrixScale(scale, 1, camWidth / camHeight, 1);
  // MatrixIdentity(scale);
  MatrixRotationByZ(rot, ir_sin, ir_cos);
  // MatrixIdentity(rot);
  MatrixMultiply(tot, scale, rot);

  for (int i = 0; i < 4; i++)
  {
    MatrixTransformVertex(tot, v[i]);
    if ((v[i].x < -1) || (v[i].x > 1) || (v[i].y < -1) || (v[i].y > 1))
      continue;
    x[i] = (u16)lround((v[i].x + 1) / 2 * (camWidth - 1));
    y[i] = (u16)lround((v[i].y + 1) / 2 * (camHeight - 1));
  }
  // PanicAlert("%f %f\n%f %f\n%f %f\n%f %f\n%d %d\n%d %d\n%d %d\n%d %d",
  //      v[0].x,v[0].y,v[1].x,v[1].y,v[2].x,v[2].y,v[3].x,v[3].y,
  //      x[0],y[0],x[1],y[1],x[2],y[2],x[3],y[38]);

  // Fill report with valid data when full handshake was done
  if (m_reg_ir.data[0x30])
    // ir mode
    switch (m_reg_ir.mode)
    {
    // basic
    case 1:
    {
      memset(data, 0xFF, 10);
      wm_ir_basic* const irdata = (wm_ir_basic*)data;
      for (unsigned int i = 0; i < 2; ++i)
      {
        if (x[i * 2] < 1024 && y[i * 2] < 768)
        {
          irdata[i].x1 = static_cast<u8>(x[i * 2]);
          irdata[i].x1hi = x[i * 2] >> 8;

          irdata[i].y1 = static_cast<u8>(y[i * 2]);
          irdata[i].y1hi = y[i * 2] >> 8;
        }
        if (x[i * 2 + 1] < 1024 && y[i * 2 + 1] < 768)
        {
          irdata[i].x2 = static_cast<u8>(x[i * 2 + 1]);
          irdata[i].x2hi = x[i * 2 + 1] >> 8;

          irdata[i].y2 = static_cast<u8>(y[i * 2 + 1]);
          irdata[i].y2hi = y[i * 2 + 1] >> 8;
        }
      }
    }
    break;
    // extended
    case 3:
    {
      memset(data, 0xFF, 12);
      wm_ir_extended* const irdata = (wm_ir_extended*)data;
      for (unsigned int i = 0; i < 4; ++i)
        if (x[i] < 1024 && y[i] < 768)
        {
          irdata[i].x = static_cast<u8>(x[i]);
          irdata[i].xhi = x[i] >> 8;

          irdata[i].y = static_cast<u8>(y[i]);
          irdata[i].yhi = y[i] >> 8;

          irdata[i].size = 10;
        }
    }
    break;
    // full
    case 5:
      PanicAlert("Full IR report");
      // UNSUPPORTED
      break;
    }
}

void Wiimote::GetExtData(u8* const data)
{
  m_extension->GetState(data);

  // i dont think anything accesses the extension data like this, but ill support it. Indeed,
  // commercial games don't do this.
  // i think it should be unencrpyted in the register, encrypted when read.
  memcpy(m_reg_ext.controller_data, data, sizeof(wm_nc));  // TODO: Should it be nc specific?

  // motionplus pass-through modes
<<<<<<< HEAD
  if (GetMotionPlusActive())
  {
    if (m_motion_plus_passthrough)
    {
      switch (m_reg_motion_plus.ext_identifier[0x4])
      {
      // nunchuk pass-through mode
      // Bit 7 of byte 5 is moved to bit 6 of byte 5, overwriting it
      // Bit 0 of byte 4 is moved to bit 7 of byte 5
      // Bit 3 of byte 5 is moved to bit 4 of byte 5, overwriting it
      // Bit 1 of byte 5 is moved to bit 3 of byte 5
      // Bit 0 of byte 5 is moved to bit 2 of byte 5, overwriting it
      case 0x5:
      {
        wm_nc* nc = (wm_nc*)data;
        // These must be assigned in the correct order to avoid clobbering data
        nc->passthrough_data.acc_z_lsb = ((nc->az & 1) << 1) | (nc->bt.acc_z_lsb >> 1);
        nc->passthrough_data.acc_y_lsb = nc->bt.acc_y_lsb >> 1;
        nc->passthrough_data.acc_x_lsb = nc->bt.acc_x_lsb >> 1;
        nc->passthrough_data.c = nc->bt.c;
        nc->passthrough_data.z = nc->bt.z;
      }
      break;

      // classic controller/musical instrument pass-through mode
      // Bit 0 of Byte 4 is overwritten
      // Bits 0 and 1 of Byte 5 are moved to bit 0 of Bytes 0 and 1, overwriting
      case 0x7:
      {
        wm_classic_extension* cc = (wm_classic_extension*)data;
        cc->passthrough_data.dpad_up = cc->bt.regular_data.dpad_up;
        cc->passthrough_data.dpad_left = cc->bt.regular_data.dpad_left;
      }
      break;

      // unknown pass-through mode
      default:
        break;
      }

      ((wm_motionplus_data*)data)->is_mp_data = 0;
    }
    else
    {
      u16 yaw_speed = 0x1F7F, pitch_speed = 0x1F7F, roll_speed = 0x1F7F;

      wm_motionplus_data* mp = (wm_motionplus_data*)data;
      mp->yaw1 = yaw_speed & 0xFF;
      mp->yaw2 = ((yaw_speed >> 8) & 0x3f);
      mp->roll1 = roll_speed & 0xFF;
      mp->roll2 = ((yaw_speed >> 8) & 0x3f);
      mp->pitch1 = pitch_speed & 0xFF;
      mp->pitch2 = ((yaw_speed >> 8) & 0x3f);
      mp->yaw_slow = 1;
      mp->roll_slow = 1;
      mp->pitch_slow = 1;

      mp->is_mp_data = 1;
    }

    ((wm_motionplus_data*)data)->zero = 0;
    ((wm_motionplus_data*)data)->extension_connected = (m_extension->active_extension > 0);
    m_motion_plus_passthrough = !m_motion_plus_passthrough;
=======
  if (m_motion_plus_active)
  {
    switch (m_reg_motion_plus.ext_identifier[0x4])
    {
    // nunchuk pass-through mode
    // Bit 7 of byte 5 is moved to bit 6 of byte 5, overwriting it
    // Bit 0 of byte 4 is moved to bit 7 of byte 5
    // Bit 3 of byte 5 is moved to bit 4 of byte 5, overwriting it
    // Bit 1 of byte 5 is moved to bit 3 of byte 5
    // Bit 0 of byte 5 is moved to bit 2 of byte 5, overwriting it
    case 0x5:
      // data[5] & (1 << 7)
      // data[4] & (1 << 0)
      // data[5] & (1 << 3)
      // data[5] & (1 << 1)
      // data[5] & (1 << 0)
      break;

    // classic controller/musical instrument pass-through mode
    // Bit 0 of Byte 4 is overwritten
    // Bits 0 and 1 of Byte 5 are moved to bit 0 of Bytes 0 and 1, overwriting
    case 0x7:
      // data[4] & (1 << 0)
      // data[5] & (1 << 0)
      // data[5] & (1 << 1)
      break;

    // unknown pass-through mode
    default:
      break;
    }

    ((wm_motionplus_data*)data)->is_mp_data = 0;
    ((wm_motionplus_data*)data)->extension_connected = m_extension->active_extension;
>>>>>>> dba9d86b
  }

  if (0xAA == m_reg_ext.encryption)
    WiimoteEncrypt(&m_ext_key, data, 0x00, sizeof(wm_nc));
}

void Wiimote::Update()
{
  // no channel == not connected i guess
  if (0 == m_reporting_channel)
<<<<<<< HEAD
  {
    VR_UpdateWiimoteReportingMode(m_index, false, false, false);
    return;
  }
=======
    return;
>>>>>>> dba9d86b

  // returns true if a report was sent
  if (Step())
    return;

  u8 data[MAX_PAYLOAD];
  memset(data, 0, sizeof(data));

  Movie::SetPolledDevice();

  m_status.battery = (u8)(m_options->settings[5]->GetValue() * 100);

  const ReportFeatures& rptf = reporting_mode_features[m_reporting_mode - WM_REPORT_CORE];
  s8 rptf_size = rptf.size;
  if (Movie::IsPlayingInput() &&
      Movie::PlayWiimote(m_index, data, rptf, m_extension->active_extension, m_ext_key))
  {
    if (rptf.core)
      m_status.buttons = *(wm_buttons*)(data + rptf.core);
  }
  else
  {
    data[0] = 0xA1;
    data[1] = m_reporting_mode;

<<<<<<< HEAD
    VR_UpdateWiimoteReportingMode(m_index, rptf.accel, rptf.ir, rptf.ext);

=======
>>>>>>> dba9d86b
    // core buttons
    if (rptf.core)
      GetButtonData(data + rptf.core);

    // acceleration
    if (rptf.accel)
      GetAccelData(data, rptf);

    // IR
    if (rptf.ir)
      GetIRData(data + rptf.ir, (rptf.accel != 0));

    // extension
    if (rptf.ext)
      GetExtData(data + rptf.ext);

    // hybrid Wiimote stuff (for now, it's not supported while recording)
    if (WIIMOTE_SRC_HYBRID == g_wiimote_sources[m_index] && !Movie::IsRecordingInput())
    {
      using namespace WiimoteReal;

      std::lock_guard<std::recursive_mutex> lk(g_refresh_lock);
      if (g_wiimotes[m_index])
      {
        const Report& rpt = g_wiimotes[m_index]->ProcessReadQueue();
        if (!rpt.empty())
        {
          const u8* real_data = rpt.data();
          switch (real_data[1])
          {
          // use data reports
          default:
            if (real_data[1] >= WM_REPORT_CORE)
            {
              const ReportFeatures& real_rptf =
                  reporting_mode_features[real_data[1] - WM_REPORT_CORE];

              // force same report type from real-Wiimote
              if (&real_rptf != &rptf)
                rptf_size = 0;

              // core
              // mix real-buttons with emu-buttons in the status struct, and in the report
              if (real_rptf.core && rptf.core)
              {
                m_status.buttons.hex |= ((wm_buttons*)(real_data + real_rptf.core))->hex;
                *(wm_buttons*)(data + rptf.core) = m_status.buttons;
              }

              // accel
              // use real-accel data always i guess
              if (real_rptf.accel && rptf.accel)
                memcpy(data + rptf.accel, real_data + real_rptf.accel, sizeof(wm_accel));

              // ir
              // TODO

              // ext
              // use real-ext data if an emu-extention isn't chosen
              if (real_rptf.ext && rptf.ext && (0 == m_extension->switch_extension))
                memcpy(data + rptf.ext, real_data + real_rptf.ext,
                       sizeof(wm_nc));  // TODO: Why NC specific?
            }
            else if (WM_ACK_DATA != real_data[1] || m_extension->active_extension > 0)
              rptf_size = 0;
            else
              // use real-acks if an emu-extension isn't chosen
              rptf_size = -1;
            break;

          // use all status reports, after modification of the extension bit
          case WM_STATUS_REPORT:
            // if (m_extension->switch_extension)
            //((wm_status_report*)(real_data + 2))->extension = (m_extension->active_extension > 0);
            if (m_extension->active_extension)
              ((wm_status_report*)(real_data + 2))->extension = 1;
            rptf_size = -1;
            break;

          // use all read-data replies
          case WM_READ_DATA_REPLY:
            rptf_size = -1;
            break;
          }

          // copy over report from real-Wiimote
          if (-1 == rptf_size)
          {
            std::copy(rpt.begin(), rpt.end(), data);
            rptf_size = (s8)(rpt.size());
          }
        }
      }
    }

    Movie::CallWiiInputManip(data, rptf, m_index, m_extension->active_extension, m_ext_key);
  }
  if (NetPlay::IsNetPlayRunning())
  {
    NetPlay_GetWiimoteData(m_index, data, rptf.size);
    if (rptf.core)
      m_status.buttons = *(wm_buttons*)(data + rptf.core);
  }

  Movie::CheckWiimoteStatus(m_index, data, rptf, m_extension->active_extension, m_ext_key);

  // don't send a data report if auto reporting is off
  if (false == m_reporting_auto && data[1] >= WM_REPORT_CORE)
    return;

  // send data report
  if (rptf_size)
  {
    Core::Callback_WiimoteInterruptChannel(m_index, m_reporting_channel, data, rptf_size);
  }
}

void Wiimote::ControlChannel(const u16 _channelID, const void* _pData, u32 _Size)
{
  // Check for custom communication
  if (99 == _channelID)
  {
    // Wiimote disconnected
    // reset eeprom/register/reporting mode
    Reset();
    return;
  }

  // this all good?
  m_reporting_channel = _channelID;

  const hid_packet* const hidp = (hid_packet*)_pData;

  INFO_LOG(WIIMOTE, "Emu ControlChannel (page: %i, type: 0x%02x, param: 0x%02x)", m_index,
           hidp->type, hidp->param);

  switch (hidp->type)
  {
  case HID_TYPE_HANDSHAKE:
    PanicAlert("HID_TYPE_HANDSHAKE - %s", (hidp->param == HID_PARAM_INPUT) ? "INPUT" : "OUPUT");
    break;

  case HID_TYPE_SET_REPORT:
    if (HID_PARAM_INPUT == hidp->param)
    {
      PanicAlert("HID_TYPE_SET_REPORT - INPUT");
    }
    else
    {
      // AyuanX: My experiment shows Control Channel is never used
      // shuffle2: but lwbt uses this, so we'll do what we must :)
      HidOutputReport((wm_report*)hidp->data);

      u8 handshake = HID_HANDSHAKE_SUCCESS;
      Core::Callback_WiimoteInterruptChannel(m_index, _channelID, &handshake, 1);
    }
    break;

  case HID_TYPE_DATA:
    PanicAlert("HID_TYPE_DATA - %s", (hidp->param == HID_PARAM_INPUT) ? "INPUT" : "OUTPUT");
    break;

  default:
    PanicAlert("HidControlChannel: Unknown type %x and param %x", hidp->type, hidp->param);
    break;
  }
}

void Wiimote::InterruptChannel(const u16 _channelID, const void* _pData, u32 _Size)
{
  // this all good?
  m_reporting_channel = _channelID;

  const hid_packet* const hidp = (hid_packet*)_pData;

  switch (hidp->type)
  {
  case HID_TYPE_DATA:
    switch (hidp->param)
    {
    case HID_PARAM_OUTPUT:
    {
      const wm_report* const sr = (wm_report*)hidp->data;

      if (WIIMOTE_SRC_REAL & g_wiimote_sources[m_index])
      {
        switch (sr->wm)
        {
        // these two types are handled in RequestStatus() & ReadData()
        case WM_REQUEST_STATUS:
        case WM_READ_DATA:
          if (WIIMOTE_SRC_REAL == g_wiimote_sources[m_index])
            WiimoteReal::InterruptChannel(m_index, _channelID, _pData, _Size);
          break;

        default:
          WiimoteReal::InterruptChannel(m_index, _channelID, _pData, _Size);
          break;
        }

        HidOutputReport(sr, m_extension->switch_extension > 0);
      }
      else
        HidOutputReport(sr);
    }
    break;

    default:
      PanicAlert("HidInput: HID_TYPE_DATA - param 0x%02x", hidp->param);
      break;
    }
    break;

  default:
    PanicAlert("HidInput: Unknown type 0x%02x and param 0x%02x", hidp->type, hidp->param);
    break;
  }
}

void Wiimote::ConnectOnInput()
{
  if (m_last_connect_request_counter > 0)
  {
    --m_last_connect_request_counter;
    return;
  }

  u16 buttons = 0;
  m_buttons->GetState(&buttons, button_bitmasks);
  m_dpad->GetState(&buttons, dpad_bitmasks);

  if (buttons != 0 || m_extension->IsButtonPressed())
  {
    Host_ConnectWiimote(m_index, true);
    // arbitrary value so it doesn't try to send multiple requests before Dolphin can react
    // if Wiimotes are polled at 200Hz then this results in one request being sent per 500ms
    m_last_connect_request_counter = 100;
  }
}

void Wiimote::LoadDefaults(const ControllerInterface& ciface)
{
  ControllerEmu::LoadDefaults(ciface);

// Buttons
#if defined HAVE_X11 && HAVE_X11
  m_buttons->SetControlExpression(0, "Click 1");  // A
  m_buttons->SetControlExpression(1, "Click 3");  // B
#else
  m_buttons->SetControlExpression(0, "Click 0");  // A
  m_buttons->SetControlExpression(1, "Click 1");  // B
#endif
  m_buttons->SetControlExpression(2, "1");  // 1
  m_buttons->SetControlExpression(3, "2");  // 2
  m_buttons->SetControlExpression(4, "Q");  // -
  m_buttons->SetControlExpression(5, "E");  // +

#ifdef _WIN32
  m_buttons->SetControlExpression(6, "!LMENU & RETURN");  // Home
#else
  m_buttons->SetControlExpression(6, "!`Alt_L` & Return");  // Home
#endif

  // Shake
  for (int i = 0; i < 3; ++i)
    m_shake->SetControlExpression(i, "Click 2");

  // IR
  m_ir->SetControlExpression(0, "Cursor Y-");
  m_ir->SetControlExpression(1, "Cursor Y+");
  m_ir->SetControlExpression(2, "Cursor X-");
  m_ir->SetControlExpression(3, "Cursor X+");

// DPad
#ifdef _WIN32
  m_dpad->SetControlExpression(0, "UP");     // Up
  m_dpad->SetControlExpression(1, "DOWN");   // Down
  m_dpad->SetControlExpression(2, "LEFT");   // Left
  m_dpad->SetControlExpression(3, "RIGHT");  // Right
#elif __APPLE__
  m_dpad->SetControlExpression(0, "Up Arrow");              // Up
  m_dpad->SetControlExpression(1, "Down Arrow");            // Down
  m_dpad->SetControlExpression(2, "Left Arrow");            // Left
  m_dpad->SetControlExpression(3, "Right Arrow");           // Right
#else
  m_dpad->SetControlExpression(0, "Up");     // Up
  m_dpad->SetControlExpression(1, "Down");   // Down
  m_dpad->SetControlExpression(2, "Left");   // Left
  m_dpad->SetControlExpression(3, "Right");  // Right
#endif

  // ugly stuff
  // enable nunchuk
  m_extension->switch_extension = 1;

  // set nunchuk defaults
  m_extension->attachments[1]->LoadDefaults(ciface);
}
<<<<<<< HEAD

// Switch between Wiimote, Sideways Wiimote, Wiimote+Nunchuk, Wiimote+Classic.
void Wiimote::CycleThroughExtensions()
{
  switch (m_extension->active_extension)
  {
  case -1:
    // special temporary flag, don't change it
    break;
  case 0:
    // if vertical Wiimote, switch to Wiimote
    if (m_options->settings[2]->value != 0)
    {
      m_extension->switch_extension = 0;
      m_options->settings[1]->value = 0;
      m_options->settings[2]->value = 0;
      OSD::AddMessage("Controller: Wiimote", 5000);
    }
    // if Wiimote, switch to sideways Wiimote
    else if (m_options->settings[1]->value == 0)
    {
      m_extension->switch_extension = 0;
      m_options->settings[1]->value = 1;
      m_options->settings[2]->value = 0;
      OSD::AddMessage("Controller: Sideways Wiimote", 5000);
    }
    // if Sideways Wiimote, switch to Wiimote+Nunchuk (not sideways)
    else
    {
      m_extension->switch_extension = 1;
      m_options->settings[1]->value = 0;
      m_options->settings[2]->value = 0;
      OSD::AddMessage("Controller: Wiimote + Nunchuk", 5000);
    }
    break;
  case 1:
    // if Wiimote+Nunchuk, switch to Wiimote+Classic
    m_extension->switch_extension = 2;
    OSD::AddMessage("Controller: Classic Controller", 5000);
    break;
  default:
    // if anything else (Wiimote+Classic, guitar, drums, etc.) switch to Wiimote (not sideways)
    m_extension->switch_extension = 0;
    m_options->settings[1]->value = 0;
    m_options->settings[2]->value = 0;
    OSD::AddMessage("Controller: Wiimote", 5000);
    break;
  }
}
=======
>>>>>>> dba9d86b
}<|MERGE_RESOLUTION|>--- conflicted
+++ resolved
@@ -16,10 +16,7 @@
 #include "Core/HW/WiimoteEmu/Attachment/Guitar.h"
 #include "Core/HW/WiimoteEmu/Attachment/Nunchuk.h"
 #include "Core/HW/WiimoteEmu/Attachment/Turntable.h"
-<<<<<<< HEAD
 #include "Core/HW/WiimoteEmu/HydraTLayer.h"
-=======
->>>>>>> dba9d86b
 #include "Core/HW/WiimoteEmu/MatrixMath.h"
 #include "Core/HW/WiimoteEmu/WiimoteEmu.h"
 #include "Core/HW/WiimoteEmu/WiimoteHid.h"
@@ -27,12 +24,9 @@
 #include "Core/Host.h"
 #include "Core/Movie.h"
 #include "Core/NetPlayClient.h"
-<<<<<<< HEAD
 
 #include "VideoCommon/OnScreenDisplay.h"
 #include "VideoCommon/VR.h"
-=======
->>>>>>> dba9d86b
 
 namespace
 {
@@ -183,7 +177,6 @@
                                     Wiimote::PAD_RIGHT};
 static const u16 dpad_sideways_bitmasks[] = {Wiimote::PAD_RIGHT, Wiimote::PAD_LEFT, Wiimote::PAD_UP,
                                              Wiimote::PAD_DOWN};
-<<<<<<< HEAD
 
 static const char* const named_buttons[] = {
     "A", "B", "1", "2", "-", "+", "Home",
@@ -198,12 +191,6 @@
 {
   return m_reg_motion_plus.ext_identifier[2] == 0xa4;
 }
-=======
-
-static const char* const named_buttons[] = {
-    "A", "B", "1", "2", "-", "+", "Home",
-};
->>>>>>> dba9d86b
 
 void Wiimote::Reset()
 {
@@ -216,10 +203,7 @@
   m_speaker_mute = false;
   m_motion_plus_present = false;
   m_motion_plus_active = false;
-<<<<<<< HEAD
   m_motion_plus_passthrough = false;
-=======
->>>>>>> dba9d86b
 
   // will make the first Update() call send a status request
   // the first call to RequestStatus() will then set up the status struct extension bit
@@ -238,11 +222,8 @@
   memset(&m_reg_ext, 0, sizeof(m_reg_ext));
   memset(&m_reg_motion_plus, 0, sizeof(m_reg_motion_plus));
 
-<<<<<<< HEAD
   memcpy(&m_reg_motion_plus.calibration, motion_plus_calibration, sizeof(motion_plus_calibration));
   memcpy(&m_reg_motion_plus.gyro_calib, mp_gyro_calib, sizeof(mp_gyro_calib));
-=======
->>>>>>> dba9d86b
   memcpy(&m_reg_motion_plus.ext_identifier, motion_plus_id, sizeof(motion_plus_id));
 
   // status
@@ -296,13 +277,8 @@
   // extension
   groups.emplace_back(m_extension = new Extension(_trans("Extension")));
   m_extension->attachments.emplace_back(new WiimoteEmu::None(m_reg_ext));
-<<<<<<< HEAD
   m_extension->attachments.emplace_back(new WiimoteEmu::Nunchuk(m_reg_ext, index));
   m_extension->attachments.emplace_back(new WiimoteEmu::Classic(m_reg_ext, index));
-=======
-  m_extension->attachments.emplace_back(new WiimoteEmu::Nunchuk(m_reg_ext));
-  m_extension->attachments.emplace_back(new WiimoteEmu::Classic(m_reg_ext));
->>>>>>> dba9d86b
   m_extension->attachments.emplace_back(new WiimoteEmu::Guitar(m_reg_ext));
   m_extension->attachments.emplace_back(new WiimoteEmu::Drums(m_reg_ext));
   m_extension->attachments.emplace_back(new WiimoteEmu::Turntable(m_reg_ext));
@@ -345,10 +321,7 @@
 {
   // TODO: change this a bit
   m_motion_plus_present = m_extension->settings[0]->value != 0;
-<<<<<<< HEAD
   m_motion_plus_active = m_reg_motion_plus.ext_identifier[2] == 0xa4;
-=======
->>>>>>> dba9d86b
 
   m_rumble->controls[0]->control_ref->State(m_rumble_on);
 
@@ -394,7 +367,6 @@
     return true;
   }
 
-<<<<<<< HEAD
   // user has unplugged (unchecked) the virtual motion plus while it was active
   if (GetMotionPlusActive() && !GetMotionPlusAttached())
   {
@@ -403,8 +375,6 @@
       RequestStatus();
   }
 
-=======
->>>>>>> dba9d86b
   return false;
 }
 
@@ -415,7 +385,6 @@
   const bool is_sideways = m_options->settings[1]->value != 0;
   m_buttons->GetState(&m_status.buttons.hex, button_bitmasks);
   m_dpad->GetState(&m_status.buttons.hex, is_sideways ? dpad_sideways_bitmasks : dpad_bitmasks);
-<<<<<<< HEAD
   bool cycle_extension = false;
   HydraTLayer::GetButtons(m_index, is_sideways, m_extension->active_extension > 0,
                           &m_status.buttons, &cycle_extension);
@@ -423,8 +392,6 @@
   {
     CycleThroughExtensions();
   }
-=======
->>>>>>> dba9d86b
 }
 
 void Wiimote::GetButtonData(u8* const data)
@@ -443,7 +410,6 @@
 {
   const bool is_sideways = m_options->settings[1]->value != 0;
   const bool is_upright = m_options->settings[2]->value != 0;
-<<<<<<< HEAD
 
   EmulateTilt(&m_accel, m_tilt, is_sideways, is_upright);
 
@@ -470,29 +436,6 @@
   accel.y = (y >> 2) & 0xFF;
   accel.z = (z >> 2) & 0xFF;
 
-=======
-
-  EmulateTilt(&m_accel, m_tilt, is_sideways, is_upright);
-  EmulateSwing(&m_accel, m_swing, is_sideways, is_upright);
-  EmulateShake(&m_accel, m_shake, m_shake_step);
-
-  wm_accel& accel = *(wm_accel*)(data + rptf.accel);
-  wm_buttons& core = *(wm_buttons*)(data + rptf.core);
-
-  // We now use 2 bits more precision, so multiply by 4 before converting to int
-  s16 x = (s16)(4 * (m_accel.x * ACCEL_RANGE + ACCEL_ZERO_G));
-  s16 y = (s16)(4 * (m_accel.y * ACCEL_RANGE + ACCEL_ZERO_G));
-  s16 z = (s16)(4 * (m_accel.z * ACCEL_RANGE + ACCEL_ZERO_G));
-
-  x = MathUtil::Clamp<s16>(x, 0, 1024);
-  y = MathUtil::Clamp<s16>(y, 0, 1024);
-  z = MathUtil::Clamp<s16>(z, 0, 1024);
-
-  accel.x = (x >> 2) & 0xFF;
-  accel.y = (y >> 2) & 0xFF;
-  accel.z = (z >> 2) & 0xFF;
-
->>>>>>> dba9d86b
   core.acc_x_lsb = x & 0x3;
   core.acc_y_lsb = (y >> 1) & 0x1;
   core.acc_z_lsb = (z >> 1) & 0x1;
@@ -548,10 +491,7 @@
   LowPassFilter(ir_cos, ncos, 1.0 / 60);
 
   m_ir->GetState(&xx, &yy, &zz, true);
-<<<<<<< HEAD
   HydraTLayer::GetIR(m_index, &xx, &yy, &zz);
-=======
->>>>>>> dba9d86b
 
   Vertex v[4];
 
@@ -670,7 +610,6 @@
   memcpy(m_reg_ext.controller_data, data, sizeof(wm_nc));  // TODO: Should it be nc specific?
 
   // motionplus pass-through modes
-<<<<<<< HEAD
   if (GetMotionPlusActive())
   {
     if (m_motion_plus_passthrough)
@@ -734,42 +673,6 @@
     ((wm_motionplus_data*)data)->zero = 0;
     ((wm_motionplus_data*)data)->extension_connected = (m_extension->active_extension > 0);
     m_motion_plus_passthrough = !m_motion_plus_passthrough;
-=======
-  if (m_motion_plus_active)
-  {
-    switch (m_reg_motion_plus.ext_identifier[0x4])
-    {
-    // nunchuk pass-through mode
-    // Bit 7 of byte 5 is moved to bit 6 of byte 5, overwriting it
-    // Bit 0 of byte 4 is moved to bit 7 of byte 5
-    // Bit 3 of byte 5 is moved to bit 4 of byte 5, overwriting it
-    // Bit 1 of byte 5 is moved to bit 3 of byte 5
-    // Bit 0 of byte 5 is moved to bit 2 of byte 5, overwriting it
-    case 0x5:
-      // data[5] & (1 << 7)
-      // data[4] & (1 << 0)
-      // data[5] & (1 << 3)
-      // data[5] & (1 << 1)
-      // data[5] & (1 << 0)
-      break;
-
-    // classic controller/musical instrument pass-through mode
-    // Bit 0 of Byte 4 is overwritten
-    // Bits 0 and 1 of Byte 5 are moved to bit 0 of Bytes 0 and 1, overwriting
-    case 0x7:
-      // data[4] & (1 << 0)
-      // data[5] & (1 << 0)
-      // data[5] & (1 << 1)
-      break;
-
-    // unknown pass-through mode
-    default:
-      break;
-    }
-
-    ((wm_motionplus_data*)data)->is_mp_data = 0;
-    ((wm_motionplus_data*)data)->extension_connected = m_extension->active_extension;
->>>>>>> dba9d86b
   }
 
   if (0xAA == m_reg_ext.encryption)
@@ -780,14 +683,10 @@
 {
   // no channel == not connected i guess
   if (0 == m_reporting_channel)
-<<<<<<< HEAD
   {
     VR_UpdateWiimoteReportingMode(m_index, false, false, false);
     return;
   }
-=======
-    return;
->>>>>>> dba9d86b
 
   // returns true if a report was sent
   if (Step())
@@ -813,11 +712,8 @@
     data[0] = 0xA1;
     data[1] = m_reporting_mode;
 
-<<<<<<< HEAD
     VR_UpdateWiimoteReportingMode(m_index, rptf.accel, rptf.ir, rptf.ext);
 
-=======
->>>>>>> dba9d86b
     // core buttons
     if (rptf.core)
       GetButtonData(data + rptf.core);
@@ -1116,8 +1012,6 @@
   // set nunchuk defaults
   m_extension->attachments[1]->LoadDefaults(ciface);
 }
-<<<<<<< HEAD
-
 // Switch between Wiimote, Sideways Wiimote, Wiimote+Nunchuk, Wiimote+Classic.
 void Wiimote::CycleThroughExtensions()
 {
@@ -1166,6 +1060,4 @@
     break;
   }
 }
-=======
->>>>>>> dba9d86b
 }