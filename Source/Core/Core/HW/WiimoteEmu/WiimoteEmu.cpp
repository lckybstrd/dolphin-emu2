--- conflicted
+++ resolved
@@ -721,7 +721,6 @@
 {
   EmulatedController::LoadDefaults(ciface);
 
-<<<<<<< HEAD
   // Fire
   m_buttons->SetControlExpression(0, "`Click 0` | RETURN");
   // Jump
@@ -743,58 +742,6 @@
   // DPad
   // Missiles
   m_dpad->SetControlExpression(1, "F");
-=======
-// Buttons
-#if defined HAVE_X11 && HAVE_X11
-  // A
-  m_buttons->SetControlExpression(0, "Click 1");
-  // B
-  m_buttons->SetControlExpression(1, "Click 3");
-#else
-  // A
-  m_buttons->SetControlExpression(0, "Click 0");
-  // B
-  m_buttons->SetControlExpression(1, "Click 1");
-#endif
-  m_buttons->SetControlExpression(2, "`1`");  // 1
-  m_buttons->SetControlExpression(3, "`2`");  // 2
-  m_buttons->SetControlExpression(4, "Q");    // -
-  m_buttons->SetControlExpression(5, "E");    // +
-
-#ifdef _WIN32
-  m_buttons->SetControlExpression(6, "RETURN");  // Home
-#else
-  m_buttons->SetControlExpression(6, "Return");    // Home
-#endif
-
-  // Shake
-  for (int i = 0; i < 3; ++i)
-    m_shake->SetControlExpression(i, "Click 2");
-
-  // Pointing (IR)
-  m_ir->SetControlExpression(0, "Cursor Y-");
-  m_ir->SetControlExpression(1, "Cursor Y+");
-  m_ir->SetControlExpression(2, "Cursor X-");
-  m_ir->SetControlExpression(3, "Cursor X+");
-
-// DPad
-#ifdef _WIN32
-  m_dpad->SetControlExpression(0, "UP");     // Up
-  m_dpad->SetControlExpression(1, "DOWN");   // Down
-  m_dpad->SetControlExpression(2, "LEFT");   // Left
-  m_dpad->SetControlExpression(3, "RIGHT");  // Right
-#elif __APPLE__
-  m_dpad->SetControlExpression(0, "Up Arrow");     // Up
-  m_dpad->SetControlExpression(1, "Down Arrow");   // Down
-  m_dpad->SetControlExpression(2, "Left Arrow");   // Left
-  m_dpad->SetControlExpression(3, "Right Arrow");  // Right
-#else
-  m_dpad->SetControlExpression(0, "Up");     // Up
-  m_dpad->SetControlExpression(1, "Down");   // Down
-  m_dpad->SetControlExpression(2, "Left");   // Left
-  m_dpad->SetControlExpression(3, "Right");  // Right
-#endif
->>>>>>> 31524288
 
   // Motion Source
   m_imu_accelerometer->SetControlExpression(0, "Accel Up");
