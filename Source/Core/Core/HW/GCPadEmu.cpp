--- conflicted
+++ resolved
@@ -39,40 +39,6 @@
 
 GCPad::GCPad(const unsigned int index) : m_index(index)
 {
-<<<<<<< HEAD
-	int const mic_hax = index > 1;
-
-	// buttons
-	groups.emplace_back(m_buttons = new Buttons(_trans("Buttons")));
-	for (unsigned int i=0; i < sizeof(named_buttons)/sizeof(*named_buttons) - mic_hax; ++i)
-		m_buttons->controls.emplace_back(new ControlGroup::Input(named_buttons[i]));
-
-	// sticks
-	groups.emplace_back(m_main_stick = new AnalogStick("Main Stick", _trans("Control Stick"), DEFAULT_PAD_STICK_RADIUS));
-	groups.emplace_back(m_c_stick = new AnalogStick("C-Stick", _trans("C Stick"), DEFAULT_PAD_STICK_RADIUS));
-
-	// triggers
-	groups.emplace_back(m_triggers = new MixedTriggers(_trans("Triggers")));
-	for (auto& named_trigger : named_triggers)
-		m_triggers->controls.emplace_back(new ControlGroup::Input(named_trigger));
-
-	// rumble
-	groups.emplace_back(m_rumble = new ControlGroup(_trans("Rumble")));
-	m_rumble->controls.emplace_back(new ControlGroup::Output(_trans("Motor")));
-
-	// dpad
-	groups.emplace_back(m_dpad = new Buttons(_trans("D-Pad")));
-	for (auto& named_direction : named_directions)
-		m_dpad->controls.emplace_back(new ControlGroup::Input(named_direction));
-
-	// options
-	groups.emplace_back(m_options = new ControlGroup(_trans("Options")));
-	m_options->settings.emplace_back(new ControlGroup::BackgroundInputSetting(_trans("Background Input")));
-	m_options->settings.emplace_back(new ControlGroup::IterateUI(_trans("Iterative Input")));
-
-	// no forced input initially
-	m_forced_input.err = PadError::PAD_ERR_NO_CONTROLLER;
-=======
   int const mic_hax = index > 1;
 
   // buttons
@@ -105,7 +71,9 @@
   m_options->settings.emplace_back(
       new ControlGroup::BackgroundInputSetting(_trans("Background Input")));
   m_options->settings.emplace_back(new ControlGroup::IterateUI(_trans("Iterative Input")));
->>>>>>> 41335752
+
+  // no forced input initially
+  m_forced_input.err = PadError::PAD_ERR_NO_CONTROLLER;
 }
 
 std::string GCPad::GetName() const
@@ -115,41 +83,13 @@
 
 void GCPad::GetInput(GCPadStatus* const pad)
 {
-<<<<<<< HEAD
-
-	// if there is valid forced input, this controller is hijacked
-	// just return that then
-	if (m_forced_input.err == PadError::PAD_ERR_NONE) {
-		memcpy(pad, &m_forced_input, sizeof(m_forced_input));
-		return;
-	}
-
-	ControlState x, y, triggers[2];
-
-	// buttons
-	m_buttons->GetState(&pad->button, button_bitmasks);
-
-	// set analog A/B analog to full or w/e, prolly not needed
-	if (pad->button & PAD_BUTTON_A) pad->analogA = 0xFF;
-	if (pad->button & PAD_BUTTON_B) pad->analogB = 0xFF;
-
-	// dpad
-	m_dpad->GetState(&pad->button, dpad_bitmasks);
-
-	// sticks
-	m_main_stick->GetState(&x, &y);
-	pad->stickX = static_cast<u8>(GCPadStatus::MAIN_STICK_CENTER_X + (x * GCPadStatus::MAIN_STICK_RADIUS));
-	pad->stickY = static_cast<u8>(GCPadStatus::MAIN_STICK_CENTER_Y + (y * GCPadStatus::MAIN_STICK_RADIUS));
-
-	m_c_stick->GetState(&x, &y);
-	pad->substickX = static_cast<u8>(GCPadStatus::C_STICK_CENTER_X + (x * GCPadStatus::C_STICK_RADIUS));
-	pad->substickY = static_cast<u8>(GCPadStatus::C_STICK_CENTER_Y + (y * GCPadStatus::C_STICK_RADIUS));
-
-	// triggers
-	m_triggers->GetState(&pad->button, trigger_bitmasks, triggers);
-	pad->triggerLeft = static_cast<u8>(triggers[0] * 0xFF);
-	pad->triggerRight = static_cast<u8>(triggers[1] * 0xFF);
-=======
+  // if there is valid forced input, this controller is hijacked
+  // just return that then
+  if (m_forced_input.err == PadError::PAD_ERR_NONE) {
+    memcpy(pad, &m_forced_input, sizeof(m_forced_input));
+    return;
+  }
+
   ControlState x, y, triggers[2];
 
   // buttons
@@ -181,7 +121,6 @@
   m_triggers->GetState(&pad->button, trigger_bitmasks, triggers);
   pad->triggerLeft = static_cast<u8>(triggers[0] * 0xFF);
   pad->triggerRight = static_cast<u8>(triggers[1] * 0xFF);
->>>>>>> 41335752
 }
 
 void GCPad::SetOutput(const ControlState strength)
