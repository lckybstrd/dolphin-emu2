// Copyright 2014 Dolphin Emulator Project
// Licensed under GPLv2
// Refer to the license.txt file included.

#include "Core/Host.h"
#include "Core/HW/GCPadEmu.h"
#include "Core/HW/WiimoteEmu/HydraTLayer.h"

// TODO: Move to header file when VS supports constexpr.
const ControlState GCPad::DEFAULT_PAD_STICK_RADIUS = 0.7f;

const u16 button_bitmasks[] =
{
	PAD_BUTTON_A,
	PAD_BUTTON_B,
	PAD_BUTTON_X,
	PAD_BUTTON_Y,
	PAD_TRIGGER_Z,
	PAD_BUTTON_START,
	0 // MIC HAX
};

const u16 trigger_bitmasks[] =
{
	PAD_TRIGGER_L,
	PAD_TRIGGER_R,
};

const u16 dpad_bitmasks[] =
{
	PAD_BUTTON_UP, PAD_BUTTON_DOWN, PAD_BUTTON_LEFT, PAD_BUTTON_RIGHT
};

const char* const named_buttons[] =
{
	"A",
	"B",
	"X",
	"Y",
	"Z",
	_trans("Start"),
	"Mic"
};

const char* const named_triggers[] =
{
	// i18n:  Left
	_trans("L"),
	// i18n:  Right
	_trans("R"),
	// i18n:  Left-Analog
	_trans("L-Analog"),
	// i18n:  Right-Analog
	_trans("R-Analog")
};

GCPad::GCPad(const unsigned int index) : m_index(index)
{
	int const mic_hax = index > 1;

	// buttons
	groups.emplace_back(m_buttons = new Buttons(_trans("Buttons")));
	for (unsigned int i=0; i < sizeof(named_buttons)/sizeof(*named_buttons) - mic_hax; ++i)
		m_buttons->controls.emplace_back(new ControlGroup::Input(named_buttons[i]));

	// sticks
	groups.emplace_back(m_main_stick = new AnalogStick(_trans("Main Stick"), DEFAULT_PAD_STICK_RADIUS));
	groups.emplace_back(m_c_stick = new AnalogStick(_trans("C-Stick"), DEFAULT_PAD_STICK_RADIUS));

	// triggers
	groups.emplace_back(m_triggers = new MixedTriggers(_trans("Triggers")));
	for (auto& named_trigger : named_triggers)
		m_triggers->controls.emplace_back(new ControlGroup::Input(named_trigger));

	// rumble
	groups.emplace_back(m_rumble = new ControlGroup(_trans("Rumble")));
	m_rumble->controls.emplace_back(new ControlGroup::Output(_trans("Motor")));

	// dpad
	groups.emplace_back(m_dpad = new Buttons(_trans("D-Pad")));
	for (auto& named_direction : named_directions)
		m_dpad->controls.emplace_back(new ControlGroup::Input(named_direction));

	// options
	groups.emplace_back(m_options = new ControlGroup(_trans("Options")));
	m_options->settings.emplace_back(new ControlGroup::BackgroundInputSetting(_trans("Background Input")));
}

std::string GCPad::GetName() const
{
	return std::string("GCPad") + char('1'+m_index);
}

void GCPad::GetInput(GCPadStatus* const pad)
{
	ControlState x, y, triggers[2];

	// buttons
	m_buttons->GetState(&pad->button, button_bitmasks);

	// dpad
	m_dpad->GetState(&pad->button, dpad_bitmasks);

	// sticks
	m_main_stick->GetState(&x, &y);
	pad->stickX = static_cast<u8>(GCPadStatus::MAIN_STICK_CENTER_X + (x * GCPadStatus::MAIN_STICK_RADIUS));
	pad->stickY = static_cast<u8>(GCPadStatus::MAIN_STICK_CENTER_Y + (y * GCPadStatus::MAIN_STICK_RADIUS));

	m_c_stick->GetState(&x, &y);
	pad->substickX = static_cast<u8>(GCPadStatus::C_STICK_CENTER_X + (x * GCPadStatus::C_STICK_RADIUS));
	pad->substickY = static_cast<u8>(GCPadStatus::C_STICK_CENTER_Y + (y * GCPadStatus::C_STICK_RADIUS));

	// triggers
	m_triggers->GetState(&pad->button, trigger_bitmasks, triggers);
<<<<<<< HEAD
	pad->triggerLeft = (u8)(triggers[0] * 0xFF);
	pad->triggerRight = (u8)(triggers[1] * 0xFF);

	HydraTLayer::GetGameCube(m_index, &pad->button, &pad->stickX, &pad->stickY, &pad->substickX, &pad->substickY, &pad->triggerLeft, &pad->triggerRight);

	// set analog A/B analog to full or w/e, prolly not needed
	if (pad->button & PAD_BUTTON_A)
		pad->analogA = 0xFF;
	if (pad->button & PAD_BUTTON_B)
		pad->analogB = 0xFF;
=======
	pad->triggerLeft = static_cast<u8>(triggers[0] * 0xFF);
	pad->triggerRight = static_cast<u8>(triggers[1] * 0xFF);
>>>>>>> 46c1a0f0
}

void GCPad::SetMotor(const u8 on)
{
	ControlState state = static_cast<ControlState>(on) / 255;
	ControlState force = abs(state - 0.5) * 2;
	if (state < 0.5)
		force = -force;

	m_rumble->controls[0]->control_ref->State(force);
}

void GCPad::SetOutput(const u8 on)
{
	m_rumble->controls[0]->control_ref->State(on);
}

void GCPad::LoadDefaults(const ControllerInterface& ciface)
{
	#define set_control(group, num, str)  (group)->controls[num]->control_ref->expression = (str)

	ControllerEmu::LoadDefaults(ciface);

	// Buttons
	set_control(m_buttons, 0, "X"); // A
	set_control(m_buttons, 1, "Z"); // B
	set_control(m_buttons, 2, "C"); // X
	set_control(m_buttons, 3, "S"); // Y
	set_control(m_buttons, 4, "D"); // Z
#ifdef _WIN32
	set_control(m_buttons, 5, "RETURN"); // Start
#else
	// osx/linux
	set_control(m_buttons, 5, "Return"); // Start
#endif

	// stick modifiers to 50 %
	m_main_stick->controls[4]->control_ref->range = 0.5f;
	m_c_stick->controls[4]->control_ref->range = 0.5f;

	// D-Pad
	set_control(m_dpad, 0, "T"); // Up
	set_control(m_dpad, 1, "G"); // Down
	set_control(m_dpad, 2, "F"); // Left
	set_control(m_dpad, 3, "H"); // Right

	// C-Stick
	set_control(m_c_stick, 0, "I"); // Up
	set_control(m_c_stick, 1, "K"); // Down
	set_control(m_c_stick, 2, "J"); // Left
	set_control(m_c_stick, 3, "L"); // Right
#ifdef _WIN32
	set_control(m_c_stick, 4, "LCONTROL"); // Modifier

	// Main Stick
	set_control(m_main_stick, 0, "UP");     // Up
	set_control(m_main_stick, 1, "DOWN");   // Down
	set_control(m_main_stick, 2, "LEFT");   // Left
	set_control(m_main_stick, 3, "RIGHT");  // Right
	set_control(m_main_stick, 4, "LSHIFT"); // Modifier

#elif __APPLE__
	set_control(m_c_stick, 4, "Left Control"); // Modifier

	// Main Stick
	set_control(m_main_stick, 0, "Up Arrow");    // Up
	set_control(m_main_stick, 1, "Down Arrow");  // Down
	set_control(m_main_stick, 2, "Left Arrow");  // Left
	set_control(m_main_stick, 3, "Right Arrow"); // Right
	set_control(m_main_stick, 4, "Left Shift");  // Modifier
#else
	// not sure if these are right

	set_control(m_c_stick, 4, "Control_L"); // Modifier

	// Main Stick
	set_control(m_main_stick, 0, "Up");      // Up
	set_control(m_main_stick, 1, "Down");    // Down
	set_control(m_main_stick, 2, "Left");    // Left
	set_control(m_main_stick, 3, "Right");   // Right
	set_control(m_main_stick, 4, "Shift_L"); // Modifier
#endif

	// Triggers
	set_control(m_triggers, 0, "Q"); // L
	set_control(m_triggers, 1, "W"); // R
}

bool GCPad::GetMicButton() const
{
	return (0.0f != m_buttons->controls.back()->control_ref->State());
}<|MERGE_RESOLUTION|>--- conflicted
+++ resolved
@@ -112,9 +112,8 @@
 
 	// triggers
 	m_triggers->GetState(&pad->button, trigger_bitmasks, triggers);
-<<<<<<< HEAD
-	pad->triggerLeft = (u8)(triggers[0] * 0xFF);
-	pad->triggerRight = (u8)(triggers[1] * 0xFF);
+	pad->triggerLeft = static_cast<u8>(triggers[0] * 0xFF);
+	pad->triggerRight = static_cast<u8>(triggers[1] * 0xFF);
 
 	HydraTLayer::GetGameCube(m_index, &pad->button, &pad->stickX, &pad->stickY, &pad->substickX, &pad->substickY, &pad->triggerLeft, &pad->triggerRight);
 
@@ -123,10 +122,6 @@
 		pad->analogA = 0xFF;
 	if (pad->button & PAD_BUTTON_B)
 		pad->analogB = 0xFF;
-=======
-	pad->triggerLeft = static_cast<u8>(triggers[0] * 0xFF);
-	pad->triggerRight = static_cast<u8>(triggers[1] * 0xFF);
->>>>>>> 46c1a0f0
 }
 
 void GCPad::SetMotor(const u8 on)
