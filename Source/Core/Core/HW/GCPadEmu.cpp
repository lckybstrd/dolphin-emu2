--- conflicted
+++ resolved
@@ -83,20 +83,10 @@
 
   // options
   groups.emplace_back(m_options = new ControllerEmu::ControlGroup(_trans("Options")));
-<<<<<<< HEAD
-  m_options->boolean_settings.emplace_back(
-      std::make_unique<ControllerEmu::ControlGroup::BackgroundInputSetting>(
-          _trans("Background Input")));
-  m_options->boolean_settings.emplace_back(
-      std::make_unique<ControllerEmu::ControlGroup::BooleanSetting>(
-          _trans("Iterative Input"), false, ControllerEmu::ControlGroup::SettingType::VIRTUAL));
-          
+  m_options->boolean_settings.emplace_back(std::make_unique<ControllerEmu::BooleanSetting>(
+      _trans("Iterative Input"), false, ControllerEmu::SettingType::VIRTUAL));
   // no forced input initially
   m_forced_input.err = PadError::PAD_ERR_NO_CONTROLLER;
-=======
-  m_options->boolean_settings.emplace_back(std::make_unique<ControllerEmu::BooleanSetting>(
-      _trans("Iterative Input"), false, ControllerEmu::SettingType::VIRTUAL));
->>>>>>> 0f9ae6d3
 }
 
 std::string GCPad::GetName() const
