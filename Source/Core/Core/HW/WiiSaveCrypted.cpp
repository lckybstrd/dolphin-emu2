--- conflicted
+++ resolved
@@ -85,11 +85,7 @@
       }
     }
   }
-<<<<<<< HEAD
-  SuccessAlertT("Found %u save files", (unsigned int)titles.size());
-=======
   SuccessAlertT("Found %zu save file(s)", titles.size());
->>>>>>> 7704bd59
   u32 success = 0;
   for (const u64& title : titles)
   {
