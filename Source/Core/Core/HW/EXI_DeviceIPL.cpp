// Copyright 2008 Dolphin Emulator Project
// Licensed under GPLv2+
// Refer to the license.txt file included.

#include <cstring>

#include "Common/ChunkFile.h"
#include "Common/CommonPaths.h"
#include "Common/CommonTypes.h"
#include "Common/FileUtil.h"
#include "Common/Logging/Log.h"
#include "Common/MemoryUtil.h"
#include "Common/Timer.h"
#include "Core/ConfigManager.h"
#include "Core/CoreTiming.h"
#include "Core/HW/EXI_DeviceIPL.h"
#include "Core/HW/Sram.h"
#include "Core/HW/SystemTimers.h"
#include "Core/Movie.h"
#include "Core/NetPlayProto.h"

// We should provide an option to choose from the above, or figure out the checksum (the algo in
// yagcd seems wrong)
// so that people can change default language.

static const char iplverPAL[0x100] = "(C) 1999-2001 Nintendo.  All rights reserved."
                                     "(C) 1999 ArtX Inc.  All rights reserved."
                                     "PAL  Revision 1.0  ";

static const char iplverNTSC[0x100] = "(C) 1999-2001 Nintendo.  All rights reserved."
                                      "(C) 1999 ArtX Inc.  All rights reserved.";

// bootrom descrambler reversed by segher
// Copyright 2008 Segher Boessenkool <segher@kernel.crashing.org>
void CEXIIPL::Descrambler(u8* data, u32 size)
{
  u8 acc = 0;
  u8 nacc = 0;

  u16 t = 0x2953;
  u16 u = 0xd9c2;
  u16 v = 0x3ff1;

  u8 x = 1;

  for (u32 it = 0; it < size;)
  {
    int t0 = t & 1;
    int t1 = (t >> 1) & 1;
    int u0 = u & 1;
    int u1 = (u >> 1) & 1;
    int v0 = v & 1;

    x ^= t1 ^ v0;
    x ^= (u0 | u1);
    x ^= (t0 ^ u1 ^ v0) & (t0 ^ u0);

    if (t0 == u0)
    {
      v >>= 1;
      if (v0)
        v ^= 0xb3d0;
    }

    if (t0 == 0)
    {
      u >>= 1;
      if (u0)
        u ^= 0xfb10;
    }

    t >>= 1;
    if (t0)
      t ^= 0xa740;

    nacc++;
    acc = 2 * acc + x;
    if (nacc == 8)
    {
      data[it++] ^= acc;
      nacc = 0;
    }
  }
}

CEXIIPL::CEXIIPL() : m_uPosition(0), m_uAddress(0), m_uRWOffset(0), m_FontsLoaded(false)
{
  // Determine region
  m_bNTSC = SConfig::GetInstance().bNTSC;

  // Create the IPL
  m_pIPL = (u8*)AllocateMemoryPages(ROM_SIZE);

  if (SConfig::GetInstance().bHLE_BS2)
  {
    // Copy header
    memcpy(m_pIPL, m_bNTSC ? iplverNTSC : iplverPAL,
           m_bNTSC ? sizeof(iplverNTSC) : sizeof(iplverPAL));

    // Load fonts
    LoadFontFile((File::GetSysDirectory() + GC_SYS_DIR + DIR_SEP + FONT_SJIS), 0x1aff00);
    LoadFontFile((File::GetSysDirectory() + GC_SYS_DIR + DIR_SEP + FONT_ANSI), 0x1fcf00);
  }
  else
  {
    // Load whole ROM dump
    LoadFileToIPL(SConfig::GetInstance().m_strBootROM, 0);
    // Descramble the encrypted section (contains BS1 and BS2)
    Descrambler(m_pIPL + 0x100, 0x1afe00);
    INFO_LOG(BOOT, "Loaded bootrom: %s", m_pIPL);  // yay for null-terminated strings ;p
  }

  // Clear RTC
  memset(m_RTC, 0, sizeof(m_RTC));

  // We Overwrite language selection here since it's possible on the GC to change the language as
  // you please
  g_SRAM.lang = SConfig::GetInstance().SelectedLanguage;
  FixSRAMChecksums();

  WriteProtectMemory(m_pIPL, ROM_SIZE);
  m_uAddress = 0;
}

CEXIIPL::~CEXIIPL()
{
  FreeMemoryPages(m_pIPL, ROM_SIZE);
  m_pIPL = nullptr;

  // SRAM
  if (!g_SRAM_netplay_initialized)
  {
    File::IOFile file(SConfig::GetInstance().m_strSRAM, "wb");
    file.WriteArray(&g_SRAM, 1);
  }
  else
  {
    g_SRAM_netplay_initialized = false;
  }
}
void CEXIIPL::DoState(PointerWrap& p)
{
  p.Do(m_RTC);
  p.Do(m_uPosition);
  p.Do(m_uAddress);
  p.Do(m_uRWOffset);
  p.Do(m_buffer);
  p.Do(m_FontsLoaded);
}

void CEXIIPL::LoadFileToIPL(const std::string& filename, u32 offset)
{
  File::IOFile stream(filename, "rb");
  if (!stream)
    return;

  u64 filesize = stream.GetSize();

  stream.ReadBytes(m_pIPL + offset, filesize);

  m_FontsLoaded = true;
}

std::string CEXIIPL::FindIPLDump(const std::string& path_prefix)
{
  std::string ipl_dump_path;

  if (File::Exists(path_prefix + DIR_SEP + USA_DIR + DIR_SEP + GC_IPL))
    ipl_dump_path = path_prefix + DIR_SEP + USA_DIR + DIR_SEP + GC_IPL;
  else if (File::Exists(path_prefix + DIR_SEP + EUR_DIR + DIR_SEP + GC_IPL))
    ipl_dump_path = path_prefix + DIR_SEP + EUR_DIR + DIR_SEP + GC_IPL;
  else if (File::Exists(path_prefix + DIR_SEP + JAP_DIR + DIR_SEP + GC_IPL))
    ipl_dump_path = path_prefix + DIR_SEP + JAP_DIR + DIR_SEP + GC_IPL;

  return ipl_dump_path;
}

void CEXIIPL::LoadFontFile(const std::string& filename, u32 offset)
{
  // Official IPL fonts are copyrighted. Dolphin ships with a set of free font alternatives but
  // unfortunately the bundled fonts have different padding, causing issues with misplaced text
  // in some titles. This function check if the user has IPL dumps available and load the fonts
  // from those dumps instead of loading the bundled fonts

  // Check for IPL dumps in User folder
  std::string ipl_rom_path = FindIPLDump(File::GetUserPath(D_GCUSER_IDX));

  // If not found, check again in Sys folder
  if (ipl_rom_path.empty())
    ipl_rom_path = FindIPLDump(File::GetSysDirectory() + GC_SYS_DIR);

  if (File::Exists(ipl_rom_path))
  {
    // The user has an IPL dump, load the font from it
    File::IOFile stream(ipl_rom_path, "rb");
    if (!stream)
      return;

    // Official Windows-1252 and SJIS fonts present on the IPL dumps are 0x2575 and 0x4a24d bytes
    // long respectively, so, determine the size of the font being loaded based on the offset
    u64 fontsize = (offset == 0x1aff00) ? 0x4a24d : 0x2575;

    INFO_LOG(BOOT, "Found IPL dump, loading %s font from %s",
             ((offset == 0x1aff00) ? "SJIS" : "Windows-1252"), (ipl_rom_path).c_str());

    stream.Seek(offset, 0);
    stream.ReadBytes(m_pIPL + offset, fontsize);

    m_FontsLoaded = true;
  }
  else
  {
    // No IPL dump available, load bundled font instead
    LoadFileToIPL(filename, offset);
  }
}

void CEXIIPL::SetCS(int _iCS)
{
  if (_iCS)
  {
    // cs transition to high
    m_uPosition = 0;
  }
}

void CEXIIPL::UpdateRTC()
{
<<<<<<< HEAD
	// Seconds between 1.1.2000 and 4.1.2008 16:00:38
#if defined(_MSC_VER) && _MSC_VER <= 1800
	const u32 WII_BIAS = 0x0F1114A6;
#else
	static constexpr u32 WII_BIAS = 0x0F1114A6;
#endif
=======
  // Seconds between 1.1.2000 and 4.1.2008 16:00:38
  static constexpr u32 WII_BIAS = 0x0F1114A6;
>>>>>>> dba9d86b

  u32 rtc;

  if (SConfig::GetInstance().bWii)
    rtc = Common::swap32(GetGCTime() - WII_BIAS);
  else
    rtc = Common::swap32(GetGCTime());

  std::memcpy(m_RTC, &rtc, sizeof(u32));
}

bool CEXIIPL::IsPresent() const
{
  return true;
}

void CEXIIPL::TransferByte(u8& _uByte)
{
  // The first 4 bytes must be the address
  // If we haven't read it, do it now
  if (m_uPosition <= 3)
  {
    m_uAddress <<= 8;
    m_uAddress |= _uByte;
    m_uRWOffset = 0;
    _uByte = 0xFF;

    // Check if the command is complete
    if (m_uPosition == 3)
    {
      // Get the time...
      UpdateRTC();

      // Log the command
      std::string device_name;

      switch (CommandRegion())
      {
      case REGION_RTC:
        device_name = "RTC";
        break;
      case REGION_SRAM:
        device_name = "SRAM";
        break;
      case REGION_UART:
        device_name = "UART";
        break;
      case REGION_EUART:
      case REGION_EUART_UNK:
        device_name = "EUART";
        break;
      case REGION_UART_UNK:
        device_name = "UART Other?";
        break;
      case REGION_BARNACLE:
        device_name = "UART Barnacle";
        break;
      case REGION_WRTC0:
      case REGION_WRTC1:
      case REGION_WRTC2:
        device_name = "Wii RTC flags - not implemented";
        break;
      default:
        if ((m_uAddress >> 6) < ROM_SIZE)
        {
          device_name = "ROM";
        }
        else
        {
          device_name = "illegal address";
          _dbg_assert_msg_(EXPANSIONINTERFACE, 0, "EXI IPL-DEV: %s %08x", device_name.c_str(),
                           m_uAddress);
        }
        break;
      }

      DEBUG_LOG(EXPANSIONINTERFACE, "%s %s %08x", device_name.c_str(),
                IsWriteCommand() ? "write" : "read", m_uAddress);
    }
  }
  else
  {
    // Actually read or write a byte
    switch (CommandRegion())
    {
    case REGION_RTC:
      if (IsWriteCommand())
        m_RTC[(m_uAddress & 0x03) + m_uRWOffset] = _uByte;
      else
        _uByte = m_RTC[(m_uAddress & 0x03) + m_uRWOffset];
      break;

    case REGION_SRAM:
      if (IsWriteCommand())
        g_SRAM.p_SRAM[(m_uAddress & 0x3F) + m_uRWOffset] = _uByte;
      else
        _uByte = g_SRAM.p_SRAM[(m_uAddress & 0x3F) + m_uRWOffset];
      break;

    case REGION_UART:
    case REGION_EUART:
      if (IsWriteCommand())
      {
        if (_uByte != '\0')
          m_buffer += _uByte;

        if (_uByte == '\r')
        {
          NOTICE_LOG(OSREPORT, "%s", m_buffer.c_str());
          m_buffer.clear();
        }
      }
      else
      {
        // "Queue Length"... return 0 cause we're instant
        _uByte = 0;
      }
      break;

    case REGION_EUART_UNK:
      // Writes 0xf2 then 0xf3 on EUART init. Just need to return non-zero
      // so we can leave the byte untouched.
      break;

    case REGION_UART_UNK:
      DEBUG_LOG(OSREPORT, "UART? %x", _uByte);
      _uByte = 0xff;
      break;

    case REGION_BARNACLE:
      DEBUG_LOG(OSREPORT, "UART Barnacle %x", _uByte);
      break;

    case REGION_WRTC0:
    case REGION_WRTC1:
    case REGION_WRTC2:
    // Wii only RTC flags... afaik just the Wii Menu initialize it
    default:
      if ((m_uAddress >> 6) < ROM_SIZE)
      {
        if (!IsWriteCommand())
        {
          u32 position = ((m_uAddress >> 6) & ROM_MASK) + m_uRWOffset;

          // Technically we should descramble here iff descrambling logic is enabled.
          // At the moment, we pre-decrypt the whole thing and
          // ignore the "enabled" bit - see CEXIIPL::CEXIIPL
          _uByte = m_pIPL[position];

          if ((position >= 0x001AFF00) && (position <= 0x001FF474) && !m_FontsLoaded)
          {
            PanicAlertT("Error: Trying to access %s fonts but they are not loaded. "
                        "Games may not show fonts correctly, or crash.",
                        (position >= 0x001FCF00) ? "ANSI" : "SJIS");
            m_FontsLoaded = true;  // Don't be a nag :p
          }
        }
      }
      else
      {
        NOTICE_LOG(OSREPORT, "EXI IPL-DEV: %s %x at %08x", IsWriteCommand() ? "write" : "read",
                   _uByte, m_uAddress);
      }
      break;
    }

    m_uRWOffset++;
  }

  m_uPosition++;
}

u32 CEXIIPL::GetGCTime()
{
  u64 ltime = 0;
  static const u32 cJanuary2000 = 0x386D4380;  // Seconds between 1.1.1970 and 1.1.2000

  if (Movie::IsMovieActive())
  {
    ltime = Movie::GetRecordingStartTime();

    // let's keep time moving forward, regardless of what it starts at
    ltime += CoreTiming::GetTicks() / SystemTimers::GetTicksPerSecond();
  }
  else if (NetPlay::IsNetPlayRunning())
  {
    ltime = NetPlay_GetGCTime();

    // let's keep time moving forward, regardless of what it starts at
    ltime += CoreTiming::GetTicks() / SystemTimers::GetTicksPerSecond();
  }
  else
  {
    ltime = Common::Timer::GetLocalTimeSinceJan1970();
  }

  return ((u32)ltime - cJanuary2000);

#if 0
	// (mb2): I think we can get rid of the IPL bias.
	// I know, it's another hack so I let the previous code for a while.

	// Get SRAM bias
	u32 Bias;

	for (int i = 0; i < 4; i++)
	{
		((u8*)&Bias)[i] = sram_dump[0xc + (i^3)];
	}

	// Get the time ...
	u64 ltime = Common::Timer::GetTimeSinceJan1970();
	return ((u32)ltime - cJanuary2000 - Bias);
#endif
}<|MERGE_RESOLUTION|>--- conflicted
+++ resolved
@@ -226,17 +226,12 @@
 
 void CEXIIPL::UpdateRTC()
 {
-<<<<<<< HEAD
 	// Seconds between 1.1.2000 and 4.1.2008 16:00:38
 #if defined(_MSC_VER) && _MSC_VER <= 1800
 	const u32 WII_BIAS = 0x0F1114A6;
 #else
 	static constexpr u32 WII_BIAS = 0x0F1114A6;
 #endif
-=======
-  // Seconds between 1.1.2000 and 4.1.2008 16:00:38
-  static constexpr u32 WII_BIAS = 0x0F1114A6;
->>>>>>> dba9d86b
 
   u32 rtc;
 
