// Copyright 2008 Dolphin Emulator Project
// Licensed under GPLv2+
// Refer to the license.txt file included.

#pragma once

#include <atomic>
#include <thread>
#include <vector>

#ifdef _WIN32
#include <Windows.h>
#endif

#include <SFML/Network.hpp>

#include "Common/Flag.h"
#include "Core/HW/EXI/EXI_Device.h"

class PointerWrap;

namespace ExpansionInterface
{
// Network Control Register A
enum NCRA
{
  NCRA_RESET = 0x01,  // RESET
  NCRA_ST0 = 0x02,    // Start transmit command/status
  NCRA_ST1 = 0x04,    // "
  NCRA_SR = 0x08      // Start Receive
};

// Network Control Register B
enum NCRB
{
  NCRB_PR = 0x01,     // Promiscuous Mode
  NCRB_CA = 0x02,     // Capture Effect Mode
  NCRB_PM = 0x04,     // Pass Multicast
  NCRB_PB = 0x08,     // Pass Bad Frame
  NCRB_AB = 0x10,     // Accept Broadcast
  NCRB_HBD = 0x20,    // reserved
  NCRB_RXINTC = 0xC0  // Receive Interrupt Counter (mask)
};

// Interrupt Mask Register
// Interrupt Register
enum Interrupts
{
  INT_FRAG = 0x01,      // Fragment Counter
  INT_R = 0x02,         // Receive
  INT_T = 0x04,         // Transmit
  INT_R_ERR = 0x08,     // Receive Error
  INT_T_ERR = 0x10,     // Transmit Error
  INT_FIFO_ERR = 0x20,  // FIFO Error
  INT_BUS_ERR = 0x40,   // BUS Error
  INT_RBF = 0x80        // RX Buffer Full
};

// NWAY Configuration Register
enum NWAYC
{
  NWAYC_FD = 0x01,        // Full Duplex Mode
  NWAYC_PS100_10 = 0x02,  // Port Select 100/10
  NWAYC_ANE = 0x04,       // Autonegotiate enable

  // Autonegotiation status bits...

  NWAYC_NTTEST = 0x40,  // Reserved
  NWAYC_LTE = 0x80      // Link Test Enable
};

enum NWAYS
{
  NWAYS_LS10 = 0x01,
  NWAYS_LS100 = 0x02,
  NWAYS_LPNWAY = 0x04,
  NWAYS_ANCLPT = 0x08,
  NWAYS_100TXF = 0x10,
  NWAYS_100TXH = 0x20,
  NWAYS_10TXF = 0x40,
  NWAYS_10TXH = 0x80
};

enum MISC1
{
  MISC1_BURSTDMA = 0x01,
  MISC1_DISLDMA = 0x02,
  MISC1_TPF = 0x04,
  MISC1_TPH = 0x08,
  MISC1_TXF = 0x10,
  MISC1_TXH = 0x20,
  MISC1_TXFIFORST = 0x40,
  MISC1_RXFIFORST = 0x80
};

enum MISC2
{
  MISC2_HBRLEN0 = 0x01,
  MISC2_HBRLEN1 = 0x02,
  MISC2_RUNTSIZE = 0x04,
  MISC2_DREQBCTRL = 0x08,
  MISC2_RINTSEL = 0x10,
  MISC2_ITPSEL = 0x20,
  MISC2_A11A8EN = 0x40,
  MISC2_AUTORCVR = 0x80
};

enum
{
  BBA_NCRA = 0x00,
  BBA_NCRB = 0x01,

  BBA_LTPS = 0x04,
  BBA_LRPS = 0x05,

  BBA_IMR = 0x08,
  BBA_IR = 0x09,

  BBA_BP = 0x0a,
  BBA_TLBP = 0x0c,
  BBA_TWP = 0x0e,
  BBA_IOB = 0x10,
  BBA_TRP = 0x12,
  BBA_RWP = 0x16,
  BBA_RRP = 0x18,
  BBA_RHBP = 0x1a,

  BBA_RXINTT = 0x14,

  BBA_NAFR_PAR0 = 0x20,
  BBA_NAFR_PAR1 = 0x21,
  BBA_NAFR_PAR2 = 0x22,
  BBA_NAFR_PAR3 = 0x23,
  BBA_NAFR_PAR4 = 0x24,
  BBA_NAFR_PAR5 = 0x25,
  BBA_NAFR_MAR0 = 0x26,
  BBA_NAFR_MAR1 = 0x27,
  BBA_NAFR_MAR2 = 0x28,
  BBA_NAFR_MAR3 = 0x29,
  BBA_NAFR_MAR4 = 0x2a,
  BBA_NAFR_MAR5 = 0x2b,
  BBA_NAFR_MAR6 = 0x2c,
  BBA_NAFR_MAR7 = 0x2d,

  BBA_NWAYC = 0x30,
  BBA_NWAYS = 0x31,

  BBA_GCA = 0x32,

  BBA_MISC = 0x3d,

  BBA_TXFIFOCNT = 0x3e,
  BBA_WRTXFIFOD = 0x48,

  BBA_MISC2 = 0x50,

  BBA_SI_ACTRL = 0x5c,
  BBA_SI_STATUS = 0x5d,
  BBA_SI_ACTRL2 = 0x60
};

enum
{
  BBA_NUM_PAGES = 0x10,
  BBA_PAGE_SIZE = 0x100,
  BBA_MEM_SIZE = BBA_NUM_PAGES * BBA_PAGE_SIZE,
  BBA_TXFIFO_SIZE = 1518
};

enum
{
  EXI_DEVTYPE_ETHER = 0x04020200
};

enum SendStatus
{
  DESC_CC0 = 0x01,
  DESC_CC1 = 0x02,
  DESC_CC2 = 0x04,
  DESC_CC3 = 0x08,
  DESC_CRSLOST = 0x10,
  DESC_UF = 0x20,
  DESC_OWC = 0x40,
  DESC_OWN = 0x80
};

enum RecvStatus
{
  DESC_BF = 0x01,
  DESC_CRC = 0x02,
  DESC_FAE = 0x04,
  DESC_FO = 0x08,
  DESC_RW = 0x10,
  DESC_MF = 0x20,
  DESC_RF = 0x40,
  DESC_RERR = 0x80
};

#define BBA_RECV_SIZE 0x800

enum class BBADeviceType
{
  TAP,
  XLINK,
};

class CEXIETHERNET : public IEXIDevice
{
public:
  explicit CEXIETHERNET(BBADeviceType type);
  virtual ~CEXIETHERNET();
  void SetCS(int cs) override;
  bool IsPresent() const override;
  bool IsInterruptSet() override;
  void ImmWrite(u32 data, u32 size) override;
  u32 ImmRead(u32 size) override;
  void DMAWrite(u32 addr, u32 size) override;
  void DMARead(u32 addr, u32 size) override;
  void DoState(PointerWrap& p) override;

private:
  struct
  {
    enum
    {
      READ,
      WRITE
    } direction;

    enum
    {
      EXI,
      MX
    } region;

    u16 address;
    bool valid;
  } transfer = {};

  enum
  {
    EXI_ID,
    REVISION_ID,
    INTERRUPT_MASK,
    INTERRUPT,
    DEVICE_ID,
    ACSTART,
    HASH_READ = 8,
    HASH_WRITE,
    HASH_STATUS = 0xb,
    RESET = 0xf
  };

  // exi regs
  struct EXIStatus
  {
    enum
    {
      TRANSFER = 0x80
    };

    u8 revision_id = 0;  // 0xf0
    u8 interrupt_mask = 0;
    u8 interrupt = 0;
    u16 device_id = 0xD107;
    u8 acstart = 0x4E;
    u32 hash_challenge = 0;
    u32 hash_response = 0;
    u8 hash_status = 0;
  } exi_status;

  struct Descriptor
  {
    u32 word;

    inline void set(u32 const next_page, u32 const packet_length, u32 const status)
    {
      word = 0;
      word |= (status & 0xff) << 24;
      word |= (packet_length & 0xfff) << 12;
      word |= next_page & 0xfff;
    }
  };

  inline u16 page_ptr(int const index) const
  {
    return ((u16)mBbaMem[index + 1] << 8) | mBbaMem[index];
  }

  inline u8* ptr_from_page_ptr(int const index) const { return &mBbaMem[page_ptr(index) << 8]; }
  bool IsMXCommand(u32 const data);
  bool IsWriteCommand(u32 const data);
  const char* GetRegisterName() const;
  void MXHardReset();
  void MXCommandHandler(u32 data, u32 size);
  void DirectFIFOWrite(const u8* data, u32 size);
  void SendFromDirectFIFO();
  void SendFromPacketBuffer();
  void SendComplete();
  u8 HashIndex(const u8* dest_eth_addr);
  bool RecvMACFilter();
  void inc_rwp();
  bool RecvHandlePacket();

  std::unique_ptr<u8[]> mBbaMem;
  std::unique_ptr<u8[]> tx_fifo;

  class NetworkInterface
  {
  protected:
    CEXIETHERNET* m_eth_ref = nullptr;
    explicit NetworkInterface(CEXIETHERNET* eth_ref) : m_eth_ref{eth_ref} {}

  public:
    virtual bool Activate() { return false; }
    virtual void Deactivate() {}
    virtual bool IsActivated() { return false; }
    virtual bool SendFrame(const u8* frame, u32 size) { return false; }
    virtual bool RecvInit() { return false; }
    virtual void RecvStart() {}
    virtual void RecvStop() {}

    virtual ~NetworkInterface() = default;
  };

  class TAPNetworkInterface : public NetworkInterface
  {
  public:
    explicit TAPNetworkInterface(CEXIETHERNET* eth_ref) : NetworkInterface(eth_ref) {}

  public:
    bool Activate() override;
    void Deactivate() override;
    bool IsActivated() override;
    bool SendFrame(const u8* frame, u32 size) override;
    bool RecvInit() override;
    void RecvStart() override;
    void RecvStop() override;

  private:
#if defined(WIN32) || defined(__linux__) || defined(__APPLE__) || defined(__FreeBSD__) ||          \
    defined(__OpenBSD__)
    std::thread readThread;
    Common::Flag readEnabled;
    Common::Flag readThreadShutdown;
    static void ReadThreadHandler(TAPNetworkInterface* self);
#endif
#if defined(_WIN32)
    HANDLE mHAdapter = INVALID_HANDLE_VALUE;
    OVERLAPPED mReadOverlapped = {};
    OVERLAPPED mWriteOverlapped = {};
    std::vector<u8> mWriteBuffer;
    bool mWritePending = false;
#elif defined(__linux__) || defined(__APPLE__) || defined(__FreeBSD__) || defined(__OpenBSD__)
    int fd = -1;
#endif
  };

  class XLinkNetworkInterface : public NetworkInterface
  {
  public:
    XLinkNetworkInterface(CEXIETHERNET* eth_ref, std::string dest_ip, int dest_port,
                          std::string identifier, bool chat_osd_enabled)
        : NetworkInterface(eth_ref), m_dest_ip(std::move(dest_ip)), m_dest_port(dest_port),
          m_client_identifier(identifier), m_chat_osd_enabled(chat_osd_enabled)
    {
    }

<<<<<<< HEAD
#if defined(_WIN32) || defined(__linux__) || defined(__APPLE__) || defined(__FreeBSD__) ||          \
=======
  public:
    bool Activate() override;
    void Deactivate() override;
    bool IsActivated() override;
    bool SendFrame(const u8* frame, u32 size) override;
    bool RecvInit() override;
    void RecvStart() override;
    void RecvStop() override;

  private:
    std::string m_dest_ip;
    int m_dest_port;
    std::string m_client_identifier;
    bool m_chat_osd_enabled;
    bool m_bba_link_up = false;
    bool m_bba_failure_notified = false;
#if defined(WIN32) || defined(__linux__) || defined(__APPLE__) || defined(__FreeBSD__) ||          \
>>>>>>> c36ae84b
    defined(__OpenBSD__)
    sf::UdpSocket m_sf_socket;
    sf::IpAddress m_sf_recipient_ip;
    char m_in_frame[9004];
    char m_out_frame[9004];
    std::thread m_read_thread;
    Common::Flag m_read_enabled;
    Common::Flag m_read_thread_shutdown;
    static void ReadThreadHandler(XLinkNetworkInterface* self);
#endif
  };

  std::unique_ptr<NetworkInterface> m_network_interface;

  std::unique_ptr<u8[]> mRecvBuffer;
  u32 mRecvBufferLength = 0;
};
}  // namespace ExpansionInterface<|MERGE_RESOLUTION|>--- conflicted
+++ resolved
@@ -366,9 +366,6 @@
     {
     }
 
-<<<<<<< HEAD
-#if defined(_WIN32) || defined(__linux__) || defined(__APPLE__) || defined(__FreeBSD__) ||          \
-=======
   public:
     bool Activate() override;
     void Deactivate() override;
@@ -385,8 +382,7 @@
     bool m_chat_osd_enabled;
     bool m_bba_link_up = false;
     bool m_bba_failure_notified = false;
-#if defined(WIN32) || defined(__linux__) || defined(__APPLE__) || defined(__FreeBSD__) ||          \
->>>>>>> c36ae84b
+#if defined(_WIN32) || defined(__linux__) || defined(__APPLE__) || defined(__FreeBSD__) ||          \
     defined(__OpenBSD__)
     sf::UdpSocket m_sf_socket;
     sf::IpAddress m_sf_recipient_ip;
