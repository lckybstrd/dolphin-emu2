// Copyright 2010 Dolphin Emulator Project
// Licensed under GPLv2+
// Refer to the license.txt file included.

#include "Core/HW/Wiimote.h"

#include "Common/ChunkFile.h"
#include "Common/CommonTypes.h"

#include "Core/ConfigManager.h"
#include "Core/Core.h"
#include "Core/HW/WiimoteEmu/WiimoteEmu.h"
#include "Core/HW/WiimoteReal/WiimoteReal.h"
#include "Core/IOS/IOS.h"
#include "Core/IOS/USB/Bluetooth/BTEmu.h"
#include "Core/IOS/USB/Bluetooth/WiimoteDevice.h"
#include "Core/Movie.h"
#include "Core/NetPlayClient.h"

#include "InputCommon/ControllerEmu/ControlGroup/ControlGroup.h"
#include "InputCommon/InputConfig.h"

#include "Core/PrimeHack/HackConfig.h"
#include <Core/HW/WiimoteEmu/Extension/Nunchuk.h>

// Limit the amount of wiimote connect requests, when a button is pressed in disconnected state
static std::array<u8, MAX_BBMOTES> s_last_connect_request_counter;

namespace WiimoteCommon
{
static std::array<std::atomic<WiimoteSource>, MAX_BBMOTES> s_wiimote_sources;

WiimoteSource GetSource(unsigned int index)
{
  return s_wiimote_sources[index];
}

void SetSource(unsigned int index, WiimoteSource source)
{
  const WiimoteSource previous_source = s_wiimote_sources[index].exchange(source);

  if (previous_source == source)
  {
    // No change. Do nothing.
    return;
  }

  WiimoteReal::HandleWiimoteSourceChange(index);

  Core::RunAsCPUThread([index] { UpdateSource(index); });
}

void UpdateSource(unsigned int index)
{
  const auto ios = IOS::HLE::GetIOS();
  if (!ios)
    return;

  const auto bluetooth = std::static_pointer_cast<IOS::HLE::Device::BluetoothEmu>(
      ios->GetDeviceByName("/dev/usb/oh1/57e/305"));
  if (!bluetooth)
    return;

  bluetooth->AccessWiimoteByIndex(index)->SetSource(GetHIDWiimoteSource(index));
}

HIDWiimote* GetHIDWiimoteSource(unsigned int index)
{
  HIDWiimote* hid_source = nullptr;

  switch (GetSource(index))
  {
  case WiimoteSource::Emulated:
    hid_source = static_cast<WiimoteEmu::Wiimote*>(::Wiimote::GetConfig()->GetController(index));
    break;

  case WiimoteSource::Real:
    hid_source = WiimoteReal::g_wiimotes[index].get();
    break;

  default:
    break;
  }

  return hid_source;
}

}  // namespace WiimoteCommon

namespace Wiimote
{
static InputConfig s_config(WIIMOTE_INI_NAME, _trans("Wii Remote"), "Wiimote");

InputConfig* GetConfig()
{
  return &s_config;
}

ControllerEmu::ControlGroup* GetWiimoteGroup(int number, WiimoteEmu::WiimoteGroup group)
{
  return static_cast<WiimoteEmu::Wiimote*>(s_config.GetController(number))->GetWiimoteGroup(group);
}

ControllerEmu::ControlGroup* GetNunchukGroup(int number, WiimoteEmu::NunchukGroup group)
{
  return static_cast<WiimoteEmu::Wiimote*>(s_config.GetController(number))->GetNunchukGroup(group);
}

ControllerEmu::ControlGroup* GetClassicGroup(int number, WiimoteEmu::ClassicGroup group)
{
  return static_cast<WiimoteEmu::Wiimote*>(s_config.GetController(number))->GetClassicGroup(group);
}

ControllerEmu::ControlGroup* GetGuitarGroup(int number, WiimoteEmu::GuitarGroup group)
{
  return static_cast<WiimoteEmu::Wiimote*>(s_config.GetController(number))->GetGuitarGroup(group);
}

ControllerEmu::ControlGroup* GetDrumsGroup(int number, WiimoteEmu::DrumsGroup group)
{
  return static_cast<WiimoteEmu::Wiimote*>(s_config.GetController(number))->GetDrumsGroup(group);
}

ControllerEmu::ControlGroup* GetTurntableGroup(int number, WiimoteEmu::TurntableGroup group)
{
  return static_cast<WiimoteEmu::Wiimote*>(s_config.GetController(number))
      ->GetTurntableGroup(group);
}

ControllerEmu::ControlGroup* GetUDrawTabletGroup(int number, WiimoteEmu::UDrawTabletGroup group)
{
  return static_cast<WiimoteEmu::Wiimote*>(s_config.GetController(number))
      ->GetUDrawTabletGroup(group);
}

ControllerEmu::ControlGroup* GetDrawsomeTabletGroup(int number,
                                                    WiimoteEmu::DrawsomeTabletGroup group)
{
  return static_cast<WiimoteEmu::Wiimote*>(s_config.GetController(number))
      ->GetDrawsomeTabletGroup(group);
}

ControllerEmu::ControlGroup* GetTaTaConGroup(int number, WiimoteEmu::TaTaConGroup group)
{
  return static_cast<WiimoteEmu::Wiimote*>(s_config.GetController(number))->GetTaTaConGroup(group);
}

void Shutdown()
{
  s_config.UnregisterHotplugCallback();

  s_config.ClearControllers();

  WiimoteReal::Stop();
}

void Initialize(InitializeMode init_mode)
{
  if (s_config.ControllersNeedToBeCreated())
  {
    for (unsigned int i = WIIMOTE_CHAN_0; i < MAX_BBMOTES; ++i)
      s_config.CreateController<WiimoteEmu::Wiimote>(i);
  }

  s_config.RegisterHotplugCallback();

  LoadConfig();

  WiimoteReal::Initialize(init_mode);

  // Reload Wiimotes with our settings
  if (Movie::IsMovieActive())
    Movie::ChangeWiiPads();
}

void ResetAllWiimotes()
{
  for (int i = WIIMOTE_CHAN_0; i < MAX_BBMOTES; ++i)
    static_cast<WiimoteEmu::Wiimote*>(s_config.GetController(i))->Reset();
}

void LoadConfig()
{
  s_config.LoadConfig(false);
  s_last_connect_request_counter.fill(0);

  prime::UpdateHackSettings();
}

void Resume()
{
  WiimoteReal::Resume();
}

void Pause()
{
  WiimoteReal::Pause();
}

<<<<<<< HEAD
// An L2CAP packet is passed from the Core to the Wiimote on the HID CONTROL channel.
void ControlChannel(int number, u16 channel_id, const void* data, u32 size)
{
  if (WiimoteCommon::GetSource(number) == WiimoteSource::Emulated)
  {
    static_cast<WiimoteEmu::Wiimote*>(s_config.GetController(number))
        ->ControlChannel(channel_id, data, size);
  }
  else
  {
    WiimoteReal::ControlChannel(number, channel_id, data, size);
  }
}

// An L2CAP packet is passed from the Core to the Wiimote on the HID INTERRUPT channel.
void InterruptChannel(int number, u16 channel_id, const void* data, u32 size)
{
  if (WiimoteCommon::GetSource(number) == WiimoteSource::Emulated)
  {
    static_cast<WiimoteEmu::Wiimote*>(s_config.GetController(number))
        ->InterruptChannel(channel_id, data, size);
  }
  else
  {
    WiimoteReal::InterruptChannel(number, channel_id, data, size);
  }
}

bool ButtonPressed(int number)
{
  const WiimoteSource source = WiimoteCommon::GetSource(number);

  if (s_last_connect_request_counter[number] > 0)
  {
    --s_last_connect_request_counter[number];
    if (source != WiimoteSource::None && NetPlay::IsNetPlayRunning())
      Wiimote::NetPlay_GetButtonPress(number, false);
    return false;
  }

  bool button_pressed = false;

  if (source == WiimoteSource::Emulated)
    button_pressed =
        static_cast<WiimoteEmu::Wiimote*>(s_config.GetController(number))->CheckForButtonPress();

  if (source == WiimoteSource::Real)
    button_pressed = WiimoteReal::CheckForButtonPress(number);

  if (source != WiimoteSource::None && NetPlay::IsNetPlayRunning())
    button_pressed = Wiimote::NetPlay_GetButtonPress(number, button_pressed);

  return button_pressed;
}

bool CheckVisor(int visorcount)
{
  WiimoteEmu::Wiimote* wiimote = static_cast<WiimoteEmu::Wiimote*>(s_config.GetController(0));

  return wiimote->CheckVisorCtrl(visorcount);
}

bool CheckBeam(int beamcount)
{
  WiimoteEmu::Wiimote* wiimote = static_cast<WiimoteEmu::Wiimote*>(s_config.GetController(0));

  return wiimote->CheckBeamCtrl(beamcount);
}

bool CheckForward() {
  WiimoteEmu::Wiimote* wiimote = static_cast<WiimoteEmu::Wiimote*>(s_config.GetController(0));

  return wiimote->GetNunchukGroup(WiimoteEmu::NunchukGroup::Stick)->
    controls[0].get()->control_ref->State() > 0.5;
}

bool CheckBack() {
  WiimoteEmu::Wiimote* wiimote = static_cast<WiimoteEmu::Wiimote*>(s_config.GetController(0));

  return wiimote->GetNunchukGroup(WiimoteEmu::NunchukGroup::Stick)->
    controls[1].get()->control_ref->State() > 0.5;
}

bool CheckLeft() {
  WiimoteEmu::Wiimote* wiimote = static_cast<WiimoteEmu::Wiimote*>(s_config.GetController(0));

  return wiimote->GetNunchukGroup(WiimoteEmu::NunchukGroup::Stick)->
    controls[2].get()->control_ref->State() > 0.5;
}

bool CheckRight() {
  WiimoteEmu::Wiimote* wiimote = static_cast<WiimoteEmu::Wiimote*>(s_config.GetController(0));

  return wiimote->GetNunchukGroup(WiimoteEmu::NunchukGroup::Stick)->
    controls[3].get()->control_ref->State() > 0.5;
}

bool CheckJump() {
  WiimoteEmu::Wiimote* wiimote = static_cast<WiimoteEmu::Wiimote*>(s_config.GetController(0));

  return wiimote->groups[0].get()->controls[1]->control_ref->State() > 0.5;
}

bool CheckSpringBall()
{
  WiimoteEmu::Wiimote* wiimote = static_cast<WiimoteEmu::Wiimote*>(s_config.GetController(0));

  return wiimote->CheckSpringBallCtrl();
}

bool CheckImprovedMotions()
{
  WiimoteEmu::Wiimote* wiimote = static_cast<WiimoteEmu::Wiimote*>(s_config.GetController(0));

  return wiimote->CheckImprovedMotions();
}

bool CheckVisorScroll(bool direction)
{
  WiimoteEmu::Wiimote* wiimote = static_cast<WiimoteEmu::Wiimote*>(s_config.GetController(0));

  return wiimote->CheckVisorScrollCtrl(direction);
}

bool CheckBeamScroll(bool direction)
{
  WiimoteEmu::Wiimote* wiimote = static_cast<WiimoteEmu::Wiimote*>(s_config.GetController(0));

  return wiimote->CheckBeamScrollCtrl(direction);
}

bool PrimeUseController()
{
  WiimoteEmu::Wiimote* wiimote = static_cast<WiimoteEmu::Wiimote*>(s_config.GetController(0));

  return wiimote->PrimeControllerMode();
}

std::tuple<double, double> GetPrimeStickXY()
{
  WiimoteEmu::Wiimote* wiimote = static_cast<WiimoteEmu::Wiimote*>(s_config.GetController(0));

  return wiimote->GetPrimeStickXY();
}

std::tuple<double, double, double, bool, bool> PrimeSettings()
{
  WiimoteEmu::Wiimote* wiimote = static_cast<WiimoteEmu::Wiimote*>(s_config.GetController(0));
  
  return wiimote->GetPrimeSettings();
}

// This function is called periodically by the Core to update Wiimote state.
void Update(int number, bool connected)
{
  if (connected)
  {
    if (WiimoteCommon::GetSource(number) == WiimoteSource::Emulated)
      static_cast<WiimoteEmu::Wiimote*>(s_config.GetController(number))->Update();
    else
      WiimoteReal::Update(number);
  }
  else
  {
    if (ButtonPressed(number))
    {
      Connect(number, true);
      // arbitrary value so it doesn't try to send multiple requests before Dolphin can react
      // if Wii Remotes are polled at 200Hz then this results in one request being sent per 500ms
      s_last_connect_request_counter[number] = 100;
    }
  }
}

// Save/Load state
=======
>>>>>>> 31524288
void DoState(PointerWrap& p)
{
  for (int i = 0; i < MAX_BBMOTES; ++i)
  {
    const WiimoteSource source = WiimoteCommon::GetSource(i);
    auto state_wiimote_source = u8(source);
    p.Do(state_wiimote_source);

    if (WiimoteSource(state_wiimote_source) == WiimoteSource::Emulated)
    {
      // Sync complete state of emulated wiimotes.
      static_cast<WiimoteEmu::Wiimote*>(s_config.GetController(i))->DoState(p);
    }

    if (p.GetMode() == PointerWrap::MODE_READ)
    {
      // If using a real wiimote or the save-state source does not match the current source,
      // then force a reconnection on load.
      if (source == WiimoteSource::Real || source != WiimoteSource(state_wiimote_source))
        WiimoteCommon::UpdateSource(i);
    }
  }
}
}  // namespace Wiimote<|MERGE_RESOLUTION|>--- conflicted
+++ resolved
@@ -197,184 +197,104 @@
   WiimoteReal::Pause();
 }
 
-<<<<<<< HEAD
-// An L2CAP packet is passed from the Core to the Wiimote on the HID CONTROL channel.
-void ControlChannel(int number, u16 channel_id, const void* data, u32 size)
-{
-  if (WiimoteCommon::GetSource(number) == WiimoteSource::Emulated)
-  {
-    static_cast<WiimoteEmu::Wiimote*>(s_config.GetController(number))
-        ->ControlChannel(channel_id, data, size);
-  }
-  else
-  {
-    WiimoteReal::ControlChannel(number, channel_id, data, size);
-  }
-}
-
-// An L2CAP packet is passed from the Core to the Wiimote on the HID INTERRUPT channel.
-void InterruptChannel(int number, u16 channel_id, const void* data, u32 size)
-{
-  if (WiimoteCommon::GetSource(number) == WiimoteSource::Emulated)
-  {
-    static_cast<WiimoteEmu::Wiimote*>(s_config.GetController(number))
-        ->InterruptChannel(channel_id, data, size);
-  }
-  else
-  {
-    WiimoteReal::InterruptChannel(number, channel_id, data, size);
-  }
-}
-
-bool ButtonPressed(int number)
-{
-  const WiimoteSource source = WiimoteCommon::GetSource(number);
-
-  if (s_last_connect_request_counter[number] > 0)
-  {
-    --s_last_connect_request_counter[number];
-    if (source != WiimoteSource::None && NetPlay::IsNetPlayRunning())
-      Wiimote::NetPlay_GetButtonPress(number, false);
-    return false;
-  }
-
-  bool button_pressed = false;
-
-  if (source == WiimoteSource::Emulated)
-    button_pressed =
-        static_cast<WiimoteEmu::Wiimote*>(s_config.GetController(number))->CheckForButtonPress();
-
-  if (source == WiimoteSource::Real)
-    button_pressed = WiimoteReal::CheckForButtonPress(number);
-
-  if (source != WiimoteSource::None && NetPlay::IsNetPlayRunning())
-    button_pressed = Wiimote::NetPlay_GetButtonPress(number, button_pressed);
-
-  return button_pressed;
-}
 
 bool CheckVisor(int visorcount)
 {
-  WiimoteEmu::Wiimote* wiimote = static_cast<WiimoteEmu::Wiimote*>(s_config.GetController(0));
-
-  return wiimote->CheckVisorCtrl(visorcount);
+    WiimoteEmu::Wiimote* wiimote = static_cast<WiimoteEmu::Wiimote*>(s_config.GetController(0));
+
+    return wiimote->CheckVisorCtrl(visorcount);
 }
 
 bool CheckBeam(int beamcount)
 {
-  WiimoteEmu::Wiimote* wiimote = static_cast<WiimoteEmu::Wiimote*>(s_config.GetController(0));
-
-  return wiimote->CheckBeamCtrl(beamcount);
+    WiimoteEmu::Wiimote* wiimote = static_cast<WiimoteEmu::Wiimote*>(s_config.GetController(0));
+
+    return wiimote->CheckBeamCtrl(beamcount);
 }
 
 bool CheckForward() {
-  WiimoteEmu::Wiimote* wiimote = static_cast<WiimoteEmu::Wiimote*>(s_config.GetController(0));
-
-  return wiimote->GetNunchukGroup(WiimoteEmu::NunchukGroup::Stick)->
-    controls[0].get()->control_ref->State() > 0.5;
+    WiimoteEmu::Wiimote* wiimote = static_cast<WiimoteEmu::Wiimote*>(s_config.GetController(0));
+
+    return wiimote->GetNunchukGroup(WiimoteEmu::NunchukGroup::Stick)->
+        controls[0].get()->control_ref->State() > 0.5;
 }
 
 bool CheckBack() {
-  WiimoteEmu::Wiimote* wiimote = static_cast<WiimoteEmu::Wiimote*>(s_config.GetController(0));
-
-  return wiimote->GetNunchukGroup(WiimoteEmu::NunchukGroup::Stick)->
-    controls[1].get()->control_ref->State() > 0.5;
+    WiimoteEmu::Wiimote* wiimote = static_cast<WiimoteEmu::Wiimote*>(s_config.GetController(0));
+
+    return wiimote->GetNunchukGroup(WiimoteEmu::NunchukGroup::Stick)->
+        controls[1].get()->control_ref->State() > 0.5;
 }
 
 bool CheckLeft() {
-  WiimoteEmu::Wiimote* wiimote = static_cast<WiimoteEmu::Wiimote*>(s_config.GetController(0));
-
-  return wiimote->GetNunchukGroup(WiimoteEmu::NunchukGroup::Stick)->
-    controls[2].get()->control_ref->State() > 0.5;
+    WiimoteEmu::Wiimote* wiimote = static_cast<WiimoteEmu::Wiimote*>(s_config.GetController(0));
+
+    return wiimote->GetNunchukGroup(WiimoteEmu::NunchukGroup::Stick)->
+        controls[2].get()->control_ref->State() > 0.5;
 }
 
 bool CheckRight() {
-  WiimoteEmu::Wiimote* wiimote = static_cast<WiimoteEmu::Wiimote*>(s_config.GetController(0));
-
-  return wiimote->GetNunchukGroup(WiimoteEmu::NunchukGroup::Stick)->
-    controls[3].get()->control_ref->State() > 0.5;
+    WiimoteEmu::Wiimote* wiimote = static_cast<WiimoteEmu::Wiimote*>(s_config.GetController(0));
+
+    return wiimote->GetNunchukGroup(WiimoteEmu::NunchukGroup::Stick)->
+        controls[3].get()->control_ref->State() > 0.5;
 }
 
 bool CheckJump() {
-  WiimoteEmu::Wiimote* wiimote = static_cast<WiimoteEmu::Wiimote*>(s_config.GetController(0));
-
-  return wiimote->groups[0].get()->controls[1]->control_ref->State() > 0.5;
+    WiimoteEmu::Wiimote* wiimote = static_cast<WiimoteEmu::Wiimote*>(s_config.GetController(0));
+
+    return wiimote->groups[0].get()->controls[1]->control_ref->State() > 0.5;
 }
 
 bool CheckSpringBall()
 {
-  WiimoteEmu::Wiimote* wiimote = static_cast<WiimoteEmu::Wiimote*>(s_config.GetController(0));
-
-  return wiimote->CheckSpringBallCtrl();
+    WiimoteEmu::Wiimote* wiimote = static_cast<WiimoteEmu::Wiimote*>(s_config.GetController(0));
+
+    return wiimote->CheckSpringBallCtrl();
 }
 
 bool CheckImprovedMotions()
 {
-  WiimoteEmu::Wiimote* wiimote = static_cast<WiimoteEmu::Wiimote*>(s_config.GetController(0));
-
-  return wiimote->CheckImprovedMotions();
+    WiimoteEmu::Wiimote* wiimote = static_cast<WiimoteEmu::Wiimote*>(s_config.GetController(0));
+
+    return wiimote->CheckImprovedMotions();
 }
 
 bool CheckVisorScroll(bool direction)
 {
-  WiimoteEmu::Wiimote* wiimote = static_cast<WiimoteEmu::Wiimote*>(s_config.GetController(0));
-
-  return wiimote->CheckVisorScrollCtrl(direction);
+    WiimoteEmu::Wiimote* wiimote = static_cast<WiimoteEmu::Wiimote*>(s_config.GetController(0));
+
+    return wiimote->CheckVisorScrollCtrl(direction);
 }
 
 bool CheckBeamScroll(bool direction)
 {
-  WiimoteEmu::Wiimote* wiimote = static_cast<WiimoteEmu::Wiimote*>(s_config.GetController(0));
-
-  return wiimote->CheckBeamScrollCtrl(direction);
+    WiimoteEmu::Wiimote* wiimote = static_cast<WiimoteEmu::Wiimote*>(s_config.GetController(0));
+
+    return wiimote->CheckBeamScrollCtrl(direction);
 }
 
 bool PrimeUseController()
 {
-  WiimoteEmu::Wiimote* wiimote = static_cast<WiimoteEmu::Wiimote*>(s_config.GetController(0));
-
-  return wiimote->PrimeControllerMode();
+    WiimoteEmu::Wiimote* wiimote = static_cast<WiimoteEmu::Wiimote*>(s_config.GetController(0));
+
+    return wiimote->PrimeControllerMode();
 }
 
 std::tuple<double, double> GetPrimeStickXY()
 {
-  WiimoteEmu::Wiimote* wiimote = static_cast<WiimoteEmu::Wiimote*>(s_config.GetController(0));
-
-  return wiimote->GetPrimeStickXY();
+    WiimoteEmu::Wiimote* wiimote = static_cast<WiimoteEmu::Wiimote*>(s_config.GetController(0));
+
+    return wiimote->GetPrimeStickXY();
 }
 
 std::tuple<double, double, double, bool, bool> PrimeSettings()
 {
-  WiimoteEmu::Wiimote* wiimote = static_cast<WiimoteEmu::Wiimote*>(s_config.GetController(0));
-  
-  return wiimote->GetPrimeSettings();
-}
-
-// This function is called periodically by the Core to update Wiimote state.
-void Update(int number, bool connected)
-{
-  if (connected)
-  {
-    if (WiimoteCommon::GetSource(number) == WiimoteSource::Emulated)
-      static_cast<WiimoteEmu::Wiimote*>(s_config.GetController(number))->Update();
-    else
-      WiimoteReal::Update(number);
-  }
-  else
-  {
-    if (ButtonPressed(number))
-    {
-      Connect(number, true);
-      // arbitrary value so it doesn't try to send multiple requests before Dolphin can react
-      // if Wii Remotes are polled at 200Hz then this results in one request being sent per 500ms
-      s_last_connect_request_counter[number] = 100;
-    }
-  }
-}
-
-// Save/Load state
-=======
->>>>>>> 31524288
+    WiimoteEmu::Wiimote* wiimote = static_cast<WiimoteEmu::Wiimote*>(s_config.GetController(0));
+
+    return wiimote->GetPrimeSettings();
+}
+
 void DoState(PointerWrap& p)
 {
   for (int i = 0; i < MAX_BBMOTES; ++i)
