--- conflicted
+++ resolved
@@ -99,19 +99,11 @@
 
 	std::thread               m_wiimote_thread;
 	// Whether to keep running the thread.
-<<<<<<< HEAD
-	std::atomic<bool>         m_run_thread;
-	// Whether to call PrepareOnThread.
-	std::atomic<bool>         m_need_prepare;
-	// Whether the thread has finished ConnectInternal.
-	std::atomic<bool>         m_thread_ready;
-=======
 	std::atomic<bool>         m_run_thread {false};
 	// Whether to call PrepareOnThread.
 	std::atomic<bool>         m_need_prepare {false};
 	// Whether the thread has finished ConnectInternal.
 	std::atomic<bool>         m_thread_ready {false};
->>>>>>> ad978122
 	std::mutex                m_thread_ready_mutex;
 	std::condition_variable   m_thread_ready_cond;
 
@@ -145,15 +137,9 @@
 
 	std::thread m_scan_thread;
 
-<<<<<<< HEAD
-	std::atomic<bool> m_run_thread;
-	std::atomic<bool> m_want_wiimotes;
-	std::atomic<bool> m_want_bb;
-=======
 	std::atomic<bool> m_run_thread {false};
 	std::atomic<bool> m_want_wiimotes {false};
 	std::atomic<bool> m_want_bb {false};
->>>>>>> ad978122
 
 #if defined(_WIN32)
 	void CheckDeviceType(std::basic_string<TCHAR> &devicepath, bool &real_wiimote, bool &is_bb);
