--- conflicted
+++ resolved
@@ -834,35 +834,6 @@
   return m_index;
 }
 
-<<<<<<< HEAD
-void LoadSettings()
-{
-  std::string ini_filename = File::GetUserPath(D_CONFIG_IDX) + WIIMOTE_INI_NAME ".ini";
-
-  IniFile inifile;
-  inifile.Load(ini_filename);
-
-  for (unsigned int i = 0; i < MAX_WIIMOTES; ++i)
-  {
-    std::string secname("Wiimote");
-    secname += static_cast<char>('1' + i);
-    IniFile::Section& sec = *inifile.GetOrCreateSection(secname);
-
-    unsigned int source = 0;
-    sec.Get("Source", &source, i ? int(WiimoteSource::None) : int(WiimoteSource::Metroid));
-    WiimoteCommon::SetSource(i, WiimoteSource(source));
-  }
-
-  std::string secname("BalanceBoard");
-  IniFile::Section& sec = *inifile.GetOrCreateSection(secname);
-
-  unsigned int bb_source = 0;
-  sec.Get("Source", &bb_source, int(WiimoteSource::None));
-  WiimoteCommon::SetSource(WIIMOTE_BALANCE_BOARD, WiimoteSource(bb_source));
-}
-
-=======
->>>>>>> 8335ec70
 // config dialog calls this when some settings change
 void Initialize(::Wiimote::InitializeMode init_mode)
 {
