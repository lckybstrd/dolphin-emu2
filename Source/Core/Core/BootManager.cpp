--- conflicted
+++ resolved
@@ -65,7 +65,6 @@
   if (!StartUp.SetPathsAndGameMetadata(*boot))
     return false;
 
-<<<<<<< HEAD
  // Block running anything other than MSSB
   if (!StartUp.GetGameID().empty() && !StartUp.GameHasDefaultGameIni())
   {
@@ -76,43 +75,6 @@
     return false;
   }
 
-  // Load game specific settings
-  if (!std::holds_alternative<BootParameters::IPL>(boot->parameters))
-  {
-    IniFile game_ini = StartUp.LoadGameIni();
-
-    // General settings
-    IniFile::Section* controls_section = game_ini.GetOrCreateSection("Controls");
-
-    // Wii settings
-    if (StartUp.bWii)
-    {
-      int source;
-      for (unsigned int i = 0; i < MAX_WIIMOTES; ++i)
-      {
-        controls_section->Get(fmt::format("WiimoteSource{}", i), &source, -1);
-        if (source != -1 && WiimoteCommon::GetSource(i) != WiimoteSource(source) &&
-            WiimoteSource(source) >= WiimoteSource::None &&
-            WiimoteSource(source) <= WiimoteSource::Real)
-        {
-          config_cache.bSetWiimoteSource[i] = true;
-          WiimoteCommon::SetSource(i, WiimoteSource(source));
-        }
-      }
-      controls_section->Get("WiimoteSourceBB", &source, -1);
-      if (source != -1 &&
-          WiimoteCommon::GetSource(WIIMOTE_BALANCE_BOARD) != WiimoteSource(source) &&
-          (WiimoteSource(source) == WiimoteSource::None ||
-           WiimoteSource(source) == WiimoteSource::Real))
-      {
-        config_cache.bSetWiimoteSource[WIIMOTE_BALANCE_BOARD] = true;
-        WiimoteCommon::SetSource(WIIMOTE_BALANCE_BOARD, WiimoteSource(source));
-      }
-    }
-  }
-
-=======
->>>>>>> bf261f61
   // Movie settings
   if (Movie::IsPlayingInput() && Movie::IsConfigSaved())
   {
