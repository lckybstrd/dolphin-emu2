// Copyright 2011 Dolphin Emulator Project
// Licensed under GPLv2+
// Refer to the license.txt file included.


// File description
// -------------
// Purpose of this file: Collect boot settings for Core::Init()

// Call sequence: This file has one of the first function called when a game is booted,
// the boot sequence in the code is:

// DolphinWX:    FrameTools.cpp         StartGame
// Core          BootManager.cpp        BootCore
//               Core.cpp               Init                     Thread creation
//                                      EmuThread                Calls CBoot::BootUp
//               Boot.cpp               CBoot::BootUp()
//                                      CBoot::EmulatedBS2_Wii() / GC() or Load_BS2()


// Includes
// ----------------
#include <string>
#include <vector>

#include "Common/CommonPaths.h"
#include "Common/CommonTypes.h"
#include "Common/IniFile.h"
#include "Common/SysConf.h"
#include "Core/BootManager.h"
#include "Core/ConfigManager.h"
#include "Core/Core.h"
#include "Core/Host.h"
#include "Core/Movie.h"
#include "Core/NetPlayProto.h"
#include "Core/HW/EXI.h"
#include "Core/HW/SI.h"
#include "Core/HW/Sram.h"
#include "Core/HW/WiimoteReal/WiimoteReal.h"
#include "DiscIO/Volume.h"
#include "DiscIO/VolumeCreator.h"
#include "VideoCommon/VideoBackendBase.h"
#include "VideoCommon/VR.h"

namespace BootManager
{

// TODO this is an ugly hack which allows us to restore values trampled by per-game settings
// Apply fire liberally
struct ConfigCache
{
	bool valid, bCPUThread, bSkipIdle, bSyncGPUOnSkipIdleHack, bFPRF, bAccurateNaNs, bMMU, bDCBZOFF, m_EnableJIT, bDSPThread,
<<<<<<< HEAD
	     bSyncGPU, bFastDiscSpeed, bDSPHLE, bHLE_BS2, bProgressive;
=======
	     bSyncGPU, bFastDiscSpeed, bDSPHLE, bHLE_BS2, bProgressive, bPAL60;
	int iSelectedLanguage;
>>>>>>> ad978122
	int iCPUCore, Volume;
	int iWiimoteSource[MAX_BBMOTES];
	SIDevices Pads[MAX_SI_CHANNELS];
	unsigned int framelimit, frameSkip;
	TEXIDevices m_EXIDevice[MAX_EXI_CHANNELS];
	std::string strBackend, sBackend;
	std::string m_strGPUDeterminismMode;
	bool bSetFramelimit, bSetEXIDevice[MAX_EXI_CHANNELS], bSetVolume, bSetPads[MAX_SI_CHANNELS], bSetWiimoteSource[MAX_BBMOTES], bSetFrameSkip;
};
static ConfigCache config_cache;

// Boot the ISO or file
bool BootCore(const std::string& _rFilename)
{
	SConfig& StartUp = SConfig::GetInstance();

	// Use custom settings for debugging mode
	Host_SetStartupDebuggingParameters();

	StartUp.m_BootType = SConfig::BOOT_ISO;
	StartUp.m_strFilename = _rFilename;
	SConfig::GetInstance().m_LastFilename = _rFilename;
	SConfig::GetInstance().SaveSettings();
	StartUp.bRunCompareClient = false;
	StartUp.bRunCompareServer = false;

	// This is saved separately from everything because it can be changed in SConfig::AutoSetup()
	config_cache.bHLE_BS2 = StartUp.bHLE_BS2;

	// If for example the ISO file is bad we return here
	if (!StartUp.AutoSetup(SConfig::BOOT_DEFAULT))
		return false;

	// Load game specific settings
	if (StartUp.GetUniqueID().size() == 6)
	{
		IniFile game_ini = StartUp.LoadGameIni();

		config_cache.valid = true;
		config_cache.bCPUThread = StartUp.bCPUThread;
		config_cache.bSkipIdle = StartUp.bSkipIdle;
		config_cache.bSyncGPUOnSkipIdleHack = StartUp.bSyncGPUOnSkipIdleHack;
		config_cache.iCPUCore = StartUp.iCPUCore;
		config_cache.bFPRF = StartUp.bFPRF;
		config_cache.bAccurateNaNs = StartUp.bAccurateNaNs;
		config_cache.bMMU = StartUp.bMMU;
		config_cache.bDCBZOFF = StartUp.bDCBZOFF;
		config_cache.bSyncGPU = StartUp.bSyncGPU;
		config_cache.bFastDiscSpeed = StartUp.bFastDiscSpeed;
		config_cache.bDSPHLE = StartUp.bDSPHLE;
		config_cache.strBackend = StartUp.m_strVideoBackend;
		config_cache.m_strGPUDeterminismMode = StartUp.m_strGPUDeterminismMode;
		config_cache.m_EnableJIT = SConfig::GetInstance().m_DSPEnableJIT;
		config_cache.Volume = SConfig::GetInstance().m_Volume;
		config_cache.sBackend = SConfig::GetInstance().sBackend;
		config_cache.framelimit = SConfig::GetInstance().m_Framelimit;
		config_cache.frameSkip = SConfig::GetInstance().m_FrameSkip;
		config_cache.bProgressive = StartUp.bProgressive;
		config_cache.bPAL60 = StartUp.bPAL60;
		config_cache.iSelectedLanguage = StartUp.SelectedLanguage;
		for (unsigned int i = 0; i < MAX_BBMOTES; ++i)
		{
			config_cache.iWiimoteSource[i] = g_wiimote_sources[i];
		}
		for (unsigned int i = 0; i < MAX_SI_CHANNELS; ++i)
		{
			config_cache.Pads[i] = SConfig::GetInstance().m_SIDevice[i];
		}
		for (unsigned int i = 0; i < MAX_EXI_CHANNELS; ++i)
		{
			config_cache.m_EXIDevice[i] = SConfig::GetInstance().m_EXIDevice[i];
		}
		std::fill_n(config_cache.bSetWiimoteSource, (int)MAX_BBMOTES, false);
		std::fill_n(config_cache.bSetPads, (int)MAX_SI_CHANNELS, false);
		std::fill_n(config_cache.bSetEXIDevice, (int)MAX_EXI_CHANNELS, false);
		config_cache.bSetFramelimit = false;
		config_cache.bSetFrameSkip = false;

		// General settings
		IniFile::Section* core_section     = game_ini.GetOrCreateSection("Core");
		IniFile::Section* core_section_vr  = game_ini.GetOrCreateSection("Core_VR");
		IniFile::Section* dsp_section      = game_ini.GetOrCreateSection("DSP");
		IniFile::Section* controls_section = game_ini.GetOrCreateSection("Controls");

		core_section->Get("CPUThread",        &StartUp.bCPUThread, StartUp.bCPUThread);
<<<<<<< HEAD
		if (!g_has_hmd)
			core_section->Get("SkipIdle",         &StartUp.bSkipIdle, StartUp.bSkipIdle);
		else
			core_section_vr->Get("SkipIdle", &StartUp.bSkipIdle, StartUp.bSkipIdle);
		// Needed for Opcode Replay.  Some games need it true, some need it false.
		if (!g_has_hmd)
			core_section->Get("SyncOnSkipIdle",   &StartUp.bSyncGPUOnSkipIdleHack, StartUp.bSyncGPUOnSkipIdleHack);
		else
			core_section_vr->Get("SyncOnSkipIdle",   &StartUp.bSyncGPUOnSkipIdleHack, StartUp.bSyncGPUOnSkipIdleHack);
=======
		core_section->Get("SkipIdle",         &StartUp.bSkipIdle, StartUp.bSkipIdle);
		core_section->Get("SyncOnSkipIdle",   &StartUp.bSyncGPUOnSkipIdleHack, StartUp.bSyncGPUOnSkipIdleHack);
>>>>>>> ad978122
		core_section->Get("FPRF",             &StartUp.bFPRF, StartUp.bFPRF);
		core_section->Get("AccurateNaNs",     &StartUp.bAccurateNaNs, StartUp.bAccurateNaNs);
		core_section->Get("MMU",              &StartUp.bMMU, StartUp.bMMU);
		core_section->Get("DCBZ",             &StartUp.bDCBZOFF, StartUp.bDCBZOFF);
		core_section->Get("SyncGPU",          &StartUp.bSyncGPU, StartUp.bSyncGPU);
		core_section->Get("FastDiscSpeed",    &StartUp.bFastDiscSpeed, StartUp.bFastDiscSpeed);
		core_section->Get("DSPHLE",           &StartUp.bDSPHLE, StartUp.bDSPHLE);
		core_section->Get("GFXBackend",       &StartUp.m_strVideoBackend, StartUp.m_strVideoBackend);
		core_section->Get("CPUCore",          &StartUp.iCPUCore, StartUp.iCPUCore);
		core_section->Get("HLE_BS2",          &StartUp.bHLE_BS2, StartUp.bHLE_BS2);
		core_section->Get("ProgressiveScan",  &StartUp.bProgressive, StartUp.bProgressive);
		core_section->Get("PAL60",            &StartUp.bPAL60, StartUp.bPAL60);
		if (core_section->Get("FrameLimit",   &SConfig::GetInstance().m_Framelimit, SConfig::GetInstance().m_Framelimit))
			config_cache.bSetFramelimit = true;
		if (core_section->Get("FrameSkip",    &SConfig::GetInstance().m_FrameSkip))
		{
			config_cache.bSetFrameSkip = true;
			Movie::SetFrameSkipping(SConfig::GetInstance().m_FrameSkip);
		}

		if (dsp_section->Get("Volume",        &SConfig::GetInstance().m_Volume, SConfig::GetInstance().m_Volume))
			config_cache.bSetVolume = true;
		dsp_section->Get("EnableJIT",         &SConfig::GetInstance().m_DSPEnableJIT, SConfig::GetInstance().m_DSPEnableJIT);
		dsp_section->Get("Backend",           &SConfig::GetInstance().sBackend, SConfig::GetInstance().sBackend);
		VideoBackend::ActivateBackend(StartUp.m_strVideoBackend);
		core_section->Get("GPUDeterminismMode", &StartUp.m_strGPUDeterminismMode, StartUp.m_strGPUDeterminismMode);
		if (core_section->Get("AudioSlowDown", &StartUp.fAudioSlowDown, StartUp.fAudioSlowDown))
		{
			SConfig::GetInstance().m_AudioSlowDown = StartUp.fAudioSlowDown;
		}
		else
		{
			SConfig::GetInstance().m_AudioSlowDown = 1;
			StartUp.fAudioSlowDown = 1;
		}


		for (unsigned int i = 0; i < MAX_SI_CHANNELS; ++i)
		{
			int source;
			controls_section->Get(StringFromFormat("PadType%u", i), &source, -1);
			if (source >= (int) SIDEVICE_NONE && source <= (int) SIDEVICE_AM_BASEBOARD)
			{
				SConfig::GetInstance().m_SIDevice[i] = (SIDevices) source;
				config_cache.bSetPads[i] = true;
			}
		}

		// Wii settings
		if (StartUp.bWii)
		{
			// Flush possible changes to SYSCONF to file
			SConfig::GetInstance().m_SYSCONF->Save();

			int source;
			for (unsigned int i = 0; i < MAX_WIIMOTES; ++i)
			{
				controls_section->Get(StringFromFormat("WiimoteSource%u", i), &source, -1);
				if (source != -1 && g_wiimote_sources[i] != (unsigned) source && source >= WIIMOTE_SRC_NONE && source <= WIIMOTE_SRC_HYBRID)
				{
					config_cache.bSetWiimoteSource[i] = true;
					g_wiimote_sources[i] = source;
					WiimoteReal::ChangeWiimoteSource(i, source);
				}
			}
			controls_section->Get("WiimoteSourceBB", &source, -1);
			if (source != -1 && g_wiimote_sources[WIIMOTE_BALANCE_BOARD] != (unsigned) source && (source == WIIMOTE_SRC_NONE || source == WIIMOTE_SRC_REAL))
			{
				config_cache.bSetWiimoteSource[WIIMOTE_BALANCE_BOARD] = true;
				g_wiimote_sources[WIIMOTE_BALANCE_BOARD] = source;
				WiimoteReal::ChangeWiimoteSource(WIIMOTE_BALANCE_BOARD, source);
			}
		}
	}

	if (g_is_direct_mode && !g_force_vr && StartUp.m_GPUDeterminismMode != GPU_DETERMINISM_FAKE_COMPLETION && !StartUp.bSyncGPU && StartUp.bCPUThread)
		PanicAlert("Detected that the Rift is running in direct mode without 'deterministic dual core' set to 'fake-completion', 'synchronize GPU thread' enabled"
				    ", or dual core disabled. This has been found to cause judder in some games.  Try enabling one of these settings if you experience issues. "
					"They can be found in the 'config' tab or by right clicking on the game then clicking properties.");

	StartUp.m_GPUDeterminismMode = ParseGPUDeterminismMode(StartUp.m_strGPUDeterminismMode);

	// Movie settings
	if (Movie::IsPlayingInput() && Movie::IsConfigSaved())
	{
		StartUp.bCPUThread = Movie::IsDualCore();
		StartUp.bSkipIdle = Movie::IsSkipIdle();
		StartUp.bDSPHLE = Movie::IsDSPHLE();
		StartUp.bProgressive = Movie::IsProgressive();
		StartUp.bPAL60 = Movie::IsPAL60();
		StartUp.bFastDiscSpeed = Movie::IsFastDiscSpeed();
		StartUp.iCPUCore = Movie::GetCPUMode();
		StartUp.bSyncGPU = Movie::IsSyncGPU();
		for (int i = 0; i < 2; ++i)
		{
			if (Movie::IsUsingMemcard(i) && Movie::IsStartingFromClearSave() && !StartUp.bWii)
			{
				if (File::Exists(File::GetUserPath(D_GCUSER_IDX) + StringFromFormat("Movie%s.raw", (i == 0) ? "A" : "B")))
					File::Delete(File::GetUserPath(D_GCUSER_IDX) + StringFromFormat("Movie%s.raw", (i == 0) ? "A" : "B"));
			}
		}
	}

	if (NetPlay::IsNetPlayRunning())
	{
		StartUp.bCPUThread = g_NetPlaySettings.m_CPUthread;
		StartUp.bDSPHLE = g_NetPlaySettings.m_DSPHLE;
		StartUp.bEnableMemcardSdWriting = g_NetPlaySettings.m_WriteToMemcard;
		StartUp.iCPUCore = g_NetPlaySettings.m_CPUcore;
		StartUp.SelectedLanguage = g_NetPlaySettings.m_SelectedLanguage;
		StartUp.bOverrideGCLanguage = g_NetPlaySettings.m_OverrideGCLanguage;
		StartUp.bProgressive = g_NetPlaySettings.m_ProgressiveScan;
		StartUp.bPAL60 = g_NetPlaySettings.m_PAL60;
		SConfig::GetInstance().m_DSPEnableJIT = g_NetPlaySettings.m_DSPEnableJIT;
		SConfig::GetInstance().m_OCEnable = g_NetPlaySettings.m_OCEnable;
		SConfig::GetInstance().m_OCFactor = g_NetPlaySettings.m_OCFactor;
		SConfig::GetInstance().m_EXIDevice[0] = g_NetPlaySettings.m_EXIDevice[0];
		SConfig::GetInstance().m_EXIDevice[1] = g_NetPlaySettings.m_EXIDevice[1];
		config_cache.bSetEXIDevice[0] = true;
		config_cache.bSetEXIDevice[1] = true;
	}
	else
	{
		g_SRAM_netplay_initialized = false;
	}

	// Apply overrides
	// Some NTSC GameCube games such as Baten Kaitos react strangely to language settings that would be invalid on an NTSC system
	if (!StartUp.bOverrideGCLanguage && StartUp.bNTSC)
	{
		StartUp.SelectedLanguage = 0;
	}

	// Some NTSC Wii games such as Doc Louis's Punch-Out!! and 1942 (Virtual Console) crash if the PAL60 option is enabled
	if (StartUp.bWii && StartUp.bNTSC)
	{
		StartUp.bPAL60 = false;
	}

	SConfig::GetInstance().m_SYSCONF->SetData("IPL.PGS", StartUp.bProgressive);
	SConfig::GetInstance().m_SYSCONF->SetData("IPL.E60", StartUp.bPAL60);

	// Run the game
	// Init the core
	if (!Core::Init())
	{
		PanicAlertT("Couldn't init the core.\nCheck your configuration.");
		return false;
	}

	return true;
}

void Stop()
{
	Core::Stop();

	SConfig& StartUp = SConfig::GetInstance();

	StartUp.m_strUniqueID = "00000000";
	if (config_cache.valid)
	{
		config_cache.valid = false;
		StartUp.bCPUThread = config_cache.bCPUThread;
		StartUp.bSkipIdle = config_cache.bSkipIdle;
		StartUp.bSyncGPUOnSkipIdleHack = config_cache.bSyncGPUOnSkipIdleHack;
		StartUp.iCPUCore = config_cache.iCPUCore;
		StartUp.bFPRF = config_cache.bFPRF;
		StartUp.bAccurateNaNs = config_cache.bAccurateNaNs;
		StartUp.bMMU = config_cache.bMMU;
		StartUp.bDCBZOFF = config_cache.bDCBZOFF;
		StartUp.bSyncGPU = config_cache.bSyncGPU;
		StartUp.bFastDiscSpeed = config_cache.bFastDiscSpeed;
		StartUp.bDSPHLE = config_cache.bDSPHLE;
		StartUp.m_strVideoBackend = config_cache.strBackend;
		StartUp.m_strGPUDeterminismMode = config_cache.m_strGPUDeterminismMode;
		VideoBackend::ActivateBackend(StartUp.m_strVideoBackend);
		StartUp.bHLE_BS2 = config_cache.bHLE_BS2;
		SConfig::GetInstance().sBackend = config_cache.sBackend;
		SConfig::GetInstance().m_DSPEnableJIT = config_cache.m_EnableJIT;
		StartUp.bProgressive = config_cache.bProgressive;
		StartUp.SelectedLanguage = config_cache.iSelectedLanguage;
		SConfig::GetInstance().m_SYSCONF->SetData("IPL.PGS", config_cache.bProgressive);
		StartUp.bPAL60 = config_cache.bPAL60;
		SConfig::GetInstance().m_SYSCONF->SetData("IPL.E60", config_cache.bPAL60);

		// Only change these back if they were actually set by game ini, since they can be changed while a game is running.
		if (config_cache.bSetFramelimit)
			SConfig::GetInstance().m_Framelimit = config_cache.framelimit;
		if (config_cache.bSetFrameSkip)
		{
			SConfig::GetInstance().m_FrameSkip = config_cache.frameSkip;
			Movie::SetFrameSkipping(config_cache.frameSkip);
		}
		if (config_cache.bSetVolume)
			SConfig::GetInstance().m_Volume = config_cache.Volume;

		for (unsigned int i = 0; i < MAX_SI_CHANNELS; ++i)
		{
			if (config_cache.bSetPads[i])
			{
				SConfig::GetInstance().m_SIDevice[i] = config_cache.Pads[i];
			}

		}
		for (unsigned int i = 0; i < MAX_EXI_CHANNELS; ++i)
		{
			if (config_cache.bSetEXIDevice[i])
			{
				SConfig::GetInstance().m_EXIDevice[i] = config_cache.m_EXIDevice[i];
			}
		}
		if (StartUp.bWii)
		{
			for (unsigned int i = 0; i < MAX_BBMOTES; ++i)
			{
				if (config_cache.bSetWiimoteSource[i])
				{
					g_wiimote_sources[i] = config_cache.iWiimoteSource[i];
					WiimoteReal::ChangeWiimoteSource(i, config_cache.iWiimoteSource[i]);
				}

			}
		}

	}
}

} // namespace<|MERGE_RESOLUTION|>--- conflicted
+++ resolved
@@ -50,12 +50,8 @@
 struct ConfigCache
 {
 	bool valid, bCPUThread, bSkipIdle, bSyncGPUOnSkipIdleHack, bFPRF, bAccurateNaNs, bMMU, bDCBZOFF, m_EnableJIT, bDSPThread,
-<<<<<<< HEAD
-	     bSyncGPU, bFastDiscSpeed, bDSPHLE, bHLE_BS2, bProgressive;
-=======
 	     bSyncGPU, bFastDiscSpeed, bDSPHLE, bHLE_BS2, bProgressive, bPAL60;
 	int iSelectedLanguage;
->>>>>>> ad978122
 	int iCPUCore, Volume;
 	int iWiimoteSource[MAX_BBMOTES];
 	SIDevices Pads[MAX_SI_CHANNELS];
@@ -141,7 +137,6 @@
 		IniFile::Section* controls_section = game_ini.GetOrCreateSection("Controls");
 
 		core_section->Get("CPUThread",        &StartUp.bCPUThread, StartUp.bCPUThread);
-<<<<<<< HEAD
 		if (!g_has_hmd)
 			core_section->Get("SkipIdle",         &StartUp.bSkipIdle, StartUp.bSkipIdle);
 		else
@@ -151,10 +146,7 @@
 			core_section->Get("SyncOnSkipIdle",   &StartUp.bSyncGPUOnSkipIdleHack, StartUp.bSyncGPUOnSkipIdleHack);
 		else
 			core_section_vr->Get("SyncOnSkipIdle",   &StartUp.bSyncGPUOnSkipIdleHack, StartUp.bSyncGPUOnSkipIdleHack);
-=======
-		core_section->Get("SkipIdle",         &StartUp.bSkipIdle, StartUp.bSkipIdle);
 		core_section->Get("SyncOnSkipIdle",   &StartUp.bSyncGPUOnSkipIdleHack, StartUp.bSyncGPUOnSkipIdleHack);
->>>>>>> ad978122
 		core_section->Get("FPRF",             &StartUp.bFPRF, StartUp.bFPRF);
 		core_section->Get("AccurateNaNs",     &StartUp.bAccurateNaNs, StartUp.bAccurateNaNs);
 		core_section->Get("MMU",              &StartUp.bMMU, StartUp.bMMU);
