--- conflicted
+++ resolved
@@ -39,13 +39,10 @@
 #include "Core/Host.h"
 #include "Core/Movie.h"
 #include "Core/NetPlayProto.h"
-<<<<<<< HEAD
+
+#include "DiscIO/Enums.h"
+
 #include "VideoCommon/VR.h"
-=======
-
-#include "DiscIO/Enums.h"
-
->>>>>>> d1ade5de
 #include "VideoCommon/VideoBackendBase.h"
 
 namespace BootManager
@@ -90,11 +87,8 @@
   int iSelectedLanguage;
   int iCPUCore;
   int Volume;
-<<<<<<< HEAD
+  int m_wii_language;
   unsigned int frameSkip;
-=======
-  int m_wii_language;
->>>>>>> d1ade5de
   float m_EmulationSpeed;
   float m_OCFactor;
   bool m_OCEnable;
@@ -298,7 +292,8 @@
     VideoBackendBase::ActivateBackend(StartUp.m_strVideoBackend);
     core_section->Get("GPUDeterminismMode", &StartUp.m_strGPUDeterminismMode,
                       StartUp.m_strGPUDeterminismMode);
-<<<<<<< HEAD
+    core_section->Get("Overclock", &StartUp.m_OCFactor, StartUp.m_OCFactor);
+    core_section->Get("OverclockEnable", &StartUp.m_OCEnable, StartUp.m_OCEnable);
     if (core_section->Get("AudioSlowDown", &StartUp.fAudioSlowDown, StartUp.fAudioSlowDown))
     {
       SConfig::GetInstance().m_AudioSlowDown = StartUp.fAudioSlowDown;
@@ -308,10 +303,6 @@
       SConfig::GetInstance().m_AudioSlowDown = 1;
       StartUp.fAudioSlowDown = 1;
     }
-=======
-    core_section->Get("Overclock", &StartUp.m_OCFactor, StartUp.m_OCFactor);
-    core_section->Get("OverclockEnable", &StartUp.m_OCEnable, StartUp.m_OCEnable);
->>>>>>> d1ade5de
 
     for (unsigned int i = 0; i < MAX_SI_CHANNELS; ++i)
     {
