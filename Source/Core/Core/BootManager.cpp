// Copyright 2011 Dolphin Emulator Project
// Licensed under GPLv2+
// Refer to the license.txt file included.

// File description
// -------------
// Purpose of this file: Collect boot settings for Core::Init()

// Call sequence: This file has one of the first function called when a game is booted,
// the boot sequence in the code is:

// DolphinWX:    FrameTools.cpp         StartGame
// Core          BootManager.cpp        BootCore
//               Core.cpp               Init                     Thread creation
//                                      EmuThread                Calls CBoot::BootUp
//               Boot.cpp               CBoot::BootUp()
//                                      CBoot::EmulatedBS2_Wii() / GC() or Load_BS2()

#include "Core/BootManager.h"

#include <algorithm>
#include <array>
#include <string>
#include <vector>

#include "Common/CommonTypes.h"
#include "Common/Config/Config.h"
#include "Common/FileUtil.h"
#include "Common/IniFile.h"
#include "Common/Logging/Log.h"
#include "Common/MsgHandler.h"
#include "Common/StringUtil.h"

#include "Common/Config/Config.h"
#include "Core/Boot/Boot.h"
#include "Core/ConfigLoaders/GameConfigLoader.h"
#include "Core/ConfigLoaders/NetPlayConfigLoader.h"
#include "Core/ConfigManager.h"
#include "Core/Core.h"
#include "Core/HW/EXI/EXI.h"
#include "Core/HW/SI/SI.h"
#include "Core/HW/Sram.h"
#include "Core/HW/WiimoteReal/WiimoteReal.h"
#include "Core/Movie.h"
#include "Core/NetPlayProto.h"

#include "DiscIO/Enums.h"

#include "VideoCommon/VR.h"
#include "VideoCommon/VideoBackendBase.h"

namespace BootManager
{
// TODO this is an ugly hack which allows us to restore values trampled by per-game settings
// Apply fire liberally
struct ConfigCache
{
public:
  // fill the cache with values from the configuration
  void SaveConfig(const SConfig& config);
  // restore values to the configuration from the cache
  void RestoreConfig(SConfig* config);

  // These store if the relevant setting should be reset back later (true) or if it should be left
  // alone on restore (false)
  bool bSetEmulationSpeed;
  bool bSetVolume;
  bool bSetFrameSkip;
  std::array<bool, MAX_BBMOTES> bSetWiimoteSource;
  std::array<bool, SerialInterface::MAX_SI_CHANNELS> bSetPads;
  std::array<bool, ExpansionInterface::MAX_EXI_CHANNELS> bSetEXIDevice;

private:
  bool valid;
  bool bCPUThread;
  bool bEnableCheats;
  bool bSkipIdle;
  bool bSyncGPUOnSkipIdleHack;
  bool bFPRF;
  bool bAccurateNaNs;
  bool bMMU;
  bool bDCBZOFF;
  bool bLowDCBZHack;
  bool m_EnableJIT;
  bool bSyncGPU;
  bool bFastDiscSpeed;
  bool bDSPHLE;
  bool bHLE_BS2;
  bool bProgressive;
  bool bPAL60;
  int iSelectedLanguage;
  int iCPUCore;
  int Volume;
  int m_wii_language;
  unsigned int frameSkip;
  float m_EmulationSpeed;
  float m_OCFactor;
  bool m_OCEnable;
  std::string strBackend;
  std::string sBackend;
  std::string m_strGPUDeterminismMode;
  std::array<int, MAX_BBMOTES> iWiimoteSource;
  std::array<SerialInterface::SIDevices, SerialInterface::MAX_SI_CHANNELS> Pads;
  std::array<ExpansionInterface::TEXIDevices, ExpansionInterface::MAX_EXI_CHANNELS> m_EXIDevice;
};

void ConfigCache::SaveConfig(const SConfig& config)
{
  valid = true;

  bCPUThread = config.bCPUThread;
  bEnableCheats = config.bEnableCheats;
  bSkipIdle = config.bSkipIdle;
  bSyncGPUOnSkipIdleHack = config.bSyncGPUOnSkipIdleHack;
  bFPRF = config.bFPRF;
  bAccurateNaNs = config.bAccurateNaNs;
  bMMU = config.bMMU;
  bDCBZOFF = config.bDCBZOFF;
  m_EnableJIT = config.m_DSPEnableJIT;
  bSyncGPU = config.bSyncGPU;
  bFastDiscSpeed = config.bFastDiscSpeed;
  bDSPHLE = config.bDSPHLE;
  bHLE_BS2 = config.bHLE_BS2;
  bProgressive = config.bProgressive;
  bPAL60 = config.bPAL60;
  iSelectedLanguage = config.SelectedLanguage;
  iCPUCore = config.iCPUCore;
  Volume = config.m_Volume;
  m_EmulationSpeed = config.m_EmulationSpeed;
  frameSkip = config.m_FrameSkip;
  strBackend = config.m_strVideoBackend;
  sBackend = config.sBackend;
  m_strGPUDeterminismMode = config.m_strGPUDeterminismMode;
  m_wii_language = config.m_wii_language;
  m_OCFactor = config.m_OCFactor;
  m_OCEnable = config.m_OCEnable;

  std::copy(std::begin(g_wiimote_sources), std::end(g_wiimote_sources), std::begin(iWiimoteSource));
  std::copy(std::begin(config.m_SIDevice), std::end(config.m_SIDevice), std::begin(Pads));
  std::copy(std::begin(config.m_EXIDevice), std::end(config.m_EXIDevice), std::begin(m_EXIDevice));

  bSetEmulationSpeed = false;
  bSetVolume = false;
  bSetFrameSkip = false;
  bSetWiimoteSource.fill(false);
  bSetPads.fill(false);
  bSetEXIDevice.fill(false);
}

void ConfigCache::RestoreConfig(SConfig* config)
{
  if (!valid)
    return;

  valid = false;

  config->bCPUThread = bCPUThread;
  config->bEnableCheats = bEnableCheats;
  config->bSkipIdle = bSkipIdle;
  config->bSyncGPUOnSkipIdleHack = bSyncGPUOnSkipIdleHack;
  config->bFPRF = bFPRF;
  config->bAccurateNaNs = bAccurateNaNs;
  config->bMMU = bMMU;
  config->bDCBZOFF = bDCBZOFF;
  config->bLowDCBZHack = bLowDCBZHack;
  config->m_DSPEnableJIT = m_EnableJIT;
  config->bSyncGPU = bSyncGPU;
  config->bFastDiscSpeed = bFastDiscSpeed;
  config->bDSPHLE = bDSPHLE;
  config->bHLE_BS2 = bHLE_BS2;
  config->bProgressive = bProgressive;
  config->bPAL60 = bPAL60;
  config->SelectedLanguage = iSelectedLanguage;
  config->iCPUCore = iCPUCore;

  // Only change these back if they were actually set by game ini, since they can be changed while a
  // game is running.
  if (bSetVolume)
    config->m_Volume = Volume;

  if (config->bWii)
  {
    for (unsigned int i = 0; i < MAX_BBMOTES; ++i)
    {
      if (bSetWiimoteSource[i])
      {
        g_wiimote_sources[i] = iWiimoteSource[i];
        WiimoteReal::ChangeWiimoteSource(i, iWiimoteSource[i]);
      }
    }

    config->m_wii_language = m_wii_language;
  }

  for (unsigned int i = 0; i < SerialInterface::MAX_SI_CHANNELS; ++i)
  {
    if (bSetPads[i])
      config->m_SIDevice[i] = Pads[i];
  }

  if (bSetEmulationSpeed)
    config->m_EmulationSpeed = m_EmulationSpeed;

  if (bSetFrameSkip)
  {
    config->m_FrameSkip = frameSkip;
    Movie::SetFrameSkipping(frameSkip);
  }

  for (unsigned int i = 0; i < ExpansionInterface::MAX_EXI_CHANNELS; ++i)
  {
    if (bSetEXIDevice[i])
      config->m_EXIDevice[i] = m_EXIDevice[i];
  }

  config->m_strVideoBackend = strBackend;
  config->sBackend = sBackend;
  config->m_strGPUDeterminismMode = m_strGPUDeterminismMode;
  config->m_OCFactor = m_OCFactor;
  config->m_OCEnable = m_OCEnable;
  VideoBackendBase::ActivateBackend(config->m_strVideoBackend);
}

static ConfigCache config_cache;

// Boot the ISO or file
bool BootCore(std::unique_ptr<BootParameters> boot)
{
  if (!boot)
    return false;

  SConfig& StartUp = SConfig::GetInstance();

  StartUp.bRunCompareClient = false;
  StartUp.bRunCompareServer = false;

  config_cache.SaveConfig(StartUp);

  if (!StartUp.SetPathsAndGameMetadata(*boot))
    return false;

  // Load game specific settings
  if (!std::holds_alternative<BootParameters::IPL>(boot->parameters))
  {
    std::string game_id = SConfig::GetInstance().GetGameID();
    u16 revision = SConfig::GetInstance().GetRevision();

<<<<<<< HEAD
    INFO_LOG(CORE, "Booting Core: Adding game specific layers");
	Config::CreateVRGameLayer();
	Config::AddLoadLayer(ConfigLoaders::GenerateGlobalGameConfigLoader(game_id, revision));
    Config::AddLoadLayer(ConfigLoaders::GenerateLocalGameConfigLoader(game_id, revision));
=======
    Config::AddLayer(ConfigLoaders::GenerateGlobalGameConfigLoader(game_id, revision));
    Config::AddLayer(ConfigLoaders::GenerateLocalGameConfigLoader(game_id, revision));
>>>>>>> 131c97e8

    IniFile game_ini = StartUp.LoadGameIni();

    // General settings
    IniFile::Section* core_section = game_ini.GetOrCreateSection("Core");
    IniFile::Section* core_section_vr = game_ini.GetOrCreateSection("Core_VR");
    IniFile::Section* dsp_section = game_ini.GetOrCreateSection("DSP");
    IniFile::Section* controls_section = game_ini.GetOrCreateSection("Controls");

    core_section->Get("CPUThread", &StartUp.bCPUThread, StartUp.bCPUThread);
    core_section->Get("EnableCheats", &StartUp.bEnableCheats, StartUp.bEnableCheats);
    core_section->Get("SkipIdle", &StartUp.bSkipIdle, StartUp.bSkipIdle);
    if (g_has_hmd)
      core_section_vr->Get("SkipIdle", &StartUp.bSkipIdle, StartUp.bSkipIdle);
    // Needed for Virtual Reality Opcode Replay.  Some games need it true, some need it false.
    core_section->Get("SyncOnSkipIdle", &StartUp.bSyncGPUOnSkipIdleHack,
                      StartUp.bSyncGPUOnSkipIdleHack);
    if (g_has_hmd)
      core_section_vr->Get("SyncOnSkipIdle", &StartUp.bSyncGPUOnSkipIdleHack,
                           StartUp.bSyncGPUOnSkipIdleHack);
    core_section->Get("SyncOnSkipIdle", &StartUp.bSyncGPUOnSkipIdleHack,
                      StartUp.bSyncGPUOnSkipIdleHack);
    core_section->Get("FPRF", &StartUp.bFPRF, StartUp.bFPRF);
    core_section->Get("AccurateNaNs", &StartUp.bAccurateNaNs, StartUp.bAccurateNaNs);
    core_section->Get("MMU", &StartUp.bMMU, StartUp.bMMU);
    core_section->Get("DCBZ", &StartUp.bDCBZOFF, StartUp.bDCBZOFF);
    core_section->Get("LowDCBZHack", &StartUp.bLowDCBZHack, StartUp.bLowDCBZHack);
    core_section->Get("SyncGPU", &StartUp.bSyncGPU, StartUp.bSyncGPU);
    core_section->Get("FastDiscSpeed", &StartUp.bFastDiscSpeed, StartUp.bFastDiscSpeed);
    core_section->Get("DSPHLE", &StartUp.bDSPHLE, StartUp.bDSPHLE);
    core_section->Get("GFXBackend", &StartUp.m_strVideoBackend, StartUp.m_strVideoBackend);
    core_section->Get("CPUCore", &StartUp.iCPUCore, StartUp.iCPUCore);
    core_section->Get("HLE_BS2", &StartUp.bHLE_BS2, StartUp.bHLE_BS2);
    core_section->Get("ProgressiveScan", &StartUp.bProgressive, StartUp.bProgressive);
    core_section->Get("PAL60", &StartUp.bPAL60, StartUp.bPAL60);
    core_section->Get("GameCubeLanguage", &StartUp.SelectedLanguage, StartUp.SelectedLanguage);
    if (core_section->Get("EmulationSpeed", &StartUp.m_EmulationSpeed, StartUp.m_EmulationSpeed))
      config_cache.bSetEmulationSpeed = true;
    if (core_section->Get("FrameSkip", &SConfig::GetInstance().m_FrameSkip))
    {
      config_cache.bSetFrameSkip = true;
      Movie::SetFrameSkipping(SConfig::GetInstance().m_FrameSkip);
    }

    if (dsp_section->Get("Volume", &StartUp.m_Volume, StartUp.m_Volume))
      config_cache.bSetVolume = true;
    dsp_section->Get("EnableJIT", &StartUp.m_DSPEnableJIT, StartUp.m_DSPEnableJIT);
    dsp_section->Get("Backend", &StartUp.sBackend, StartUp.sBackend);
    VideoBackendBase::ActivateBackend(StartUp.m_strVideoBackend);
    core_section->Get("GPUDeterminismMode", &StartUp.m_strGPUDeterminismMode,
                      StartUp.m_strGPUDeterminismMode);
    core_section->Get("Overclock", &StartUp.m_OCFactor, StartUp.m_OCFactor);
    core_section->Get("OverclockEnable", &StartUp.m_OCEnable, StartUp.m_OCEnable);
    if (core_section->Get("AudioSlowDown", &StartUp.fAudioSlowDown, StartUp.fAudioSlowDown))
    {
      SConfig::GetInstance().m_AudioSlowDown = StartUp.fAudioSlowDown;
    }
    else
    {
      SConfig::GetInstance().m_AudioSlowDown = 1;
      StartUp.fAudioSlowDown = 1;
    }

    for (unsigned int i = 0; i < SerialInterface::MAX_SI_CHANNELS; ++i)
    {
      int source;
      controls_section->Get(StringFromFormat("PadType%u", i), &source, -1);
      if (source >= SerialInterface::SIDEVICE_NONE && source < SerialInterface::SIDEVICE_COUNT)
      {
        StartUp.m_SIDevice[i] = static_cast<SerialInterface::SIDevices>(source);
        config_cache.bSetPads[i] = true;
      }
    }

    // Wii settings
    if (StartUp.bWii)
    {
      IniFile::Section* wii_section = game_ini.GetOrCreateSection("Wii");
      wii_section->Get("Widescreen", &StartUp.m_wii_aspect_ratio, !!StartUp.m_wii_aspect_ratio);
      wii_section->Get("Language", &StartUp.m_wii_language, StartUp.m_wii_language);

      int source;
      for (unsigned int i = 0; i < MAX_WIIMOTES; ++i)
      {
        controls_section->Get(StringFromFormat("WiimoteSource%u", i), &source, -1);
        if (source != -1 && g_wiimote_sources[i] != (unsigned)source &&
            source >= WIIMOTE_SRC_NONE && source <= WIIMOTE_SRC_HYBRID)
        {
          config_cache.bSetWiimoteSource[i] = true;
          g_wiimote_sources[i] = source;
          WiimoteReal::ChangeWiimoteSource(i, source);
        }
      }
      controls_section->Get("WiimoteSourceBB", &source, -1);
      if (source != -1 && g_wiimote_sources[WIIMOTE_BALANCE_BOARD] != (unsigned)source &&
          (source == WIIMOTE_SRC_NONE || source == WIIMOTE_SRC_REAL))
      {
        config_cache.bSetWiimoteSource[WIIMOTE_BALANCE_BOARD] = true;
        g_wiimote_sources[WIIMOTE_BALANCE_BOARD] = source;
        WiimoteReal::ChangeWiimoteSource(WIIMOTE_BALANCE_BOARD, source);
      }
    }
  }

  if (g_has_rift && !g_vr_has_asynchronous_timewarp && g_is_direct_mode && !g_force_vr &&
      StartUp.m_GPUDeterminismMode != GPU_DETERMINISM_FAKE_COMPLETION && !StartUp.bSyncGPU &&
      StartUp.bCPUThread)
    PanicAlert("Detected that the Rift is running in direct mode without 'deterministic dual core' "
               "set to 'fake-completion', 'synchronize GPU thread' enabled"
               ", or dual core disabled. This has been found to cause judder in some games.  Try "
               "enabling one of these settings if you experience issues. "
               "They can be found in the 'config' tab or by right clicking on the game then "
               "clicking properties.");

  StartUp.m_GPUDeterminismMode = ParseGPUDeterminismMode(StartUp.m_strGPUDeterminismMode);

  // Movie settings
  if (Movie::IsPlayingInput() && Movie::IsConfigSaved())
  {
    INFO_LOG(CORE, "Booting Core: Adding movie layer");
    Config::AddLayer(std::make_unique<Config::Layer>(Config::LayerType::Movie));
    StartUp.bCPUThread = Movie::IsDualCore();
    StartUp.bSkipIdle = Movie::IsSkipIdle();
    StartUp.bDSPHLE = Movie::IsDSPHLE();
    StartUp.bProgressive = Movie::IsProgressive();
    StartUp.bPAL60 = Movie::IsPAL60();
    StartUp.bFastDiscSpeed = Movie::IsFastDiscSpeed();
    StartUp.iCPUCore = Movie::GetCPUMode();
    StartUp.bSyncGPU = Movie::IsSyncGPU();
    if (!StartUp.bWii)
      StartUp.SelectedLanguage = Movie::GetLanguage();
    for (int i = 0; i < 2; ++i)
    {
      if (Movie::IsUsingMemcard(i) && Movie::IsStartingFromClearSave() && !StartUp.bWii)
      {
        if (File::Exists(File::GetUserPath(D_GCUSER_IDX) +
                         StringFromFormat("Movie%s.raw", (i == 0) ? "A" : "B")))
          File::Delete(File::GetUserPath(D_GCUSER_IDX) +
                       StringFromFormat("Movie%s.raw", (i == 0) ? "A" : "B"));
        if (File::Exists(File::GetUserPath(D_GCUSER_IDX) + "Movie"))
          File::DeleteDirRecursively(File::GetUserPath(D_GCUSER_IDX) + "Movie");
      }
    }
  }

  if (NetPlay::IsNetPlayRunning())
  {
<<<<<<< HEAD
    INFO_LOG(CORE, "Booting Core: Adding net play layer");
    Config::AddLoadLayer(ConfigLoaders::GenerateNetPlayConfigLoader(g_NetPlaySettings));
=======
    Config::AddLayer(ConfigLoaders::GenerateNetPlayConfigLoader(g_NetPlaySettings));
>>>>>>> 131c97e8
    StartUp.bCPUThread = g_NetPlaySettings.m_CPUthread;
    StartUp.bEnableCheats = g_NetPlaySettings.m_EnableCheats;
    StartUp.bDSPHLE = g_NetPlaySettings.m_DSPHLE;
    StartUp.bEnableMemcardSdWriting = g_NetPlaySettings.m_WriteToMemcard;
    StartUp.bCopyWiiSaveNetplay = g_NetPlaySettings.m_CopyWiiSave;
    StartUp.iCPUCore = g_NetPlaySettings.m_CPUcore;
    StartUp.SelectedLanguage = g_NetPlaySettings.m_SelectedLanguage;
    StartUp.bOverrideGCLanguage = g_NetPlaySettings.m_OverrideGCLanguage;
    StartUp.bProgressive = g_NetPlaySettings.m_ProgressiveScan;
    StartUp.bPAL60 = g_NetPlaySettings.m_PAL60;
    StartUp.m_DSPEnableJIT = g_NetPlaySettings.m_DSPEnableJIT;
    StartUp.m_OCEnable = g_NetPlaySettings.m_OCEnable;
    StartUp.m_OCFactor = g_NetPlaySettings.m_OCFactor;
    StartUp.m_EXIDevice[0] = g_NetPlaySettings.m_EXIDevice[0];
    StartUp.m_EXIDevice[1] = g_NetPlaySettings.m_EXIDevice[1];
    config_cache.bSetEXIDevice[0] = true;
    config_cache.bSetEXIDevice[1] = true;
  }
  else
  {
    g_SRAM_netplay_initialized = false;
  }

  const bool ntsc = DiscIO::IsNTSC(StartUp.m_region);

  // Apply overrides
  // Some NTSC GameCube games such as Baten Kaitos react strangely to
  // language settings that would be invalid on an NTSC system
  if (!StartUp.bOverrideGCLanguage && ntsc)
  {
    StartUp.SelectedLanguage = 0;
  }

  // Some NTSC Wii games such as Doc Louis's Punch-Out!! and
  // 1942 (Virtual Console) crash if the PAL60 option is enabled
  if (StartUp.bWii && ntsc)
  {
    StartUp.bPAL60 = false;
  }

  if (StartUp.bWii)
    StartUp.SaveSettingsToSysconf();

  const bool load_ipl = !StartUp.bWii && !StartUp.bHLE_BS2 &&
                        std::holds_alternative<BootParameters::Disc>(boot->parameters);
  if (load_ipl)
  {
    return Core::Init(std::make_unique<BootParameters>(BootParameters::IPL{
        StartUp.m_region, std::move(std::get<BootParameters::Disc>(boot->parameters))}));
  }
  return Core::Init(std::move(boot));
}

void Stop()
{
  Core::Stop();
  RestoreConfig();
}

void RestoreConfig()
{
  INFO_LOG(CORE, "Restore Config");
  Config::ClearCurrentRunLayer();
  Config::RemoveLayer(Config::LayerType::Movie);
  Config::RemoveLayer(Config::LayerType::Netplay);
  Config::RemoveLayer(Config::LayerType::GlobalGame);
  Config::RemoveLayer(Config::LayerType::LocalGame);
  Config::RemoveLayer(Config::LayerType::VRGame);
  SConfig::GetInstance().LoadSettingsFromSysconf();
  SConfig::GetInstance().ResetRunningGameMetadata();
  config_cache.RestoreConfig(&SConfig::GetInstance());
}

}  // namespace<|MERGE_RESOLUTION|>--- conflicted
+++ resolved
@@ -245,15 +245,10 @@
     std::string game_id = SConfig::GetInstance().GetGameID();
     u16 revision = SConfig::GetInstance().GetRevision();
 
-<<<<<<< HEAD
     INFO_LOG(CORE, "Booting Core: Adding game specific layers");
 	Config::CreateVRGameLayer();
-	Config::AddLoadLayer(ConfigLoaders::GenerateGlobalGameConfigLoader(game_id, revision));
-    Config::AddLoadLayer(ConfigLoaders::GenerateLocalGameConfigLoader(game_id, revision));
-=======
-    Config::AddLayer(ConfigLoaders::GenerateGlobalGameConfigLoader(game_id, revision));
+	Config::AddLayer(ConfigLoaders::GenerateGlobalGameConfigLoader(game_id, revision));
     Config::AddLayer(ConfigLoaders::GenerateLocalGameConfigLoader(game_id, revision));
->>>>>>> 131c97e8
 
     IniFile game_ini = StartUp.LoadGameIni();
 
@@ -401,12 +396,8 @@
 
   if (NetPlay::IsNetPlayRunning())
   {
-<<<<<<< HEAD
     INFO_LOG(CORE, "Booting Core: Adding net play layer");
-    Config::AddLoadLayer(ConfigLoaders::GenerateNetPlayConfigLoader(g_NetPlaySettings));
-=======
     Config::AddLayer(ConfigLoaders::GenerateNetPlayConfigLoader(g_NetPlaySettings));
->>>>>>> 131c97e8
     StartUp.bCPUThread = g_NetPlaySettings.m_CPUthread;
     StartUp.bEnableCheats = g_NetPlaySettings.m_EnableCheats;
     StartUp.bDSPHLE = g_NetPlaySettings.m_DSPHLE;
