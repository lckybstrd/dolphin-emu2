--- conflicted
+++ resolved
@@ -107,38 +107,8 @@
 int Interpreter::SingleStepInner(void)
 {
 	static UGeckoInstruction instCode;
-<<<<<<< HEAD
-	
-	#ifdef USE_GDBSTUB
-	if (gdb_active() && gdb_bp_x(PC)) {
-		
-		Host_UpdateDisasmDialog();
-		
-		gdb_signal(SIGTRAP);
-		gdb_handle_exception();
-	}
-	#endif
-	
-	NPC = PC + sizeof(UGeckoInstruction);
-	instCode.hex = Memory::Read_Opcode(PC);
-
-	// Uncomment to trace the interpreter
-	//if ((PC & 0xffffff)>=0x0ab54c && (PC & 0xffffff)<=0x0ab624)
-	//	startTrace = 1;
-	//else
-	//	startTrace = 0;
-
-	if (startTrace)
-	{
-		Trace(instCode);
-	}
-
-	if (instCode.hex != 0)
-=======
-
 	u32 function = m_EndBlock ? HLE::GetFunctionIndex(PC) : 0; // Check for HLE functions after branches
 	if (function != 0)
->>>>>>> 2f28d938
 	{
 		int type = HLE::GetFunctionTypeByIndex(function);
 		if (type == HLE::HLE_HOOK_START || type == HLE::HLE_HOOK_REPLACE)
@@ -152,20 +122,30 @@
 	}
 	else
 	{
+		#ifdef USE_GDBSTUB
+		if (gdb_active() && gdb_bp_x(PC)) {
+			
+			Host_UpdateDisasmDialog();
+			
+			gdb_signal(SIGTRAP);
+			gdb_handle_exception();
+		}
+		#endif
+		
 		NPC = PC + sizeof(UGeckoInstruction);
 		instCode.hex = Memory::Read_Opcode(PC);
-
+		
 		// Uncomment to trace the interpreter
 		//if ((PC & 0xffffff)>=0x0ab54c && (PC & 0xffffff)<=0x0ab624)
 		//	startTrace = 1;
 		//else
 		//	startTrace = 0;
-
+		
 		if (startTrace)
 		{
 			Trace(instCode);
 		}
-
+		
 		if (instCode.hex != 0)
 		{
 			UReg_MSR& msr = (UReg_MSR&)MSR;
