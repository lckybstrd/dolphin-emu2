--- conflicted
+++ resolved
@@ -403,15 +403,11 @@
 
 void NetPlay_Enable(NetPlayClient* const np);
 void NetPlay_Disable();
-<<<<<<< HEAD
 bool NetPlay_GetWiimoteData(const std::span<NetPlayClient::WiimoteDataBatchEntry>& entries);
 unsigned int NetPlay_GetLocalWiimoteForSlot(unsigned int slot);
-=======
 void OnFrameEnd();
 // tells when Dolphin is actually mid rollback
 bool IsRollingBack();
 // tells if we're using rollback networking
 bool IsInRollbackMode();
-
->>>>>>> 240e7da2
 }  // namespace NetPlay