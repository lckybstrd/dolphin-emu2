// Copyright 2013 Dolphin Emulator Project
// Licensed under GPLv2
// Refer to the license.txt file included.

#include <cctype>

#ifdef _WIN32
#include <windows.h>
#endif

#include "AudioCommon/AudioCommon.h"

#include "Common/Atomic.h"
#include "Common/CommonPaths.h"
#include "Common/CommonTypes.h"
#include "Common/CPUDetect.h"
#include "Common/Event.h"
#include "Common/MathUtil.h"
#include "Common/MemoryUtil.h"
#include "Common/StringUtil.h"
#include "Common/Thread.h"
#include "Common/Timer.h"
#include "Common/Logging/LogManager.h"

#include "Core/ConfigManager.h"
#include "Core/Core.h"
#include "Core/CoreTiming.h"
#include "Core/DSPEmulator.h"
#include "Core/Host.h"
#include "Core/MemTools.h"
#include "Core/Movie.h"
#include "Core/NetPlayProto.h"
#include "Core/PatchEngine.h"
#include "Core/State.h"
#include "Core/VolumeHandler.h"
#include "Core/Boot/Boot.h"
#include "Core/FifoPlayer/FifoPlayer.h"

#include "Core/HW/AudioInterface.h"
#include "Core/HW/CPU.h"
#include "Core/HW/DSP.h"
#include "Core/HW/EXI.h"
#include "Core/HW/GCPad.h"
#include "Core/HW/GPFifo.h"
#include "Core/HW/HW.h"
#include "Core/HW/Memmap.h"
#include "Core/HW/ProcessorInterface.h"
#include "Core/HW/SystemTimers.h"
#include "Core/HW/VideoInterface.h"
#include "Core/HW/Wiimote.h"
#include "Core/IPC_HLE/WII_IPC_HLE_Device_usb.h"
#include "Core/IPC_HLE/WII_Socket.h"
#include "Core/PowerPC/JitInterface.h"
#include "Core/PowerPC/PowerPC.h"

#ifdef USE_GDBSTUB
#include "Core/PowerPC/GDBStub.h"
#endif

#include "DiscIO/FileMonitor.h"

#include "VideoCommon/OnScreenDisplay.h"
#include "VideoCommon/RenderBase.h"
#include "VideoCommon/VideoBackendBase.h"
#include "VideoCommon/VideoConfig.h"

// TODO: ugly, remove
bool g_aspect_wide;

namespace Core
{

bool g_want_determinism;

// Declarations and definitions
static Common::Timer s_timer;
static volatile u32 s_drawn_frame = 0;
static u32 s_drawn_video = 0;

// Function forwarding
void Callback_WiimoteInterruptChannel(int _number, u16 _channelID, const void* _pData, u32 _Size);

// Function declarations
void EmuThread();

static bool s_is_stopping = false;
static bool s_hardware_initialized = false;
static bool s_is_started = false;
static void* s_window_handle = nullptr;
static std::string s_state_filename;
static std::thread s_emu_thread;
static std::thread s_vr_thread;
static StoppedCallbackFunc s_on_stopped_callback = nullptr;

static Common::Event s_vr_thread_ready;
static Common::Event s_nonvr_thread_ready;
static bool s_stop_vr_thread = false;
static bool s_vr_thread_failure = false;

static std::thread s_cpu_thread;
static bool s_request_refresh_info = false;
static int s_pause_and_lock_depth = 0;
static bool s_is_framelimiter_temp_disabled = false;

bool GetIsFramelimiterTempDisabled()
{
	return s_is_framelimiter_temp_disabled;
}

void SetIsFramelimiterTempDisabled(bool disable)
{
	s_is_framelimiter_temp_disabled = disable;
}

std::string GetStateFileName() { return s_state_filename; }
void SetStateFileName(std::string val) { s_state_filename = val; }

// Display messages and return values

// Formatted stop message
std::string StopMessage(bool bMainThread, std::string Message)
{
	return StringFromFormat("Stop [%s %i]\t%s\t%s",
		bMainThread ? "Main Thread" : "Video Thread", Common::CurrentThreadId(), MemUsage().c_str(), Message.c_str());
}

void DisplayMessage(const std::string& message, int time_in_ms)
{
	// Actually displaying non-ASCII could cause things to go pear-shaped
	for (const char& c : message)
	{
		if (!std::isprint(c))
			return;
	}

	g_video_backend->Video_AddMessage(message, time_in_ms);
	Host_UpdateTitle(message);
}

bool IsRunning()
{
	return (GetState() != CORE_UNINITIALIZED) || s_hardware_initialized;
}

bool IsRunningAndStarted()
{
	return s_is_started && !s_is_stopping;
}

bool IsRunningInCurrentThread()
{
	return IsRunning() && IsCPUThread();
}

bool IsCPUThread()
{
	return (s_cpu_thread.joinable() ? (s_cpu_thread.get_id() == std::this_thread::get_id()) : !s_is_started);
}

bool IsGPUThread()
{
	const SCoreStartupParameter& _CoreParameter =
		SConfig::GetInstance().m_LocalCoreStartupParameter;
	if (_CoreParameter.bCPUThread)
	{
		return (s_emu_thread.joinable() && (s_emu_thread.get_id() == std::this_thread::get_id()));
	}
	else
	{
		return IsCPUThread();
	}
}

// This is called from the GUI thread. See the booting call schedule in
// BootManager.cpp
bool Init()
{
	const SCoreStartupParameter& _CoreParameter =
		SConfig::GetInstance().m_LocalCoreStartupParameter;

	if (s_emu_thread.joinable())
	{
		if (IsRunning())
		{
			PanicAlertT("Emu Thread already running");
			return false;
		}

		// The Emu Thread was stopped, synchronize with it.
		s_emu_thread.join();
	}
	if (s_vr_thread.joinable())
	{
		if (IsRunning())
		{
			PanicAlertT("VR Thread already running");
			return false;
		}
		s_stop_vr_thread = true;
		s_nonvr_thread_ready.Set();

		// The VR Thread was stopped, synchronize with it.
		s_vr_thread.join();
	}

	Core::UpdateWantDeterminism(/*initial*/ true);

	INFO_LOG(OSREPORT, "Starting core = %s mode",
		_CoreParameter.bWii ? "Wii" : "GameCube");
	INFO_LOG(OSREPORT, "CPU Thread separate = %s",
		_CoreParameter.bCPUThread ? "Yes" : "No");

	Host_UpdateMainFrame(); // Disable any menus or buttons at boot

	g_aspect_wide = _CoreParameter.bWii;
	if (g_aspect_wide)
	{
		IniFile gameIni = _CoreParameter.LoadGameIni();
		gameIni.GetOrCreateSection("Wii")->Get("Widescreen", &g_aspect_wide,
		     !!SConfig::GetInstance().m_SYSCONF->GetData<u8>("IPL.AR"));
	}

	s_window_handle = Host_GetRenderHandle();

	// Start the emu thread
	s_emu_thread = std::thread(EmuThread);

	return true;
}

// Called from GUI thread
void Stop()  // - Hammertime!
{
	if (GetState() == CORE_STOPPING)
		return;

	const SCoreStartupParameter& _CoreParameter =
		SConfig::GetInstance().m_LocalCoreStartupParameter;

	s_is_stopping = true;

	g_video_backend->EmuStateChange(EMUSTATE_CHANGE_STOP);

	INFO_LOG(CONSOLE, "Stop [Main Thread]\t\t---- Shutting down ----");

	// Stop the CPU
	INFO_LOG(CONSOLE, "%s", StopMessage(true, "Stop CPU").c_str());
	PowerPC::Stop();

	// Kick it if it's waiting (code stepping wait loop)
	CCPU::StepOpcode();

	if (_CoreParameter.bCPUThread)
	{
		// Video_EnterLoop() should now exit so that EmuThread()
		// will continue concurrently with the rest of the commands
		// in this function. We no longer rely on Postmessage.
		INFO_LOG(CONSOLE, "%s", StopMessage(true, "Wait for Video Loop to exit ...").c_str());

		g_video_backend->Video_ExitLoop();
	}
}

// Create the CPU thread, which is a CPU + Video thread in Single Core mode.
static void CpuThread()
{
	const SCoreStartupParameter& _CoreParameter =
		SConfig::GetInstance().m_LocalCoreStartupParameter;

	if (_CoreParameter.bCPUThread)
	{
		Common::SetCurrentThreadName("CPU thread");
	}
	else
	{
		Common::SetCurrentThreadName("CPU-GPU thread");
		g_video_backend->Video_Prepare();
	}

	#if _M_X86_64 || _M_ARM_32
	if (_CoreParameter.bFastmem)
		EMM::InstallExceptionHandler(); // Let's run under memory watch
	#endif

	if (!s_state_filename.empty())
		State::LoadAs(s_state_filename);

	s_is_started = true;


	#ifdef USE_GDBSTUB
	if (_CoreParameter.iGDBPort > 0)
	{
		gdb_init(_CoreParameter.iGDBPort);
		// break at next instruction (the first instruction)
		gdb_break();
	}
	#endif

	// VR thread starts main loop in background
	s_nonvr_thread_ready.Set();

	// Enter CPU run loop. When we leave it - we are done.
	CCPU::Run();

	s_is_started = false;

	if (!_CoreParameter.bCPUThread)
		g_video_backend->Video_Cleanup();

	#if _M_X86_64 || _M_ARM_32
	EMM::UninstallExceptionHandler();
	#endif

	return;
}

static void FifoPlayerThread()
{
	const SCoreStartupParameter& _CoreParameter = SConfig::GetInstance().m_LocalCoreStartupParameter;

	if (_CoreParameter.bCPUThread)
	{
		Common::SetCurrentThreadName("FIFO player thread");
	}
	else
	{
		g_video_backend->Video_Prepare();
		Common::SetCurrentThreadName("FIFO-GPU thread");
	}

	s_is_started = true;

	// Enter CPU run loop. When we leave it - we are done.
	if (FifoPlayer::GetInstance().Open(_CoreParameter.m_strFilename))
	{
		FifoPlayer::GetInstance().Play();
		FifoPlayer::GetInstance().Close();
	}

	s_is_started = false;

	if (!_CoreParameter.bCPUThread)
		g_video_backend->Video_Cleanup();

	return;
}

void VRThread()
{
	Common::SetCurrentThreadName("VR Thread");

	const SCoreStartupParameter& _CoreParameter =
		SConfig::GetInstance().m_LocalCoreStartupParameter;

	std::thread *video_thread = &s_emu_thread;
	if (!_CoreParameter.bCPUThread)
		video_thread = &s_cpu_thread;

	NOTICE_LOG(VR, "[VR Thread] Starting VR Thread - g_video_backend->Initialize()");
	if (!g_video_backend->InitializeOtherThread(s_window_handle, video_thread))
	{
		s_vr_thread_failure = true;
		s_vr_thread_ready.Set();
		return;
	}
	s_vr_thread_ready.Set();
	s_nonvr_thread_ready.Wait();

	NOTICE_LOG(VR, "[VR Thread] g_video_backend->Video_Prepare()");
	g_video_backend->Video_PrepareOtherThread();
	s_vr_thread_ready.Set();
	s_nonvr_thread_ready.Wait();

	NOTICE_LOG(VR, "[VR Thread] Main VR loop");
	while (!s_stop_vr_thread)
	{
		if (g_renderer)
			g_renderer->AsyncTimewarpDraw();
	}

	g_video_backend->Video_CleanupOtherThread();
	s_vr_thread_ready.Set();
	s_nonvr_thread_ready.Wait();

	NOTICE_LOG(VR, "[VR Thread] g_video_backend->Shutdown()");
	g_video_backend->ShutdownOtherThread();
	s_vr_thread_ready.Set();

	NOTICE_LOG(VR, "[VR Thread] Stopping VR Thread");
}

// Initialize and create emulation thread
// Call browser: Init():s_emu_thread().
// See the BootManager.cpp file description for a complete call schedule.
void EmuThread()
{
	const SCoreStartupParameter& core_parameter =
		SConfig::GetInstance().m_LocalCoreStartupParameter;

	Common::SetCurrentThreadName("Emuthread - Starting");

	DisplayMessage(cpu_info.brand_string, 8000);
	DisplayMessage(cpu_info.Summarize(), 8000);
	DisplayMessage(core_parameter.m_strFilename, 3000);

	Movie::Init();

	HW::Init();

	// Initialize backend, and optionally VR thread for asynchronous timewarp rendering
	if (_CoreParameter.bAsynchronousTimewarp && g_video_backend->Video_CanDoAsync())
	{
		if (!g_video_backend->Initialize(nullptr))
		{
			PanicAlert("Failed to initialize video backend!");
			Host_Message(WM_USER_STOP);
			return;
		}
		g_Config.bAsynchronousTimewarp = true;
		g_ActiveConfig.bAsynchronousTimewarp = g_Config.bAsynchronousTimewarp;

		// Start the VR thread
		s_stop_vr_thread = false;
		s_vr_thread_failure = false;
		s_nonvr_thread_ready.Reset();
		s_vr_thread_ready.Reset();
		s_vr_thread = std::thread(VRThread);
		s_vr_thread_ready.Wait();
		if (s_vr_thread_failure)
		{
			PanicAlert("Failed to initialize video backend in VR Thread!");
			s_vr_thread.join();
			Host_Message(WM_USER_STOP);
			return;
		}
	}
	else
	{
		if (!g_video_backend->Initialize(s_window_handle))
		{
			PanicAlert("Failed to initialize video backend!");
			Host_Message(WM_USER_STOP);
			return;
		}
		g_Config.bAsynchronousTimewarp = false;
		g_ActiveConfig.bAsynchronousTimewarp = g_Config.bAsynchronousTimewarp;

	}

	OSD::AddMessage("Dolphin " + g_video_backend->GetName() + " Video Backend.", 5000);

	if (!DSP::GetDSPEmulator()->Initialize(core_parameter.bWii, core_parameter.bDSPThread))
	{
		HW::Shutdown();
		g_video_backend->Shutdown();
		PanicAlert("Failed to initialize DSP emulator!");
		Host_Message(WM_USER_STOP);
		return;
	}

	Pad::Initialize(s_window_handle);
	// Load and Init Wiimotes - only if we are booting in wii mode
	if (core_parameter.bWii)
	{
		Wiimote::Initialize(s_window_handle, !s_state_filename.empty());

		// Activate wiimotes which don't have source set to "None"
		for (unsigned int i = 0; i != MAX_BBMOTES; ++i)
			if (g_wiimote_sources[i])
				GetUsbPointer()->AccessWiiMote(i | 0x100)->Activate(true);

	}

	AudioCommon::InitSoundStream();

	// The hardware is initialized.
	s_hardware_initialized = true;

	// Boot to pause or not
	Core::SetState(core_parameter.bBootToPause ? Core::CORE_PAUSE : Core::CORE_RUN);

	// Load GCM/DOL/ELF whatever ... we boot with the interpreter core
	PowerPC::SetMode(PowerPC::MODE_INTERPRETER);

	CBoot::BootUp();

	// Setup our core, but can't use dynarec if we are compare server
	if (core_parameter.iCPUCore != SCoreStartupParameter::CORE_INTERPRETER
	    && (!core_parameter.bRunCompareServer || core_parameter.bRunCompareClient))
	{
		PowerPC::SetMode(PowerPC::MODE_JIT);
	}
	else
	{
		PowerPC::SetMode(PowerPC::MODE_INTERPRETER);
	}

	// Update the window again because all stuff is initialized
	Host_UpdateDisasmDialog();
	Host_UpdateMainFrame();

	// Determine the cpu thread function
	void (*cpuThreadFunc)(void);
	if (core_parameter.m_BootType == SCoreStartupParameter::BOOT_DFF)
		cpuThreadFunc = FifoPlayerThread;
	else
		cpuThreadFunc = CpuThread;

	// 	On VR Thread: g_video_backend->Video_PrepareOtherThread();
	if (g_Config.bAsynchronousTimewarp)
	{
		s_nonvr_thread_ready.Set();
		s_vr_thread_ready.Wait();
	}

	// ENTER THE VIDEO THREAD LOOP
	if (core_parameter.bCPUThread)
	{
		// This thread, after creating the EmuWindow, spawns a CPU
		// thread, and then takes over and becomes the video thread
		Common::SetCurrentThreadName("Video thread");

		g_video_backend->Video_Prepare();

		// Spawn the CPU thread
		s_cpu_thread = std::thread(cpuThreadFunc);

		// VR thread starts main loop in background
		s_nonvr_thread_ready.Set();

		// become the GPU thread
		g_video_backend->Video_EnterLoop();

		// We have now exited the Video Loop
		INFO_LOG(CONSOLE, "%s", StopMessage(false, "Video Loop Ended").c_str());
	}
	else // SingleCore mode
	{
		// The spawned CPU Thread also does the graphics.
		// The EmuThread is thus an idle thread, which sleeps while
		// waiting for the program to terminate. Without this extra
		// thread, the video backend window hangs in single core mode
		// because noone is pumping messages.
		Common::SetCurrentThreadName("Emuthread - Idle");

		// Spawn the CPU+GPU thread
		s_cpu_thread = std::thread(cpuThreadFunc);

		while (PowerPC::GetState() != PowerPC::CPU_POWERDOWN)
		{
			g_video_backend->PeekMessages();
			Common::SleepCurrentThread(20);
		}
	}

	INFO_LOG(CONSOLE, "%s", StopMessage(true, "Stopping Emu thread ...").c_str());

	// Wait for s_cpu_thread to exit
	INFO_LOG(CONSOLE, "%s", StopMessage(true, "Stopping CPU-GPU thread ...").c_str());

	#ifdef USE_GDBSTUB
	INFO_LOG(CONSOLE, "%s", StopMessage(true, "Stopping GDB ...").c_str());
	gdb_deinit();
	INFO_LOG(CONSOLE, "%s", StopMessage(true, "GDB stopped.").c_str());
	#endif

	s_cpu_thread.join();

	INFO_LOG(CONSOLE, "%s", StopMessage(true, "CPU thread stopped.").c_str());

<<<<<<< HEAD
	if (g_Config.bAsynchronousTimewarp)
	{
		// Tell the VR Thread to stop
		s_nonvr_thread_ready.Set();
		s_stop_vr_thread = true;
		s_vr_thread_ready.Wait();
	}

	if (_CoreParameter.bCPUThread)
	{
=======
	if (core_parameter.bCPUThread)
>>>>>>> 8f61c6f2
		g_video_backend->Video_Cleanup();
	}

	VolumeHandler::EjectVolume();
	FileMon::Close();

	// Stop audio thread - Actually this does nothing when using HLE
	// emulation, but stops the DSP Interpreter when using LLE emulation.
	DSP::GetDSPEmulator()->DSP_StopSoundStream();

	// We must set up this flag before executing HW::Shutdown()
	s_hardware_initialized = false;
	INFO_LOG(CONSOLE, "%s", StopMessage(false, "Shutting down HW").c_str());
	HW::Shutdown();
	INFO_LOG(CONSOLE, "%s", StopMessage(false, "HW shutdown").c_str());
	Pad::Shutdown();
	Wiimote::Shutdown();

	// Oculus Rift VR thread
	if (g_Config.bAsynchronousTimewarp)
	{
		s_stop_vr_thread = true;
		s_vr_thread.join();
	}
	g_video_backend->Shutdown();

	AudioCommon::ShutdownSoundStream();

	INFO_LOG(CONSOLE, "%s", StopMessage(true, "Main Emu thread stopped").c_str());

	// Clear on screen messages that haven't expired
	g_video_backend->Video_ClearMessages();

	// Reload sysconf file in order to see changes committed during emulation
	if (core_parameter.bWii)
		SConfig::GetInstance().m_SYSCONF->Reload();

	INFO_LOG(CONSOLE, "Stop [Video Thread]\t\t---- Shutdown complete ----");
	Movie::Shutdown();
	PatchEngine::Shutdown();

	s_is_stopping = false;

	if (s_on_stopped_callback)
		s_on_stopped_callback();
}

// Set or get the running state

void SetState(EState _State)
{
	switch (_State)
	{
	case CORE_PAUSE:
		CCPU::EnableStepping(true);  // Break
		Wiimote::Pause();
		break;
	case CORE_RUN:
		CCPU::EnableStepping(false);
		Wiimote::Resume();
		break;
	default:
		PanicAlertT("Invalid state");
		break;
	}
}

EState GetState()
{
	if (s_is_stopping)
		return CORE_STOPPING;

	if (s_hardware_initialized)
	{
		if (CCPU::IsStepping())
			return CORE_PAUSE;
		else
			return CORE_RUN;
	}

	return CORE_UNINITIALIZED;
}

static std::string GenerateScreenshotName()
{
	const std::string& gameId = SConfig::GetInstance().m_LocalCoreStartupParameter.GetUniqueID();
	std::string path = File::GetUserPath(D_SCREENSHOTS_IDX) + gameId + DIR_SEP_CHR;

	if (!File::CreateFullPath(path))
	{
		// fallback to old-style screenshots, without folder.
		path = File::GetUserPath(D_SCREENSHOTS_IDX);
	}

	//append gameId, path only contains the folder here.
	path += gameId;

	std::string name;
	for (int i = 1; File::Exists(name = StringFromFormat("%s-%d.png", path.c_str(), i)); ++i)
	{
		// TODO?
	}

	return name;
}

void SaveScreenShot()
{
	const bool bPaused = (GetState() == CORE_PAUSE);

	SetState(CORE_PAUSE);

	g_video_backend->Video_Screenshot(GenerateScreenshotName());

	if (!bPaused)
		SetState(CORE_RUN);
}

void RequestRefreshInfo()
{
	s_request_refresh_info = true;
}

bool PauseAndLock(bool doLock, bool unpauseOnUnlock)
{
	if (!IsRunning())
		return true;

	// let's support recursive locking to simplify things on the caller's side,
	// and let's do it at this outer level in case the individual systems don't support it.
	if (doLock ? s_pause_and_lock_depth++ : --s_pause_and_lock_depth)
		return true;

	// first pause or unpause the cpu
	bool wasUnpaused = CCPU::PauseAndLock(doLock, unpauseOnUnlock);
	ExpansionInterface::PauseAndLock(doLock, unpauseOnUnlock);

	// audio has to come after cpu, because cpu thread can wait for audio thread (m_throttle).
	AudioCommon::PauseAndLock(doLock, unpauseOnUnlock);
	DSP::GetDSPEmulator()->PauseAndLock(doLock, unpauseOnUnlock);

	// video has to come after cpu, because cpu thread can wait for video thread (s_efbAccessRequested).
	g_video_backend->PauseAndLock(doLock, unpauseOnUnlock);
	return wasUnpaused;
}

// Apply Frame Limit and Display FPS info
// This should only be called from VI
void VideoThrottle()
{
	// Update info per second
	u32 ElapseTime = (u32)s_timer.GetTimeDifference();
	if ((ElapseTime >= 1000 && s_drawn_video > 0) || s_request_refresh_info)
	{
		UpdateTitle();

		// Reset counter
		s_timer.Update();
		Common::AtomicStore(s_drawn_frame, 0);
		s_drawn_video = 0;
	}

	s_drawn_video++;
}

// Executed from GPU thread
// reports if a frame should be skipped or not
// depending on the framelimit set
bool ShouldSkipFrame(int skipped)
{
	const u32 TargetFPS = (SConfig::GetInstance().m_Framelimit > 1)
		? (SConfig::GetInstance().m_Framelimit - 1) * 5
		: VideoInterface::TargetRefreshRate;
	const u32 frames = Common::AtomicLoad(s_drawn_frame);
	const bool fps_slow = !(s_timer.GetTimeDifference() < (frames + skipped) * 1000 / TargetFPS);

	return fps_slow;
}

// --- Callbacks for backends / engine ---

// Should be called from GPU thread when a frame is drawn
void Callback_VideoCopiedToXFB(bool video_update)
{
	if (video_update)
		Common::AtomicIncrement(s_drawn_frame);
	Movie::FrameUpdate();
}

void UpdateTitle()
{
	u32 ElapseTime = (u32)s_timer.GetTimeDifference();
	s_request_refresh_info = false;
	SCoreStartupParameter& _CoreParameter = SConfig::GetInstance().m_LocalCoreStartupParameter;

	if (ElapseTime == 0)
		ElapseTime = 1;

	float FPS = (float) (Common::AtomicLoad(s_drawn_frame) * 1000.0 / ElapseTime);
	float VPS = (float) (s_drawn_video * 1000.0 / ElapseTime);
	float Speed = (float) (s_drawn_video * (100 * 1000.0) / (VideoInterface::TargetRefreshRate * ElapseTime));

	// Settings are shown the same for both extended and summary info
	std::string SSettings = StringFromFormat("%s %s | %s | %s", cpu_core_base->GetName(), _CoreParameter.bCPUThread ? "DC" : "SC",
		g_video_backend->GetDisplayName().c_str(), _CoreParameter.bDSPHLE ? "HLE" : "LLE");

	std::string SFPS;

	if (Movie::IsPlayingInput())
		SFPS = StringFromFormat("VI: %u/%u - Input: %u/%u - FPS: %.0f - VPS: %.0f - %.0f%%", (u32)Movie::g_currentFrame, (u32)Movie::g_totalFrames, (u32)Movie::g_currentInputCount, (u32)Movie::g_totalInputCount, FPS, VPS, Speed);
	else if (Movie::IsRecordingInput())
		SFPS = StringFromFormat("VI: %u - Input: %u - FPS: %.0f - VPS: %.0f - %.0f%%", (u32)Movie::g_currentFrame, (u32)Movie::g_currentInputCount, FPS, VPS, Speed);
	else
	{
		SFPS = StringFromFormat("FPS: %.0f - VPS: %.0f - %.0f%%", FPS, VPS, Speed);
		if (SConfig::GetInstance().m_InterfaceExtendedFPSInfo)
		{
			// Use extended or summary information. The summary information does not print the ticks data,
			// that's more of a debugging interest, it can always be optional of course if someone is interested.
			static u64 ticks = 0;
			static u64 idleTicks = 0;
			u64 newTicks = CoreTiming::GetTicks();
			u64 newIdleTicks = CoreTiming::GetIdleTicks();

			u64 diff = (newTicks - ticks) / 1000000;
			u64 idleDiff = (newIdleTicks - idleTicks) / 1000000;

			ticks = newTicks;
			idleTicks = newIdleTicks;

			float TicksPercentage = (float)diff / (float)(SystemTimers::GetTicksPerSecond() / 1000000) * 100;

			SFPS += StringFromFormat(" | CPU: %s%i MHz [Real: %i + IdleSkip: %i] / %i MHz (%s%3.0f%%)",
					_CoreParameter.bSkipIdle ? "~" : "",
					(int)(diff),
					(int)(diff - idleDiff),
					(int)(idleDiff),
					SystemTimers::GetTicksPerSecond() / 1000000,
					_CoreParameter.bSkipIdle ? "~" : "",
					TicksPercentage);
		}
	}
	// This is our final "frame counter" string
	std::string SMessage = StringFromFormat("%s | %s", SSettings.c_str(), SFPS.c_str());

	// Update the audio timestretcher with the current speed
	if (g_sound_stream)
	{
		CMixer* pMixer = g_sound_stream->GetMixer();
		pMixer->UpdateSpeed((float)Speed / 100);
	}

	Host_UpdateTitle(SMessage);
}

void Shutdown()
{
	if (s_emu_thread.joinable())
		s_emu_thread.join();
}

void SetOnStoppedCallback(StoppedCallbackFunc callback)
{
	s_on_stopped_callback = callback;
}

void UpdateWantDeterminism(bool initial)
{
	// For now, this value is not itself configurable.  Instead, individual
	// settings that depend on it, such as GPU determinism mode. should have
	// override options for testing,
	bool new_want_determinism =
		Movie::IsPlayingInput() ||
		Movie::IsRecordingInput() ||
		NetPlay::IsNetPlayRunning();
	if (new_want_determinism != g_want_determinism || initial)
	{
		WARN_LOG(COMMON, "Want determinism <- %s", new_want_determinism ? "true" : "false");

		bool was_unpaused = Core::PauseAndLock(true);

		g_want_determinism = new_want_determinism;
		WiiSockMan::GetInstance().UpdateWantDeterminism(new_want_determinism);
		g_video_backend->UpdateWantDeterminism(new_want_determinism);
		// We need to clear the cache because some parts of the JIT depend on want_determinism, e.g. use of FMA.
		JitInterface::ClearCache();

		Core::PauseAndLock(false, was_unpaused);
	}
}

} // Core<|MERGE_RESOLUTION|>--- conflicted
+++ resolved
@@ -409,7 +409,7 @@
 	HW::Init();
 
 	// Initialize backend, and optionally VR thread for asynchronous timewarp rendering
-	if (_CoreParameter.bAsynchronousTimewarp && g_video_backend->Video_CanDoAsync())
+	if (core_parameter.bAsynchronousTimewarp && g_video_backend->Video_CanDoAsync())
 	{
 		if (!g_video_backend->Initialize(nullptr))
 		{
@@ -569,7 +569,6 @@
 
 	INFO_LOG(CONSOLE, "%s", StopMessage(true, "CPU thread stopped.").c_str());
 
-<<<<<<< HEAD
 	if (g_Config.bAsynchronousTimewarp)
 	{
 		// Tell the VR Thread to stop
@@ -578,11 +577,8 @@
 		s_vr_thread_ready.Wait();
 	}
 
-	if (_CoreParameter.bCPUThread)
-	{
-=======
 	if (core_parameter.bCPUThread)
->>>>>>> 8f61c6f2
+	{
 		g_video_backend->Video_Cleanup();
 	}
 
