--- conflicted
+++ resolved
@@ -154,10 +154,8 @@
     <Filter Include="IOS\WFS">
       <UniqueIdentifier>{1fa9df3e-6741-4045-b2f6-457b4a0540a9}</UniqueIdentifier>
     </Filter>
-<<<<<<< HEAD
     <Filter Include="DolphinWatch">
       <UniqueIdentifier>{771997b5-22b9-4936-831a-6bfc16b814d1}</UniqueIdentifier>
-=======
     <Filter Include="Config">
       <UniqueIdentifier>{a3d4778e-1891-458e-9bd1-009c2f5e8ed9}</UniqueIdentifier>
     </Filter>
@@ -166,7 +164,6 @@
     </Filter>
     <Filter Include="HW %28Flipper/Hollywood%29\WiimoteCommon">
       <UniqueIdentifier>{ee6645da-3ad9-4fe7-809f-e4646d0b0ca5}</UniqueIdentifier>
->>>>>>> 0f9ae6d3
     </Filter>
   </ItemGroup>
   <ItemGroup>
