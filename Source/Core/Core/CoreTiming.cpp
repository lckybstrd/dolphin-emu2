// Copyright 2008 Dolphin Emulator Project
// Licensed under GPLv2+
// Refer to the license.txt file included.

#include <algorithm>
#include <cinttypes>
#include <mutex>
#include <string>
#include <unordered_map>
#include <vector>

#include "Common/Assert.h"
#include "Common/ChunkFile.h"
#include "Common/FifoQueue.h"
#include "Common/Logging/Log.h"
#include "Common/StringUtil.h"
#include "Common/Thread.h"

#include "Core/ConfigManager.h"
#include "Core/Core.h"
#include "Core/CoreTiming.h"
#include "Core/PowerPC/PowerPC.h"

#include "VideoCommon/Fifo.h"
#include "VideoCommon/VideoBackendBase.h"

namespace CoreTiming
{
struct EventType
{
  TimedCallback callback;
  const std::string* name;
};

struct Event
{
  s64 time;
  u64 fifo_order;
  u64 userdata;
  EventType* type;
};

// Sort by time, unless the times are the same, in which case sort by the order added to the queue
static bool operator>(const Event& left, const Event& right)
{
  return std::tie(left.time, left.fifo_order) > std::tie(right.time, right.fifo_order);
}
static bool operator<(const Event& left, const Event& right)
{
  return std::tie(left.time, left.fifo_order) < std::tie(right.time, right.fifo_order);
}

// unordered_map stores each element separately as a linked list node so pointers to elements
// remain stable regardless of rehashes/resizing.
static std::unordered_map<std::string, EventType> s_event_types;

// STATE_TO_SAVE
// The queue is a min-heap using std::make_heap/push_heap/pop_heap.
// We don't use std::priority_queue because we need to be able to serialize, unserialize and
// erase arbitrary events (RemoveEvent()) regardless of the queue order. These aren't accomodated
// by the standard adaptor class.
static std::vector<Event> s_event_queue;
static u64 s_event_fifo_id;
static std::mutex s_ts_write_lock;
static Common::FifoQueue<Event, false> s_ts_queue;

static float s_last_OC_factor;
<<<<<<< HEAD
float g_last_OC_factor_inverted;
int g_slice_length;
#if defined(_MSC_VER) && _MSC_VER <= 1800
enum
{
  MAX_SLICE_LENGTH = 20000
};
#else
=======
>>>>>>> e9ad0ec6
static constexpr int MAX_SLICE_LENGTH = 20000;
#endif

static s64 s_idled_cycles;
static u32 s_fake_dec_start_value;
static u64 s_fake_dec_start_ticks;

// Are we in a function that has been called from Advance()
static bool s_is_global_timer_sane;

Globals g;

static EventType* s_ev_lost = nullptr;

static void EmptyTimedCallback(u64 userdata, s64 cyclesLate)
{
}

// Changing the CPU speed in Dolphin isn't actually done by changing the physical clock rate,
// but by changing the amount of work done in a particular amount of time. This tends to be more
// compatible because it stops the games from actually knowing directly that the clock rate has
// changed, and ensures that anything based on waiting a specific number of cycles still works.
//
// Technically it might be more accurate to call this changing the IPC instead of the CPU speed,
// but the effect is largely the same.
static int DowncountToCycles(int downcount)
{
  return static_cast<int>(downcount * g.last_OC_factor_inverted);
}

static int CyclesToDowncount(int cycles)
{
  return static_cast<int>(cycles * s_last_OC_factor);
}

EventType* RegisterEvent(const std::string& name, TimedCallback callback)
{
  // check for existing type with same name.
  // we want event type names to remain unique so that we can use them for serialization.
  _assert_msg_(POWERPC, s_event_types.find(name) == s_event_types.end(),
               "CoreTiming Event \"%s\" is already registered. Events should only be registered "
               "during Init to avoid breaking save states.",
               name.c_str());

  auto info = s_event_types.emplace(name, EventType{callback, nullptr});
  EventType* event_type = &info.first->second;
  event_type->name = &info.first->first;
  return event_type;
}

void UnregisterAllEvents()
{
  _assert_msg_(POWERPC, s_event_queue.empty(), "Cannot unregister events with events pending");
  s_event_types.clear();
}

void Init()
{
  s_last_OC_factor = SConfig::GetInstance().m_OCEnable ? SConfig::GetInstance().m_OCFactor : 1.0f;
  g.last_OC_factor_inverted = 1.0f / s_last_OC_factor;
  PowerPC::ppcState.downcount = CyclesToDowncount(MAX_SLICE_LENGTH);
  g.slice_length = MAX_SLICE_LENGTH;
  g.global_timer = 0;
  s_idled_cycles = 0;

  // The time between CoreTiming being intialized and the first call to Advance() is considered
  // the slice boundary between slice -1 and slice 0. Dispatcher loops must call Advance() before
  // executing the first PPC cycle of each slice to prepare the slice length and downcount for
  // that slice.
  s_is_global_timer_sane = true;

  s_event_fifo_id = 0;
  s_ev_lost = RegisterEvent("_lost_event", &EmptyTimedCallback);
}

void Shutdown()
{
  std::lock_guard<std::mutex> lk(s_ts_write_lock);
  MoveEvents();
  ClearPendingEvents();
  UnregisterAllEvents();
}

void DoState(PointerWrap& p)
{
  std::lock_guard<std::mutex> lk(s_ts_write_lock);
  p.Do(g.slice_length);
  p.Do(g.global_timer);
  p.Do(s_idled_cycles);
  p.Do(s_fake_dec_start_value);
  p.Do(s_fake_dec_start_ticks);
  p.Do(g.fake_TB_start_value);
  p.Do(g.fake_TB_start_ticks);
  p.Do(s_last_OC_factor);
  g.last_OC_factor_inverted = 1.0f / s_last_OC_factor;
  p.Do(s_event_fifo_id);

  p.DoMarker("CoreTimingData");

  MoveEvents();
  p.DoEachElement(s_event_queue, [](PointerWrap& pw, Event& ev) {
    pw.Do(ev.time);
    pw.Do(ev.fifo_order);

    // this is why we can't have (nice things) pointers as userdata
    pw.Do(ev.userdata);

    // we can't savestate ev.type directly because events might not get registered in the same
    // order (or at all) every time.
    // so, we savestate the event's type's name, and derive ev.type from that when loading.
    std::string name;
    if (pw.GetMode() != PointerWrap::MODE_READ)
      name = *ev.type->name;

    pw.Do(name);
    if (pw.GetMode() == PointerWrap::MODE_READ)
    {
      auto itr = s_event_types.find(name);
      if (itr != s_event_types.end())
      {
        ev.type = &itr->second;
      }
      else
      {
        WARN_LOG(POWERPC,
                 "Lost event from savestate because its type, \"%s\", has not been registered.",
                 name.c_str());
        ev.type = s_ev_lost;
      }
    }
  });
  p.DoMarker("CoreTimingEvents");

  // When loading from a save state, we must assume the Event order is random and meaningless.
  // The exact layout of the heap in memory is implementation defined, therefore it is platform
  // and library version specific.
  if (p.GetMode() == PointerWrap::MODE_READ)
    std::make_heap(s_event_queue.begin(), s_event_queue.end(), std::greater<Event>());
}

// This should only be called from the CPU thread. If you are calling
// it from any other thread, you are doing something evil
u64 GetTicks()
{
  u64 ticks = static_cast<u64>(g.global_timer);
  if (!s_is_global_timer_sane)
  {
    int downcount = DowncountToCycles(PowerPC::ppcState.downcount);
    ticks += g.slice_length - downcount;
  }
  return ticks;
}

u64 GetIdleTicks()
{
  return static_cast<u64>(s_idled_cycles);
}

void ClearPendingEvents()
{
  s_event_queue.clear();
}

void ScheduleEvent(s64 cycles_into_future, EventType* event_type, u64 userdata, FromThread from)
{
  _assert_msg_(POWERPC, event_type, "Event type is nullptr, will crash now.");

  bool from_cpu_thread;
  if (from == FromThread::ANY)
  {
    from_cpu_thread = Core::IsCPUThread();
  }
  else
  {
    from_cpu_thread = from == FromThread::CPU;
    _assert_msg_(POWERPC, from_cpu_thread == Core::IsCPUThread(),
                 "ScheduleEvent from wrong thread (%s)", from_cpu_thread ? "CPU" : "non-CPU");
  }

  if (from_cpu_thread)
  {
    s64 timeout = GetTicks() + cycles_into_future;

    // If this event needs to be scheduled before the next advance(), force one early
    if (!s_is_global_timer_sane)
      ForceExceptionCheck(cycles_into_future);

    s_event_queue.emplace_back(Event{timeout, s_event_fifo_id++, userdata, event_type});
    std::push_heap(s_event_queue.begin(), s_event_queue.end(), std::greater<Event>());
  }
  else
  {
    if (Core::WantsDeterminism())
    {
      ERROR_LOG(POWERPC, "Someone scheduled an off-thread \"%s\" event while netplay or "
                         "movie play/record was active.  This is likely to cause a desync.",
                event_type->name->c_str());
    }

    std::lock_guard<std::mutex> lk(s_ts_write_lock);
    s_ts_queue.Push(Event{g.global_timer + cycles_into_future, 0, userdata, event_type});
  }
}

void RemoveEvent(EventType* event_type)
{
  auto itr = std::remove_if(s_event_queue.begin(), s_event_queue.end(),
                            [&](const Event& e) { return e.type == event_type; });

  // Removing random items breaks the invariant so we have to re-establish it.
  if (itr != s_event_queue.end())
  {
    s_event_queue.erase(itr, s_event_queue.end());
    std::make_heap(s_event_queue.begin(), s_event_queue.end(), std::greater<Event>());
  }
}

void RemoveAllEvents(EventType* event_type)
{
  MoveEvents();
  RemoveEvent(event_type);
}

void ForceExceptionCheck(s64 cycles)
{
  cycles = std::max<s64>(0, cycles);
  if (DowncountToCycles(PowerPC::ppcState.downcount) > cycles)
  {
    // downcount is always (much) smaller than MAX_INT so we can safely cast cycles to an int here.
    // Account for cycles already executed by adjusting the g.slice_length
    g.slice_length -= DowncountToCycles(PowerPC::ppcState.downcount) - static_cast<int>(cycles);
    PowerPC::ppcState.downcount = CyclesToDowncount(static_cast<int>(cycles));
  }
}

void MoveEvents()
{
  for (Event ev; s_ts_queue.Pop(ev);)
  {
    ev.fifo_order = s_event_fifo_id++;
    s_event_queue.emplace_back(std::move(ev));
    std::push_heap(s_event_queue.begin(), s_event_queue.end(), std::greater<Event>());
  }
}

void Advance()
{
  MoveEvents();

  int cyclesExecuted = g.slice_length - DowncountToCycles(PowerPC::ppcState.downcount);
  g.global_timer += cyclesExecuted;
  s_last_OC_factor = SConfig::GetInstance().m_OCEnable ? SConfig::GetInstance().m_OCFactor : 1.0f;
  g.last_OC_factor_inverted = 1.0f / s_last_OC_factor;
  g.slice_length = MAX_SLICE_LENGTH;

  s_is_global_timer_sane = true;

  while (!s_event_queue.empty() && s_event_queue.front().time <= g.global_timer)
  {
    Event evt = std::move(s_event_queue.front());
    std::pop_heap(s_event_queue.begin(), s_event_queue.end(), std::greater<Event>());
    s_event_queue.pop_back();
    // NOTICE_LOG(POWERPC, "[Scheduler] %-20s (%lld, %lld)", evt.type->name->c_str(),
    //            g.global_timer, evt.time);
    evt.type->callback(evt.userdata, g.global_timer - evt.time);
  }

  s_is_global_timer_sane = false;

  // Still events left (scheduled in the future)
  if (!s_event_queue.empty())
  {
    g.slice_length = static_cast<int>(
        std::min<s64>(s_event_queue.front().time - g.global_timer, MAX_SLICE_LENGTH));
  }

  PowerPC::ppcState.downcount = CyclesToDowncount(g.slice_length);

  // Check for any external exceptions.
  // It's important to do this after processing events otherwise any exceptions will be delayed
  // until the next slice:
  //        Pokemon Box refuses to boot if the first exception from the audio DMA is received late
  PowerPC::CheckExternalExceptions();
}

void LogPendingEvents()
{
  auto clone = s_event_queue;
  std::sort(clone.begin(), clone.end());
  for (const Event& ev : clone)
  {
    INFO_LOG(POWERPC, "PENDING: Now: %" PRId64 " Pending: %" PRId64 " Type: %s", g.global_timer,
             ev.time, ev.type->name->c_str());
  }
}

// Should only be called from the CPU thread after the PPC clock has changed
void AdjustEventQueueTimes(u32 new_ppc_clock, u32 old_ppc_clock)
{
  for (Event& ev : s_event_queue)
  {
    const s64 ticks = (ev.time - g.global_timer) * new_ppc_clock / old_ppc_clock;
    ev.time = g.global_timer + ticks;
  }
}

void Idle()
{
  if (SConfig::GetInstance().bSyncGPUOnSkipIdleHack)
  {
    // When the FIFO is processing data we must not advance because in this way
    // the VI will be desynchronized. So, We are waiting until the FIFO finish and
    // while we process only the events required by the FIFO.
    Fifo::FlushGpu();
  }

  s_idled_cycles += DowncountToCycles(PowerPC::ppcState.downcount);
  PowerPC::ppcState.downcount = 0;
}

std::string GetScheduledEventsSummary()
{
  std::string text = "Scheduled events\n";
  text.reserve(1000);

  auto clone = s_event_queue;
  std::sort(clone.begin(), clone.end());
  for (const Event& ev : clone)
  {
    text += StringFromFormat("%s : %" PRIi64 " %016" PRIx64 "\n", ev.type->name->c_str(), ev.time,
                             ev.userdata);
  }
  return text;
}

u32 GetFakeDecStartValue()
{
  return s_fake_dec_start_value;
}

void SetFakeDecStartValue(u32 val)
{
  s_fake_dec_start_value = val;
}

u64 GetFakeDecStartTicks()
{
  return s_fake_dec_start_ticks;
}

void SetFakeDecStartTicks(u64 val)
{
  s_fake_dec_start_ticks = val;
}

u64 GetFakeTBStartValue()
{
  return g.fake_TB_start_value;
}

void SetFakeTBStartValue(u64 val)
{
  g.fake_TB_start_value = val;
}

u64 GetFakeTBStartTicks()
{
  return g.fake_TB_start_ticks;
}

void SetFakeTBStartTicks(u64 val)
{
  g.fake_TB_start_ticks = val;
}

}  // namespace<|MERGE_RESOLUTION|>--- conflicted
+++ resolved
@@ -65,17 +65,12 @@
 static Common::FifoQueue<Event, false> s_ts_queue;
 
 static float s_last_OC_factor;
-<<<<<<< HEAD
-float g_last_OC_factor_inverted;
-int g_slice_length;
 #if defined(_MSC_VER) && _MSC_VER <= 1800
 enum
 {
   MAX_SLICE_LENGTH = 20000
 };
 #else
-=======
->>>>>>> e9ad0ec6
 static constexpr int MAX_SLICE_LENGTH = 20000;
 #endif
 
