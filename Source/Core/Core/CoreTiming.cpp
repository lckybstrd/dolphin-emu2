--- conflicted
+++ resolved
@@ -224,12 +224,8 @@
 // schedule things to be executed on the main thread.
 void ScheduleEvent_Threadsafe(int cyclesIntoFuture, int event_type, u64 userdata)
 {
-<<<<<<< HEAD
-	_assert_msg_(POWERPC, !Core::IsCPUThread(), "ScheduleEvent_Threadsafe from wrong thread");
-=======
 	// TODO: Fix UI thread safety problems, and enable this assertion
 	// _assert_msg_(POWERPC, !Core::IsCPUThread(), "ScheduleEvent_Threadsafe from wrong thread");
->>>>>>> c562a8b0
 	std::lock_guard<std::mutex> lk(tsWriteLock);
 	Event ne;
 	ne.time = globalTimer + cyclesIntoFuture;
@@ -285,12 +281,8 @@
 // than Advance
 void ScheduleEvent(int cyclesIntoFuture, int event_type, u64 userdata)
 {
-<<<<<<< HEAD
-	_assert_msg_(POWERPC, Core::IsCPUThread(), "ScheduleEvent from wrong thread");
-=======
 	// TODO: Fix UI thread safety problems, and enable this assertion
 	//_assert_msg_(POWERPC, Core::IsCPUThread(), "ScheduleEvent from wrong thread");
->>>>>>> c562a8b0
 	Event *ne = GetNewEvent();
 	ne->userdata = userdata;
 	ne->type = event_type;
