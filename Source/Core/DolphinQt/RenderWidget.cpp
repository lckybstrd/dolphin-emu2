--- conflicted
+++ resolved
@@ -3,8 +3,6 @@
 // Refer to the license.txt file included.
 
 #include <QApplication>
-#include <QDragEnterEvent>
-#include <QDropEvent>
 #include <QDesktopWidget>
 #include <QDragEnterEvent>
 #include <QDropEvent>
@@ -16,7 +14,6 @@
 #include <QPalette>
 #include <QScreen>
 #include <QTimer>
-#include <QMimeData>
 
 #include "Core/ConfigManager.h"
 #include "Core/Core.h"
@@ -90,15 +87,11 @@
   setAutoFillBackground(fill);
 }
 
-<<<<<<< HEAD
-
-=======
 void RenderWidget::dragEnterEvent(QDragEnterEvent* event)
 {
   if (event->mimeData()->hasUrls() && event->mimeData()->urls().size() == 1)
     event->acceptProposedAction();
 }
->>>>>>> d53d5873
 
 void RenderWidget::dropEvent(QDropEvent* event)
 {
