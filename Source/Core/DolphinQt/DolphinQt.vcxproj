--- conflicted
+++ resolved
@@ -12,16 +12,10 @@
   <ImportGroup Label="ExtensionSettings" />
   <ImportGroup Label="PropertySheets">
     <Import Project="$(UserRootDir)\Microsoft.Cpp.$(Platform).user.props" Condition="exists('$(UserRootDir)\Microsoft.Cpp.$(Platform).user.props')" Label="LocalAppDataPlatform" />
-<<<<<<< HEAD
-    <Import Project="..\..\VSProps\Base.props" />
-    <Import Project="..\..\VSProps\PCHUse.props" />
-    <Import Project="..\..\VSProps\PyEmbed.props" />
-    <Import Project="..\..\VSProps\QtCompile.props" />
-=======
     <Import Project="$(VSPropsDir)Base.props" />
     <Import Project="$(VSPropsDir)PCHUse.props" />
+    <Import Project="$(VSPropsDir)PyEmbed.props" />
     <Import Project="$(VSPropsDir)QtCompile.props" />
->>>>>>> b53127a1
   </ImportGroup>
   <PropertyGroup Label="UserMacros" />
   <ItemDefinitionGroup>
@@ -37,294 +31,22 @@
       <AdditionalIncludeDirectories>$(ProjectDir)GameList;%(AdditionalIncludeDirectories)</AdditionalIncludeDirectories>
       <AdditionalIncludeDirectories>$(ProjectDir)NetPlay;%(AdditionalIncludeDirectories)</AdditionalIncludeDirectories>
       <AdditionalIncludeDirectories>$(ProjectDir)QtUtils;%(AdditionalIncludeDirectories)</AdditionalIncludeDirectories>
+      <AdditionalIncludeDirectories>$(ProjectDir)Scripting;%(AdditionalIncludeDirectories)</AdditionalIncludeDirectories>
       <AdditionalIncludeDirectories>$(ProjectDir)Settings;%(AdditionalIncludeDirectories)</AdditionalIncludeDirectories>
       <AdditionalIncludeDirectories>$(ProjectDir)TAS;%(AdditionalIncludeDirectories)</AdditionalIncludeDirectories>
       <AdditionalIncludeDirectories>$(ProjectDir)VideoInterface;%(AdditionalIncludeDirectories)</AdditionalIncludeDirectories>
     </ClCompile>
     <Link>
-<<<<<<< HEAD
-      <AdditionalDependencies>avrt.lib;iphlpapi.lib;winmm.lib;setupapi.lib;rpcrt4.lib;comctl32.lib;Shlwapi.lib;discord-rpc.lib;%(AdditionalDependencies)</AdditionalDependencies>
-      <AdditionalLibraryDirectories>$(IntDir)..\discord-rpc\bin;$(ExternalsDir)python\libs;%(AdditionalLibraryDirectories)</AdditionalLibraryDirectories>
+      <AdditionalDependencies>avrt.lib;iphlpapi.lib;winmm.lib;setupapi.lib;rpcrt4.lib;comctl32.lib;Shlwapi.lib;%(AdditionalDependencies)</AdditionalDependencies>
+      <AdditionalLibraryDirectories>$(ExternalsDir)python\libs;%(AdditionalLibraryDirectories)</AdditionalLibraryDirectories>
       <AdditionalDependencies Condition="'$(Platform)'=='x64'">opengl32.lib;avcodec.lib;avformat.lib;avutil.lib;swresample.lib;swscale.lib;%(AdditionalDependencies)</AdditionalDependencies>
       <AdditionalLibraryDirectories Condition="'$(Platform)'=='x64'">$(ExternalsDir)ffmpeg\lib;%(AdditionalLibraryDirectories)</AdditionalLibraryDirectories>
     </Link>
-    <ClCompile>
-      <AdditionalIncludeDirectories>$(ProjectDir)VideoInterface;$(ProjectDir)GameList;$(ProjectDir)Debugger;$(ProjectDir)Settings;$(ProjectDir)Config;$(ProjectDir)Config\Mapping;$(ProjectDir)Config\Graphics;$(ProjectDir)Config\ControllerInterface;$(ProjectDir)NetPlay;$(ProjectDir)QtUtils;$(ProjectDir)TAS;$(ProjectDir)FIFO;$(ProjectDir)Scripting;%(AdditionalIncludeDirectories)</AdditionalIncludeDirectories>
-    </ClCompile>
-=======
-      <AdditionalDependencies>avrt.lib;iphlpapi.lib;winmm.lib;setupapi.lib;rpcrt4.lib;comctl32.lib;Shlwapi.lib;%(AdditionalDependencies)</AdditionalDependencies>
-      <AdditionalDependencies Condition="'$(Platform)'=='x64'">opengl32.lib;avcodec.lib;avformat.lib;avutil.lib;swresample.lib;swscale.lib;%(AdditionalDependencies)</AdditionalDependencies>
-      <AdditionalLibraryDirectories Condition="'$(Platform)'=='x64'">$(ExternalsDir)ffmpeg\lib;%(AdditionalLibraryDirectories)</AdditionalLibraryDirectories>
-    </Link>
->>>>>>> b53127a1
     <Manifest>
       <AdditionalManifestFiles>DolphinQt.manifest;%(AdditionalManifestFiles)</AdditionalManifestFiles>
     </Manifest>
   </ItemDefinitionGroup>
-<<<<<<< HEAD
-  <!--
-  MOC files need to be listed. Put headers here ONLY if they use Q_OBJECT. Otherwise, put them
-  in the ItemGroup for ClInclude.
-  -->
-  <!--NOTE: When adding moc'd files, you must list outputs in the ClCompile ItemGroup too!-->
-  <ItemGroup>
-    <QtMoc Include="AboutDialog.h" />
-    <QtMoc Include="CheatsManager.h" />
-    <QtMoc Include="Config\CheatCodeEditor.h" />
-    <QtMoc Include="Config\ARCodeWidget.h" />
-    <QtMoc Include="Config\CheatWarningWidget.h" />
-    <QtMoc Include="Config\ControllersWindow.h" />
-    <QtMoc Include="Config\FilesystemWidget.h" />
-    <QtMoc Include="Config\GameConfigEdit.h" />
-    <QtMoc Include="Config\GameConfigHighlighter.h" />
-    <QtMoc Include="Config\GameConfigWidget.h" />
-    <QtMoc Include="Config\GeckoCodeWidget.h" />
-    <QtMoc Include="Config\Mapping\GCKeyboardEmu.h" />
-    <QtMoc Include="Config\Mapping\GCMicrophone.h" />
-    <QtMoc Include="Config\Mapping\GCPadEmu.h" />
-    <QtMoc Include="Config\Mapping\GCPadWiiUConfigDialog.h" />
-    <QtMoc Include="Config\Mapping\Hotkey3D.h" />
-    <QtMoc Include="Config\Mapping\HotkeyControllerProfile.h" />
-    <QtMoc Include="Config\Mapping\HotkeyDebugging.h" />
-    <QtMoc Include="Config\Mapping\HotkeyGeneral.h" />
-    <QtMoc Include="Config\Mapping\HotkeyGraphics.h" />
-    <QtMoc Include="Config\Mapping\HotkeyStates.h" />
-    <QtMoc Include="Config\Mapping\HotkeyStatesOther.h" />
-    <QtMoc Include="Config\Mapping\HotkeyTAS.h" />
-    <QtMoc Include="Config\Mapping\HotkeyWii.h" />
-    <QtMoc Include="Config\Mapping\IOWindow.h" />
-    <QtMoc Include="Config\Mapping\MappingButton.h" />
-    <QtMoc Include="Config\Mapping\MappingIndicator.h" />
-    <QtMoc Include="Config\Mapping\MappingNumeric.h" />
-    <QtMoc Include="Config\Mapping\MappingWidget.h" />
-    <QtMoc Include="Config\Mapping\MappingWindow.h" />
-    <QtMoc Include="Config\Mapping\WiimoteEmuExtension.h" />
-    <QtMoc Include="Config\Mapping\WiimoteEmuExtensionMotionInput.h" />
-    <QtMoc Include="Config\Mapping\WiimoteEmuExtensionMotionSimulation.h" />
-    <QtMoc Include="Config\Mapping\WiimoteEmuGeneral.h" />
-    <QtMoc Include="Config\Mapping\WiimoteEmuMotionControl.h" />
-    <QtMoc Include="Config\Mapping\WiimoteEmuMotionControlIMU.h" />
-    <QtMoc Include="Config\LogConfigWidget.h" />
-    <QtMoc Include="Config\LogWidget.h" />
-    <QtMoc Include="Config\NewPatchDialog.h" />
-    <QtMoc Include="Config\Graphics\AdvancedWidget.h" />
-    <QtMoc Include="Config\Graphics\EnhancementsWidget.h" />
-    <QtMoc Include="Config\Graphics\GeneralWidget.h" />
-    <QtMoc Include="Config\Graphics\GraphicsBool.h" />
-    <QtMoc Include="Config\Graphics\GraphicsChoice.h" />
-    <QtMoc Include="Config\Graphics\GraphicsInteger.h" />
-    <QtMoc Include="Config\Graphics\GraphicsRadio.h" />
-    <QtMoc Include="Config\Graphics\GraphicsSlider.h" />
-    <QtMoc Include="Config\Graphics\GraphicsWidget.h" />
-    <QtMoc Include="Config\Graphics\GraphicsWindow.h" />
-    <QtMoc Include="Config\Graphics\HacksWidget.h" />
-    <QtMoc Include="Config\Graphics\PostProcessingConfigWindow.h" />
-    <QtMoc Include="Config\Graphics\SoftwareRendererWidget.h" />
-    <QtMoc Include="Config\ControllerInterface\DualShockUDPClientWidget.h" />
-    <QtMoc Include="Config\ControllerInterface\ControllerInterfaceWindow.h" />
-    <QtMoc Include="Config\InfoWidget.h" />
-    <QtMoc Include="Config\PatchesWidget.h" />
-    <QtMoc Include="Config\PropertiesDialog.h" />
-    <QtMoc Include="Config\SettingsWindow.h" />
-    <QtMoc Include="Config\VerifyWidget.h" />
-    <QtMoc Include="ConvertDialog.h" />
-    <QtMoc Include="DiscordHandler.h" />
-    <QtMoc Include="DiscordJoinRequestDialog.h" />
-    <QtMoc Include="FIFO\FIFOAnalyzer.h" />
-    <QtMoc Include="FIFO\FIFOPlayerWindow.h" />
-    <QtMoc Include="TAS\GCTASInputWindow.h" />
-    <QtMoc Include="TAS\WiiTASInputWindow.h" />
-    <QtMoc Include="TAS\TASCheckBox.h" />
-    <QtMoc Include="TAS\TASInputWindow.h" />
-    <QtMoc Include="TAS\StickWidget.h" />
-    <QtMoc Include="TAS\IRWidget.h" />
-    <QtMoc Include="Debugger\BreakpointWidget.h" />
-    <QtMoc Include="Debugger\CodeWidget.h" />
-    <QtMoc Include="Debugger\CodeViewWidget.h" />
-    <QtMoc Include="Debugger\JITWidget.h" />
-    <QtMoc Include="Debugger\MemoryWidget.h" />
-    <QtMoc Include="Debugger\MemoryViewWidget.h" />
-    <QtMoc Include="Debugger\NetworkWidget.h" />
-    <QtMoc Include="Debugger\NewBreakpointDialog.h" />
-    <QtMoc Include="Debugger\PatchInstructionDialog.h" />
-    <QtMoc Include="Debugger\RegisterWidget.h" />
-    <QtMoc Include="Debugger\ThreadWidget.h" />
-    <QtMoc Include="Debugger\WatchWidget.h" />
-    <QtMoc Include="GCMemcardCreateNewDialog.h" />
-    <QtMoc Include="GCMemcardManager.h" />
-    <QtMoc Include="GameList\GameList.h" />
-    <QtMoc Include="GameList\GameListModel.h" />
-    <QtMoc Include="GameList\GameTracker.h" />
-    <QtMoc Include="GameList\GridProxyModel.h" />
-    <QtMoc Include="GameList\ListProxyModel.h" />
-    <QtMoc Include="Host.h" />
-    <QtMoc Include="HotkeyScheduler.h" />
-    <QtMoc Include="Settings\AudioPane.h" />
-    <QtMoc Include="Settings\GameCubePane.h" />
-    <QtMoc Include="Settings\InterfacePane.h" />
-    <QtMoc Include="Settings\PathPane.h" />
-    <QtMoc Include="Settings\USBDeviceAddToWhitelistDialog.h" />
-    <QtMoc Include="Settings\WiiPane.h" />
-    <QtMoc Include="MainWindow.h" />
-    <QtMoc Include="MenuBar.h" />
-    <QtMoc Include="NetPlay\ChunkedProgressDialog.h" />
-    <QtMoc Include="NetPlay\GameListDialog.h" />
-    <QtMoc Include="NetPlay\MD5Dialog.h" />
-    <QtMoc Include="NetPlay\NetPlayBrowser.h" />
-    <QtMoc Include="NetPlay\NetPlayDialog.h" />
-    <QtMoc Include="NetPlay\NetPlaySetupDialog.h" />
-    <QtMoc Include="NetPlay\PadMappingDialog.h" />
-    <QtMoc Include="NKitWarningDialog.h" />
-    <QtMoc Include="QtUtils\AspectRatioWidget.h" />
-    <QtMoc Include="QtUtils\BlockUserInputFilter.h" />
-    <QtMoc Include="QtUtils\DoubleClickEventFilter.h" />
-    <QtMoc Include="QtUtils\ElidedButton.h" />
-    <QtMoc Include="QtUtils\FileOpenEventFilter.h" />
-    <QtMoc Include="QtUtils\FlowLayout.h" />
-    <QtMoc Include="QtUtils\ModalMessageBox.h" />
-    <QtMoc Include="QtUtils\ParallelProgressDialog.h" />
-    <QtMoc Include="QtUtils\UTF8CodePointCountValidator.h" />
-    <QtMoc Include="QtUtils\WindowActivationEventFilter.h" />
-    <QtMoc Include="QtUtils\WrapInScrollArea.h" />
-    <QtMoc Include="RenderWidget.h" />
-    <QtMoc Include="SearchBar.h" />
-    <QtMoc Include="Settings.h" />
-    <QtMoc Include="Settings\AdvancedPane.h" />
-    <QtMoc Include="Settings\GeneralPane.h" />
-    <QtMoc Include="ToolBar.h" />
-    <QtMoc Include="Updater.h" />
-    <QtMoc Include="Scripting/ScriptingWidget.h" />
-  </ItemGroup>
-  <!--TODO figure out how to get QtMoc to add outputs to ClCompile's inputs...-->
-  <ItemGroup>
-    <ClCompile Include="$(QtMocOutPrefix)ARCodeWidget.cpp" />
-    <ClCompile Include="$(QtMocOutPrefix)AboutDialog.cpp" />
-    <ClCompile Include="$(QtMocOutPrefix)AdvancedPane.cpp" />
-    <ClCompile Include="$(QtMocOutPrefix)AdvancedWidget.cpp" />
-    <ClCompile Include="$(QtMocOutPrefix)AspectRatioWidget.cpp" />
-    <ClCompile Include="$(QtMocOutPrefix)AudioPane.cpp" />
-    <ClCompile Include="$(QtMocOutPrefix)BlockUserInputFilter.cpp" />
-    <ClCompile Include="$(QtMocOutPrefix)BreakpointWidget.cpp" />
-    <ClCompile Include="$(QtMocOutPrefix)CheatCodeEditor.cpp" />
-    <ClCompile Include="$(QtMocOutPrefix)CheatWarningWidget.cpp" />
-    <ClCompile Include="$(QtMocOutPrefix)CheatsManager.cpp" />
-    <ClCompile Include="$(QtMocOutPrefix)ChunkedProgressDialog.cpp" />
-    <ClCompile Include="$(QtMocOutPrefix)CodeViewWidget.cpp" />
-    <ClCompile Include="$(QtMocOutPrefix)CodeWidget.cpp" />
-    <ClCompile Include="$(QtMocOutPrefix)DualShockUDPClientWidget.cpp" />
-    <ClCompile Include="$(QtMocOutPrefix)ControllerInterfaceWindow.cpp" />
-    <ClCompile Include="$(QtMocOutPrefix)ControllersWindow.cpp" />
-    <ClCompile Include="$(QtMocOutPrefix)ConvertDialog.cpp" />
-    <ClCompile Include="$(QtMocOutPrefix)DiscordHandler.cpp" />
-    <ClCompile Include="$(QtMocOutPrefix)DiscordJoinRequestDialog.cpp" />
-    <ClCompile Include="$(QtMocOutPrefix)DoubleClickEventFilter.cpp" />
-    <ClCompile Include="$(QtMocOutPrefix)ElidedButton.cpp" />
-    <ClCompile Include="$(QtMocOutPrefix)FlowLayout.cpp" />
-    <ClCompile Include="$(QtMocOutPrefix)EnhancementsWidget.cpp" />
-    <ClCompile Include="$(QtMocOutPrefix)FIFOAnalyzer.cpp" />
-    <ClCompile Include="$(QtMocOutPrefix)FIFOPlayerWindow.cpp" />
-    <ClCompile Include="$(QtMocOutPrefix)FileOpenEventFilter.cpp" />
-    <ClCompile Include="$(QtMocOutPrefix)FilesystemWidget.cpp" />
-    <ClCompile Include="$(QtMocOutPrefix)GCKeyboardEmu.cpp" />
-    <ClCompile Include="$(QtMocOutPrefix)GCMemcardCreateNewDialog.cpp" />
-    <ClCompile Include="$(QtMocOutPrefix)GCMemcardManager.cpp" />
-    <ClCompile Include="$(QtMocOutPrefix)GCMicrophone.cpp" />
-    <ClCompile Include="$(QtMocOutPrefix)GCPadEmu.cpp" />
-    <ClCompile Include="$(QtMocOutPrefix)GCPadWiiUConfigDialog.cpp" />
-    <ClCompile Include="$(QtMocOutPrefix)GCTASInputWindow.cpp" />
-    <ClCompile Include="$(QtMocOutPrefix)GameConfigEdit.cpp" />
-    <ClCompile Include="$(QtMocOutPrefix)GameConfigHighlighter.cpp" />
-    <ClCompile Include="$(QtMocOutPrefix)GameConfigWidget.cpp" />
-    <ClCompile Include="$(QtMocOutPrefix)GameCubePane.cpp" />
-    <ClCompile Include="$(QtMocOutPrefix)GameList.cpp" />
-    <ClCompile Include="$(QtMocOutPrefix)GameListDialog.cpp" />
-    <ClCompile Include="$(QtMocOutPrefix)GameListModel.cpp" />
-    <ClCompile Include="$(QtMocOutPrefix)GameTracker.cpp" />
-    <ClCompile Include="$(QtMocOutPrefix)GeckoCodeWidget.cpp" />
-    <ClCompile Include="$(QtMocOutPrefix)GeneralPane.cpp" />
-    <ClCompile Include="$(QtMocOutPrefix)GeneralWidget.cpp" />
-    <ClCompile Include="$(QtMocOutPrefix)GraphicsBool.cpp" />
-    <ClCompile Include="$(QtMocOutPrefix)GraphicsChoice.cpp" />
-    <ClCompile Include="$(QtMocOutPrefix)GraphicsInteger.cpp" />
-    <ClCompile Include="$(QtMocOutPrefix)GraphicsRadio.cpp" />
-    <ClCompile Include="$(QtMocOutPrefix)GraphicsSlider.cpp" />
-    <ClCompile Include="$(QtMocOutPrefix)GraphicsWidget.cpp" />
-    <ClCompile Include="$(QtMocOutPrefix)GraphicsWindow.cpp" />
-    <ClCompile Include="$(QtMocOutPrefix)GridProxyModel.cpp" />
-    <ClCompile Include="$(QtMocOutPrefix)HacksWidget.cpp" />
-    <ClCompile Include="$(QtMocOutPrefix)Host.cpp" />
-    <ClCompile Include="$(QtMocOutPrefix)Hotkey3D.cpp" />
-    <ClCompile Include="$(QtMocOutPrefix)HotkeyControllerProfile.cpp" />
-    <ClCompile Include="$(QtMocOutPrefix)HotkeyDebugging.cpp" />
-    <ClCompile Include="$(QtMocOutPrefix)HotkeyGeneral.cpp" />
-    <ClCompile Include="$(QtMocOutPrefix)HotkeyGraphics.cpp" />
-    <ClCompile Include="$(QtMocOutPrefix)HotkeyScheduler.cpp" />
-    <ClCompile Include="$(QtMocOutPrefix)HotkeyStates.cpp" />
-    <ClCompile Include="$(QtMocOutPrefix)HotkeyStatesOther.cpp" />
-    <ClCompile Include="$(QtMocOutPrefix)HotkeyTAS.cpp" />
-    <ClCompile Include="$(QtMocOutPrefix)HotkeyWii.cpp" />
-    <ClCompile Include="$(QtMocOutPrefix)IOWindow.cpp" />
-    <ClCompile Include="$(QtMocOutPrefix)IRWidget.cpp" />
-    <ClCompile Include="$(QtMocOutPrefix)InfoWidget.cpp" />
-    <ClCompile Include="$(QtMocOutPrefix)InterfacePane.cpp" />
-    <ClCompile Include="$(QtMocOutPrefix)JITWidget.cpp" />
-    <ClCompile Include="$(QtMocOutPrefix)ListProxyModel.cpp" />
-    <ClCompile Include="$(QtMocOutPrefix)LogConfigWidget.cpp" />
-    <ClCompile Include="$(QtMocOutPrefix)LogWidget.cpp" />
-    <ClCompile Include="$(QtMocOutPrefix)MD5Dialog.cpp" />
-    <ClCompile Include="$(QtMocOutPrefix)MainWindow.cpp" />
-    <ClCompile Include="$(QtMocOutPrefix)MappingButton.cpp" />
-    <ClCompile Include="$(QtMocOutPrefix)MappingIndicator.cpp" />
-    <ClCompile Include="$(QtMocOutPrefix)MappingNumeric.cpp" />
-    <ClCompile Include="$(QtMocOutPrefix)MappingWidget.cpp" />
-    <ClCompile Include="$(QtMocOutPrefix)MappingWindow.cpp" />
-    <ClCompile Include="$(QtMocOutPrefix)MemoryViewWidget.cpp" />
-    <ClCompile Include="$(QtMocOutPrefix)MemoryWidget.cpp" />
-    <ClCompile Include="$(QtMocOutPrefix)NetworkWidget.cpp" />
-    <ClCompile Include="$(QtMocOutPrefix)MenuBar.cpp" />
-    <ClCompile Include="$(QtMocOutPrefix)ModalMessageBox.cpp" />
-    <ClCompile Include="$(QtMocOutPrefix)NetPlayBrowser.cpp" />
-    <ClCompile Include="$(QtMocOutPrefix)NetPlayDialog.cpp" />
-    <ClCompile Include="$(QtMocOutPrefix)NetPlaySetupDialog.cpp" />
-    <ClCompile Include="$(QtMocOutPrefix)NewBreakpointDialog.cpp" />
-    <ClCompile Include="$(QtMocOutPrefix)NewPatchDialog.cpp" />
-    <ClCompile Include="$(QtMocOutPrefix)NKitWarningDialog.cpp" />
-    <ClCompile Include="$(QtMocOutPrefix)PadMappingDialog.cpp" />
-    <ClCompile Include="$(QtMocOutPrefix)ParallelProgressDialog.cpp" />
-    <ClCompile Include="$(QtMocOutPrefix)UTF8CodePointCountValidator.cpp" />
-    <ClCompile Include="$(QtMocOutPrefix)PatchesWidget.cpp" />
-    <ClCompile Include="$(QtMocOutPrefix)PatchInstructionDialog.cpp" />
-    <ClCompile Include="$(QtMocOutPrefix)PathPane.cpp" />
-    <ClCompile Include="$(QtMocOutPrefix)PostProcessingConfigWindow.cpp" />
-    <ClCompile Include="$(QtMocOutPrefix)PropertiesDialog.cpp" />
-    <ClCompile Include="$(QtMocOutPrefix)RegisterWidget.cpp" />
-    <ClCompile Include="$(QtMocOutPrefix)ThreadWidget.cpp" />
-    <ClCompile Include="$(QtMocOutPrefix)RenderWidget.cpp" />
-    <ClCompile Include="$(QtMocOutPrefix)SearchBar.cpp" />
-    <ClCompile Include="$(QtMocOutPrefix)Settings.cpp" />
-    <ClCompile Include="$(QtMocOutPrefix)SettingsWindow.cpp" />
-    <ClCompile Include="$(QtMocOutPrefix)SoftwareRendererWidget.cpp" />
-    <ClCompile Include="$(QtMocOutPrefix)StickWidget.cpp" />
-    <ClCompile Include="$(QtMocOutPrefix)TASCheckBox.cpp" />
-    <ClCompile Include="$(QtMocOutPrefix)TASInputWindow.cpp" />
-    <ClCompile Include="$(QtMocOutPrefix)ToolBar.cpp" />
-    <ClCompile Include="$(QtMocOutPrefix)USBDeviceAddToWhitelistDialog.cpp" />
-    <ClCompile Include="$(QtMocOutPrefix)Updater.cpp" />
-    <ClCompile Include="$(QtMocOutPrefix)VerifyWidget.cpp" />
-    <ClCompile Include="$(QtMocOutPrefix)WatchWidget.cpp" />
-    <ClCompile Include="$(QtMocOutPrefix)WiiPane.cpp" />
-    <ClCompile Include="$(QtMocOutPrefix)WiiTASInputWindow.cpp" />
-    <ClCompile Include="$(QtMocOutPrefix)WiimoteEmuExtension.cpp" />
-    <ClCompile Include="$(QtMocOutPrefix)WiimoteEmuExtensionMotionInput.cpp" />
-    <ClCompile Include="$(QtMocOutPrefix)WiimoteEmuExtensionMotionSimulation.cpp" />
-    <ClCompile Include="$(QtMocOutPrefix)WiimoteEmuGeneral.cpp" />
-    <ClCompile Include="$(QtMocOutPrefix)WiimoteEmuMotionControl.cpp" />
-    <ClCompile Include="$(QtMocOutPrefix)WiimoteEmuMotionControlIMU.cpp" />
-    <ClCompile Include="$(QtMocOutPrefix)WindowActivationEventFilter.cpp" />
-    <ClCompile Include="$(QtMocOutPrefix)ScriptingWidget.cpp" />
-=======
-  <ItemGroup>
->>>>>>> b53127a1
+  <ItemGroup>
     <ClCompile Include="AboutDialog.cpp" />
     <ClCompile Include="CheatsManager.cpp" />
     <ClCompile Include="Config\ARCodeWidget.cpp" />
@@ -440,6 +162,8 @@
     <ClCompile Include="RenderWidget.cpp" />
     <ClCompile Include="ResourcePackManager.cpp" />
     <ClCompile Include="Resources.cpp" />
+    <ClCompile Include="Scripting/ScriptingWidget.cpp" />
+    <ClCompile Include="Scripting/ScriptsListModel.cpp" />
     <ClCompile Include="SearchBar.cpp" />
     <ClCompile Include="Settings.cpp" />
     <ClCompile Include="Settings\AdvancedPane.cpp" />
@@ -461,8 +185,6 @@
     <ClCompile Include="Translation.cpp" />
     <ClCompile Include="Updater.cpp" />
     <ClCompile Include="WiiUpdate.cpp" />
-    <ClCompile Include="Scripting/ScriptingWidget.cpp" />
-    <ClCompile Include="Scripting/ScriptsListModel.cpp" />
   </ItemGroup>
   <!--
     Put C/C++ headers here. If moc needs to be run for the file (only needed if
@@ -591,6 +313,7 @@
     <QtMoc Include="QtUtils\UTF8CodePointCountValidator.h" />
     <QtMoc Include="QtUtils\WindowActivationEventFilter.h" />
     <QtMoc Include="RenderWidget.h" />
+    <QtMoc Include="Scripting/ScriptingWidget.h" />
     <QtMoc Include="SearchBar.h" />
     <QtMoc Include="Settings.h" />
     <QtMoc Include="Settings\AdvancedPane.h" />
@@ -635,13 +358,11 @@
     <ProjectReference Include="$(CoreDir)InputCommon\InputCommon.vcxproj">
       <Project>{6bbd47cf-91fd-4077-b676-8b76980178a9}</Project>
     </ProjectReference>
-<<<<<<< HEAD
     <ProjectReference Include="$(CoreDir)Scripting\Scripting.vcxproj">
       <Project>{83794107-D372-4804-B463-E2719B50FB6B}</Project>
-=======
+    </ProjectReference>
     <ProjectReference Include="$(CoreDir)UICommon\UICommon.vcxproj">
       <Project>{604C8368-F34A-4D55-82C8-CC92A0C13254}</Project>
->>>>>>> b53127a1
     </ProjectReference>
     <ProjectReference Include="$(CoreDir)VideoBackends\D3D\D3D.vcxproj">
       <Project>{96020103-4ba5-4fd2-b4aa-5b6d24492d4e}</Project>
