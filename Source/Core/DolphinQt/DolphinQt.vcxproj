<?xml version="1.0" encoding="utf-8"?>
<Project DefaultTargets="Build" ToolsVersion="15.0" xmlns="http://schemas.microsoft.com/developer/msbuild/2003">
  <ItemGroup Label="ProjectConfigurations">
    <ProjectConfiguration Include="Debug|x64">
      <Configuration>Debug</Configuration>
      <Platform>x64</Platform>
    </ProjectConfiguration>
    <ProjectConfiguration Include="Release|x64">
      <Configuration>Release</Configuration>
      <Platform>x64</Platform>
    </ProjectConfiguration>
  </ItemGroup>
  <PropertyGroup Label="Globals">
    <ProjectGuid>{FA3FA62B-6F58-4B86-9453-4D149940A066}</ProjectGuid>
    <WindowsTargetPlatformVersion>10.0.17134.0</WindowsTargetPlatformVersion>
    <ProjectName>Dolphin</ProjectName>
  </PropertyGroup>
  <Import Project="$(VCTargetsPath)\Microsoft.Cpp.Default.props" />
  <PropertyGroup Label="Configuration">
    <ConfigurationType>Application</ConfigurationType>
    <PlatformToolset>v141</PlatformToolset>
    <CharacterSet>Unicode</CharacterSet>
  </PropertyGroup>
  <PropertyGroup Condition="'$(Configuration)'=='Debug'" Label="Configuration">
    <UseDebugLibraries>true</UseDebugLibraries>
  </PropertyGroup>
  <PropertyGroup Condition="'$(Configuration)'=='Release'" Label="Configuration">
    <UseDebugLibraries>false</UseDebugLibraries>
  </PropertyGroup>
  <Import Project="$(VCTargetsPath)\Microsoft.Cpp.props" />
  <ImportGroup Label="ExtensionSettings">
  </ImportGroup>
  <ImportGroup Label="PropertySheets">
    <Import Project="$(UserRootDir)\Microsoft.Cpp.$(Platform).user.props" Condition="exists('$(UserRootDir)\Microsoft.Cpp.$(Platform).user.props')" Label="LocalAppDataPlatform" />
    <Import Project="..\..\VSProps\Base.props" />
    <Import Project="..\..\VSProps\PCHUse.props" />
    <Import Project="..\..\VSProps\QtCompile.props" />
  </ImportGroup>
  <PropertyGroup Label="UserMacros">
  </PropertyGroup>
  <ItemDefinitionGroup>
    <Link>
      <AdditionalLibraryDirectories>$(ExternalsDir)ffmpeg\lib;$(IntDir)..\discord-rpc\bin;%(AdditionalLibraryDirectories)</AdditionalLibraryDirectories>
      <AdditionalDependencies>avrt.lib;iphlpapi.lib;winmm.lib;setupapi.lib;opengl32.lib;glu32.lib;rpcrt4.lib;comctl32.lib;avcodec.lib;avformat.lib;avutil.lib;swresample.lib;swscale.lib;Shlwapi.lib;discord-rpc.lib;%(AdditionalDependencies)</AdditionalDependencies>
    </Link>
    <ClCompile>
      <AdditionalIncludeDirectories>$(ProjectDir)VideoInterface;$(ProjectDir)GameList;$(ProjectDir)Debugger;$(ProjectDir)Settings;$(ProjectDir)Config;$(ProjectDir)Config\Mapping;$(ProjectDir)Config\Graphics;$(ProjectDir)NetPlay;$(ProjectDir)QtUtils;$(ProjectDir)TAS;$(ProjectDir)FIFO;%(AdditionalIncludeDirectories)</AdditionalIncludeDirectories>
    </ClCompile>
    <Manifest>
      <AdditionalManifestFiles>DolphinQt.manifest;%(AdditionalManifestFiles)</AdditionalManifestFiles>
    </Manifest>
  </ItemDefinitionGroup>
  <!--
  MOC files need to be listed. Put headers here ONLY if they use Q_OBJECT. Otherwise, put them
  in the ItemGroup for ClInclude.
  -->
  <!--NOTE: When adding moc'd files, you must list outputs in the ClCompile ItemGroup too!-->
  <ItemGroup>
    <QtMoc Include="AboutDialog.h" />
    <QtMoc Include="CheatsManager.h" />
    <QtMoc Include="Config\CheatCodeEditor.h" />
    <QtMoc Include="Config\ARCodeWidget.h" />
    <QtMoc Include="Config\CheatWarningWidget.h" />
    <QtMoc Include="Config\ControllersWindow.h" />
    <QtMoc Include="Config\FilesystemWidget.h" />
    <QtMoc Include="Config\GameConfigEdit.h" />
    <QtMoc Include="Config\GameConfigHighlighter.h" />
    <QtMoc Include="Config\GameConfigWidget.h" />
    <QtMoc Include="Config\GeckoCodeWidget.h" />
    <QtMoc Include="Config\Mapping\GCKeyboardEmu.h" />
    <QtMoc Include="Config\Mapping\GCMicrophone.h" />
    <QtMoc Include="Config\Mapping\GCPadEmu.h" />
    <QtMoc Include="Config\Mapping\GCPadWiiUConfigDialog.h" />
    <QtMoc Include="Config\Mapping\Hotkey3D.h" />
    <QtMoc Include="Config\Mapping\HotkeyControllerProfile.h" />
    <QtMoc Include="Config\Mapping\HotkeyDebugging.h" />
    <QtMoc Include="Config\Mapping\HotkeyGeneral.h" />
    <QtMoc Include="Config\Mapping\HotkeyGraphics.h" />
    <QtMoc Include="Config\Mapping\HotkeyStates.h" />
    <QtMoc Include="Config\Mapping\HotkeyStatesOther.h" />
    <QtMoc Include="Config\Mapping\HotkeyTAS.h" />
    <QtMoc Include="Config\Mapping\HotkeyWii.h" />
    <QtMoc Include="Config\Mapping\IOWindow.h" />
    <QtMoc Include="Config\Mapping\MappingButton.h" />
    <QtMoc Include="Config\Mapping\MappingIndicator.h" />
    <QtMoc Include="Config\Mapping\MappingNumeric.h" />
    <QtMoc Include="Config\Mapping\MappingWidget.h" />
    <QtMoc Include="Config\Mapping\MappingWindow.h" />
    <QtMoc Include="Config\Mapping\WiimoteEmuExtension.h" />
    <QtMoc Include="Config\Mapping\WiimoteEmuGeneral.h" />
    <QtMoc Include="Config\Mapping\WiimoteEmuMotionControl.h" />
    <QtMoc Include="Config\LogConfigWidget.h" />
    <QtMoc Include="Config\LogWidget.h" />
    <QtMoc Include="Config\NewPatchDialog.h" />
    <QtMoc Include="Config\Graphics\AdvancedWidget.h" />
    <QtMoc Include="Config\Graphics\EnhancementsWidget.h" />
    <QtMoc Include="Config\Graphics\GeneralWidget.h" />
    <QtMoc Include="Config\Graphics\GraphicsBool.h" />
    <QtMoc Include="Config\Graphics\GraphicsChoice.h" />
    <QtMoc Include="Config\Graphics\GraphicsRadio.h" />
    <QtMoc Include="Config\Graphics\GraphicsSlider.h" />
    <QtMoc Include="Config\Graphics\GraphicsWidget.h" />
    <QtMoc Include="Config\Graphics\GraphicsWindow.h" />
    <QtMoc Include="Config\Graphics\HacksWidget.h" />
    <QtMoc Include="Config\Graphics\PostProcessingConfigWindow.h" />
    <QtMoc Include="Config\Graphics\SoftwareRendererWidget.h" />
    <QtMoc Include="Config\InfoWidget.h" />
    <QtMoc Include="Config\PatchesWidget.h" />
    <QtMoc Include="Config\PropertiesDialog.h" />
    <QtMoc Include="Config\SettingsWindow.h" />
    <QtMoc Include="Config\VerifyWidget.h" />
    <QtMoc Include="DiscordHandler.h" />
    <QtMoc Include="DiscordJoinRequestDialog.h" />
    <QtMoc Include="FIFO\FIFOAnalyzer.h" />
    <QtMoc Include="FIFO\FIFOPlayerWindow.h" />
    <QtMoc Include="TAS\GCTASInputWindow.h" />
    <QtMoc Include="TAS\WiiTASInputWindow.h" />
    <QtMoc Include="TAS\TASCheckBox.h" />
    <QtMoc Include="TAS\TASInputWindow.h" />
    <QtMoc Include="TAS\StickWidget.h" />
    <QtMoc Include="TAS\IRWidget.h" />
    <QtMoc Include="Debugger\BreakpointWidget.h" />
    <QtMoc Include="Debugger\CodeWidget.h" />
    <QtMoc Include="Debugger\CodeViewWidget.h" />
    <QtMoc Include="Debugger\JITWidget.h" />
    <QtMoc Include="Debugger\MemoryWidget.h" />
    <QtMoc Include="Debugger\MemoryViewWidget.h" />
    <QtMoc Include="Debugger\NewBreakpointDialog.h" />
<<<<<<< HEAD
    <QtMoc Include="Debugger\PatchInstructionDialog.h" />
=======
    <QtMoc Include="Debugger\CodeDiffDialog.h" />
    <QtMoc Include="Debugger\CodeTraceDialog.h" />
>>>>>>> 5cea6aec
    <QtMoc Include="Debugger\RegisterWidget.h" />
    <QtMoc Include="Debugger\WatchWidget.h" />
    <QtMoc Include="GCMemcardManager.h" />
    <QtMoc Include="GameList\GameList.h" />
    <QtMoc Include="GameList\GameListModel.h" />
    <QtMoc Include="GameList\GameTracker.h" />
    <QtMoc Include="GameList\GridProxyModel.h" />
    <QtMoc Include="GameList\ListProxyModel.h" />
    <QtMoc Include="Host.h" />
    <QtMoc Include="HotkeyScheduler.h" />
    <QtMoc Include="Settings\AudioPane.h" />
    <QtMoc Include="Settings\GameCubePane.h" />
    <QtMoc Include="Settings\InterfacePane.h" />
    <QtMoc Include="Settings\PathPane.h" />
    <QtMoc Include="Settings\USBDeviceAddToWhitelistDialog.h" />
    <QtMoc Include="Settings\WiiPane.h" />
    <QtMoc Include="MainWindow.h" />
    <QtMoc Include="MenuBar.h" />
    <QtMoc Include="NetPlay\ChunkedProgressDialog.h" />
    <QtMoc Include="NetPlay\GameListDialog.h" />
    <QtMoc Include="NetPlay\MD5Dialog.h" />
    <QtMoc Include="NetPlay\NetPlayBrowser.h" />
    <QtMoc Include="NetPlay\NetPlayDialog.h" />
    <QtMoc Include="NetPlay\NetPlaySetupDialog.h" />
    <QtMoc Include="NetPlay\PadMappingDialog.h" />
    <QtMoc Include="QtUtils\AspectRatioWidget.h" />
    <QtMoc Include="QtUtils\BlockUserInputFilter.h" />
    <QtMoc Include="QtUtils\DoubleClickEventFilter.h" />
    <QtMoc Include="QtUtils\ElidedButton.h" />
    <QtMoc Include="QtUtils\FlowLayout.h" />
    <QtMoc Include="QtUtils\ModalMessageBox.h" />
    <QtMoc Include="QtUtils\WindowActivationEventFilter.h" />
    <QtMoc Include="QtUtils\WrapInScrollArea.h" />
    <QtMoc Include="RenderWidget.h" />
    <QtMoc Include="SearchBar.h" />
    <QtMoc Include="Settings.h" />
    <QtMoc Include="Settings\AdvancedPane.h" />
    <QtMoc Include="Settings\GeneralPane.h" />
    <QtMoc Include="ToolBar.h" />
    <QtMoc Include="Updater.h" />
  </ItemGroup>
  <!--TODO figure out how to get QtMoc to add outputs to ClCompile's inputs...-->
  <ItemGroup>
    <ClCompile Include="$(QtMocOutPrefix)ARCodeWidget.cpp" />
    <ClCompile Include="$(QtMocOutPrefix)AboutDialog.cpp" />
    <ClCompile Include="$(QtMocOutPrefix)AdvancedPane.cpp" />
    <ClCompile Include="$(QtMocOutPrefix)AdvancedWidget.cpp" />
    <ClCompile Include="$(QtMocOutPrefix)AspectRatioWidget.cpp" />
    <ClCompile Include="$(QtMocOutPrefix)AudioPane.cpp" />
    <ClCompile Include="$(QtMocOutPrefix)BlockUserInputFilter.cpp" />
    <ClCompile Include="$(QtMocOutPrefix)BreakpointWidget.cpp" />
    <ClCompile Include="$(QtMocOutPrefix)CheatCodeEditor.cpp" />
    <ClCompile Include="$(QtMocOutPrefix)CheatWarningWidget.cpp" />
    <ClCompile Include="$(QtMocOutPrefix)CheatsManager.cpp" />
    <ClCompile Include="$(QtMocOutPrefix)ChunkedProgressDialog.cpp" />
    <ClCompile Include="$(QtMocOutPrefix)CodeDiffDialog.cpp" />
    <ClCompile Include="$(QtMocOutPrefix)CodeTraceDialog.cpp" />
    <ClCompile Include="$(QtMocOutPrefix)CodeViewWidget.cpp" />
    <ClCompile Include="$(QtMocOutPrefix)CodeWidget.cpp" />
    <ClCompile Include="$(QtMocOutPrefix)ControllersWindow.cpp" />
    <ClCompile Include="$(QtMocOutPrefix)DiscordHandler.cpp" />
    <ClCompile Include="$(QtMocOutPrefix)DiscordJoinRequestDialog.cpp" />
    <ClCompile Include="$(QtMocOutPrefix)DoubleClickEventFilter.cpp" />
    <ClCompile Include="$(QtMocOutPrefix)ElidedButton.cpp" />
    <ClCompile Include="$(QtMocOutPrefix)FlowLayout.cpp" />
    <ClCompile Include="$(QtMocOutPrefix)EnhancementsWidget.cpp" />
    <ClCompile Include="$(QtMocOutPrefix)FIFOAnalyzer.cpp" />
    <ClCompile Include="$(QtMocOutPrefix)FIFOPlayerWindow.cpp" />
    <ClCompile Include="$(QtMocOutPrefix)FilesystemWidget.cpp" />
    <ClCompile Include="$(QtMocOutPrefix)GCKeyboardEmu.cpp" />
    <ClCompile Include="$(QtMocOutPrefix)GCMemcardManager.cpp" />
    <ClCompile Include="$(QtMocOutPrefix)GCMicrophone.cpp" />
    <ClCompile Include="$(QtMocOutPrefix)GCPadEmu.cpp" />
    <ClCompile Include="$(QtMocOutPrefix)GCPadWiiUConfigDialog.cpp" />
    <ClCompile Include="$(QtMocOutPrefix)GCTASInputWindow.cpp" />
    <ClCompile Include="$(QtMocOutPrefix)GameConfigEdit.cpp" />
    <ClCompile Include="$(QtMocOutPrefix)GameConfigHighlighter.cpp" />
    <ClCompile Include="$(QtMocOutPrefix)GameConfigWidget.cpp" />
    <ClCompile Include="$(QtMocOutPrefix)GameCubePane.cpp" />
    <ClCompile Include="$(QtMocOutPrefix)GameList.cpp" />
    <ClCompile Include="$(QtMocOutPrefix)GameListDialog.cpp" />
    <ClCompile Include="$(QtMocOutPrefix)GameListModel.cpp" />
    <ClCompile Include="$(QtMocOutPrefix)GameTracker.cpp" />
    <ClCompile Include="$(QtMocOutPrefix)GeckoCodeWidget.cpp" />
    <ClCompile Include="$(QtMocOutPrefix)GeneralPane.cpp" />
    <ClCompile Include="$(QtMocOutPrefix)GeneralWidget.cpp" />
    <ClCompile Include="$(QtMocOutPrefix)GraphicsBool.cpp" />
    <ClCompile Include="$(QtMocOutPrefix)GraphicsChoice.cpp" />
    <ClCompile Include="$(QtMocOutPrefix)GraphicsRadio.cpp" />
    <ClCompile Include="$(QtMocOutPrefix)GraphicsSlider.cpp" />
    <ClCompile Include="$(QtMocOutPrefix)GraphicsWidget.cpp" />
    <ClCompile Include="$(QtMocOutPrefix)GraphicsWindow.cpp" />
    <ClCompile Include="$(QtMocOutPrefix)GridProxyModel.cpp" />
    <ClCompile Include="$(QtMocOutPrefix)HacksWidget.cpp" />
    <ClCompile Include="$(QtMocOutPrefix)Host.cpp" />
    <ClCompile Include="$(QtMocOutPrefix)Hotkey3D.cpp" />
    <ClCompile Include="$(QtMocOutPrefix)HotkeyControllerProfile.cpp" />
    <ClCompile Include="$(QtMocOutPrefix)HotkeyDebugging.cpp" />
    <ClCompile Include="$(QtMocOutPrefix)HotkeyGeneral.cpp" />
    <ClCompile Include="$(QtMocOutPrefix)HotkeyGraphics.cpp" />
    <ClCompile Include="$(QtMocOutPrefix)HotkeyScheduler.cpp" />
    <ClCompile Include="$(QtMocOutPrefix)HotkeyStates.cpp" />
    <ClCompile Include="$(QtMocOutPrefix)HotkeyStatesOther.cpp" />
    <ClCompile Include="$(QtMocOutPrefix)HotkeyTAS.cpp" />
    <ClCompile Include="$(QtMocOutPrefix)HotkeyWii.cpp" />
    <ClCompile Include="$(QtMocOutPrefix)IOWindow.cpp" />
    <ClCompile Include="$(QtMocOutPrefix)IRWidget.cpp" />
    <ClCompile Include="$(QtMocOutPrefix)InfoWidget.cpp" />
    <ClCompile Include="$(QtMocOutPrefix)InterfacePane.cpp" />
    <ClCompile Include="$(QtMocOutPrefix)JITWidget.cpp" />
    <ClCompile Include="$(QtMocOutPrefix)ListProxyModel.cpp" />
    <ClCompile Include="$(QtMocOutPrefix)LogConfigWidget.cpp" />
    <ClCompile Include="$(QtMocOutPrefix)LogWidget.cpp" />
    <ClCompile Include="$(QtMocOutPrefix)MD5Dialog.cpp" />
    <ClCompile Include="$(QtMocOutPrefix)MainWindow.cpp" />
    <ClCompile Include="$(QtMocOutPrefix)MappingButton.cpp" />
    <ClCompile Include="$(QtMocOutPrefix)MappingIndicator.cpp" />
    <ClCompile Include="$(QtMocOutPrefix)MappingNumeric.cpp" />
    <ClCompile Include="$(QtMocOutPrefix)MappingWidget.cpp" />
    <ClCompile Include="$(QtMocOutPrefix)MappingWindow.cpp" />
    <ClCompile Include="$(QtMocOutPrefix)MemoryViewWidget.cpp" />
    <ClCompile Include="$(QtMocOutPrefix)MemoryWidget.cpp" />
    <ClCompile Include="$(QtMocOutPrefix)MenuBar.cpp" />
    <ClCompile Include="$(QtMocOutPrefix)ModalMessageBox.cpp" />
    <ClCompile Include="$(QtMocOutPrefix)NetPlayBrowser.cpp" />
    <ClCompile Include="$(QtMocOutPrefix)NetPlayDialog.cpp" />
    <ClCompile Include="$(QtMocOutPrefix)NetPlaySetupDialog.cpp" />
    <ClCompile Include="$(QtMocOutPrefix)NewBreakpointDialog.cpp" />
    <ClCompile Include="$(QtMocOutPrefix)NewPatchDialog.cpp" />
    <ClCompile Include="$(QtMocOutPrefix)PadMappingDialog.cpp" />
    <ClCompile Include="$(QtMocOutPrefix)PatchesWidget.cpp" />
    <ClCompile Include="$(QtMocOutPrefix)PatchInstructionDialog.cpp" />
    <ClCompile Include="$(QtMocOutPrefix)PathPane.cpp" />
    <ClCompile Include="$(QtMocOutPrefix)PostProcessingConfigWindow.cpp" />
    <ClCompile Include="$(QtMocOutPrefix)PropertiesDialog.cpp" />
    <ClCompile Include="$(QtMocOutPrefix)RegisterWidget.cpp" />
    <ClCompile Include="$(QtMocOutPrefix)RenderWidget.cpp" />
    <ClCompile Include="$(QtMocOutPrefix)SearchBar.cpp" />
    <ClCompile Include="$(QtMocOutPrefix)Settings.cpp" />
    <ClCompile Include="$(QtMocOutPrefix)SettingsWindow.cpp" />
    <ClCompile Include="$(QtMocOutPrefix)SoftwareRendererWidget.cpp" />
    <ClCompile Include="$(QtMocOutPrefix)StickWidget.cpp" />
    <ClCompile Include="$(QtMocOutPrefix)TASCheckBox.cpp" />
    <ClCompile Include="$(QtMocOutPrefix)TASInputWindow.cpp" />
    <ClCompile Include="$(QtMocOutPrefix)ToolBar.cpp" />
    <ClCompile Include="$(QtMocOutPrefix)USBDeviceAddToWhitelistDialog.cpp" />
    <ClCompile Include="$(QtMocOutPrefix)Updater.cpp" />
    <ClCompile Include="$(QtMocOutPrefix)VerifyWidget.cpp" />
    <ClCompile Include="$(QtMocOutPrefix)WatchWidget.cpp" />
    <ClCompile Include="$(QtMocOutPrefix)WiiPane.cpp" />
    <ClCompile Include="$(QtMocOutPrefix)WiiTASInputWindow.cpp" />
    <ClCompile Include="$(QtMocOutPrefix)WiimoteEmuExtension.cpp" />
    <ClCompile Include="$(QtMocOutPrefix)WiimoteEmuGeneral.cpp" />
    <ClCompile Include="$(QtMocOutPrefix)WiimoteEmuMotionControl.cpp" />
    <ClCompile Include="$(QtMocOutPrefix)WindowActivationEventFilter.cpp" />
    <ClCompile Include="AboutDialog.cpp" />
    <ClCompile Include="CheatsManager.cpp" />
    <ClCompile Include="Config\CheatCodeEditor.cpp" />
    <ClCompile Include="Config\ARCodeWidget.cpp" />
    <ClCompile Include="Config\CheatWarningWidget.cpp" />
    <ClCompile Include="Config\ControllersWindow.cpp" />
    <ClCompile Include="Config\FilesystemWidget.cpp" />
    <ClCompile Include="Config\GameConfigEdit.cpp" />
    <ClCompile Include="Config\GameConfigHighlighter.cpp" />
    <ClCompile Include="Config\GameConfigWidget.cpp" />
    <ClCompile Include="Config\GeckoCodeWidget.cpp" />
    <ClCompile Include="Config\Graphics\AdvancedWidget.cpp" />
    <ClCompile Include="Config\Graphics\EnhancementsWidget.cpp" />
    <ClCompile Include="Config\Graphics\HacksWidget.cpp" />
    <ClCompile Include="Config\Graphics\GeneralWidget.cpp" />
    <ClCompile Include="Config\Graphics\GraphicsBool.cpp" />
    <ClCompile Include="Config\Graphics\GraphicsChoice.cpp" />
    <ClCompile Include="Config\Graphics\GraphicsRadio.cpp" />
    <ClCompile Include="Config\Graphics\GraphicsSlider.cpp" />
    <ClCompile Include="Config\Graphics\GraphicsWidget.cpp" />
    <ClCompile Include="Config\Graphics\GraphicsWindow.cpp" />
    <ClCompile Include="Config\Graphics\PostProcessingConfigWindow.cpp" />
    <ClCompile Include="Config\Graphics\SoftwareRendererWidget.cpp" />
    <ClCompile Include="Config\InfoWidget.cpp" />
    <ClCompile Include="Config\Mapping\GCKeyboardEmu.cpp" />
    <ClCompile Include="Config\Mapping\GCMicrophone.cpp" />
    <ClCompile Include="Config\Mapping\GCPadEmu.cpp" />
    <ClCompile Include="Config\Mapping\GCPadWiiUConfigDialog.cpp" />
    <ClCompile Include="Config\Mapping\Hotkey3D.cpp" />
    <ClCompile Include="Config\Mapping\HotkeyControllerProfile.cpp" />
    <ClCompile Include="Config\Mapping\HotkeyDebugging.cpp" />
    <ClCompile Include="Config\Mapping\HotkeyGeneral.cpp" />
    <ClCompile Include="Config\Mapping\HotkeyGraphics.cpp" />
    <ClCompile Include="Config\Mapping\HotkeyStates.cpp" />
    <ClCompile Include="Config\Mapping\HotkeyStatesOther.cpp" />
    <ClCompile Include="Config\Mapping\HotkeyTAS.cpp" />
    <ClCompile Include="Config\Mapping\HotkeyWii.cpp" />
    <ClCompile Include="Config\Mapping\IOWindow.cpp" />
    <ClCompile Include="Config\Mapping\MappingButton.cpp" />
    <ClCompile Include="Config\Mapping\MappingCommon.cpp" />
    <ClCompile Include="Config\Mapping\MappingIndicator.cpp" />
    <ClCompile Include="Config\Mapping\MappingNumeric.cpp" />
    <ClCompile Include="Config\Mapping\MappingWidget.cpp" />
    <ClCompile Include="Config\Mapping\MappingWindow.cpp" />
    <ClCompile Include="Config\Mapping\WiimoteEmuExtension.cpp" />
    <ClCompile Include="Config\Mapping\WiimoteEmuGeneral.cpp" />
    <ClCompile Include="Config\Mapping\WiimoteEmuMotionControl.cpp" />
    <ClCompile Include="Config\LogConfigWidget.cpp" />
    <ClCompile Include="Config\LogWidget.cpp" />
    <ClCompile Include="Config\NewPatchDialog.cpp" />
    <ClCompile Include="Config\PatchesWidget.cpp" />
    <ClCompile Include="Config\PropertiesDialog.cpp" />
    <ClCompile Include="Config\SettingsWindow.cpp" />
<<<<<<< HEAD
    <ClCompile Include="Config\VerifyWidget.cpp" />
=======
    <ClCompile Include="Debugger\CodeDiffDialog.cpp" />
    <ClCompile Include="Debugger\CodeTraceDialog.cpp" />
>>>>>>> 5cea6aec
    <ClCompile Include="Debugger\CodeViewWidget.cpp" />
    <ClCompile Include="Debugger\CodeWidget.cpp" />
    <ClCompile Include="Debugger\JITWidget.cpp" />
    <ClCompile Include="Debugger\MemoryWidget.cpp" />
    <ClCompile Include="Debugger\MemoryViewWidget.cpp" />
    <ClCompile Include="DiscordHandler.cpp" />
    <ClCompile Include="DiscordJoinRequestDialog.cpp" />
    <ClCompile Include="FIFO\FIFOAnalyzer.cpp" />
    <ClCompile Include="FIFO\FIFOPlayerWindow.cpp" />
    <ClCompile Include="QtUtils\WinIconHelper.cpp" />
    <ClCompile Include="ResourcePackManager.cpp" />
    <ClCompile Include="TAS\GCTASInputWindow.cpp" />
    <ClCompile Include="TAS\WiiTASInputWindow.cpp" />
    <ClCompile Include="TAS\TASCheckBox.cpp" />
    <ClCompile Include="TAS\TASInputWindow.cpp" />
    <ClCompile Include="TAS\StickWidget.cpp" />
    <ClCompile Include="TAS\IRWidget.cpp" />
    <ClCompile Include="Debugger\BreakpointWidget.cpp" />
    <ClCompile Include="Debugger\NewBreakpointDialog.cpp" />
    <ClCompile Include="Debugger\PatchInstructionDialog.cpp" />
    <ClCompile Include="Debugger\RegisterColumn.cpp" />
    <ClCompile Include="Debugger\RegisterWidget.cpp" />
    <ClCompile Include="Debugger\WatchWidget.cpp" />
    <ClCompile Include="GCMemcardManager.cpp" />
    <ClCompile Include="GameList\GameList.cpp" />
    <ClCompile Include="GameList\GameListModel.cpp" />
    <ClCompile Include="GameList\GameTracker.cpp" />
    <ClCompile Include="GameList\GridProxyModel.cpp" />
    <ClCompile Include="GameList\ListProxyModel.cpp" />
    <ClCompile Include="HotkeyScheduler.cpp" />
    <ClCompile Include="Host.cpp" />
    <ClCompile Include="Main.cpp" />
    <ClCompile Include="MainWindow.cpp" />
    <ClCompile Include="MenuBar.cpp" />
    <ClCompile Include="NetPlay\ChunkedProgressDialog.cpp" />
    <ClCompile Include="NetPlay\GameListDialog.cpp" />
    <ClCompile Include="NetPlay\MD5Dialog.cpp" />
    <ClCompile Include="NetPlay\NetPlayBrowser.cpp" />
    <ClCompile Include="NetPlay\NetPlayDialog.cpp" />
    <ClCompile Include="NetPlay\NetPlaySetupDialog.cpp" />
    <ClCompile Include="NetPlay\PadMappingDialog.cpp" />
    <ClCompile Include="QtUtils\AspectRatioWidget.cpp" />
    <ClCompile Include="QtUtils\BlockUserInputFilter.cpp" />
    <ClCompile Include="QtUtils\DoubleClickEventFilter.cpp" />
    <ClCompile Include="QtUtils\ElidedButton.cpp" />
    <ClCompile Include="QtUtils\FlowLayout.cpp" />
    <ClCompile Include="QtUtils\ImageConverter.cpp" />
    <ClCompile Include="QtUtils\ModalMessageBox.cpp" />
    <ClCompile Include="QtUtils\WindowActivationEventFilter.cpp" />
    <ClCompile Include="QtUtils\WrapInScrollArea.cpp" />
    <ClCompile Include="RenderWidget.cpp" />
    <ClCompile Include="Resources.cpp" />
    <ClCompile Include="SearchBar.cpp" />
    <ClCompile Include="Settings.cpp" />
    <ClCompile Include="Settings\AdvancedPane.cpp" />
    <ClCompile Include="Settings\AudioPane.cpp" />
    <ClCompile Include="Settings\GameCubePane.cpp" />
    <ClCompile Include="Settings\GeneralPane.cpp" />
    <ClCompile Include="Settings\InterfacePane.cpp" />
    <ClCompile Include="Settings\PathPane.cpp" />
    <ClCompile Include="Settings\WiiPane.cpp" />
    <ClCompile Include="Settings\USBDeviceAddToWhitelistDialog.cpp" />
    <ClCompile Include="ToolBar.cpp" />
    <ClCompile Include="Translation.cpp" />
    <ClCompile Include="Updater.cpp" />
    <ClCompile Include="WiiUpdate.cpp" />
  </ItemGroup>
  <!--Put standard C/C++ headers here. Headers that are listed in the QtMoc ItemGroup must NOT be listed here.-->
  <ItemGroup>
    <ClInclude Include="Config\Mapping\MappingCommon.h" />
    <ClInclude Include="Debugger\RegisterColumn.h" />
    <ClInclude Include="QtUtils\ActionHelper.h" />
    <ClInclude Include="QtUtils\ImageConverter.h" />
    <ClInclude Include="QtUtils\QueueOnObject.h" />
    <ClInclude Include="QtUtils\RunOnObject.h" />
    <ClInclude Include="QtUtils\WinIconHelper.h" />
    <ClInclude Include="ResourcePackManager.h" />
    <ClInclude Include="Resources.h" />
    <ClInclude Include="Translation.h" />
    <ClInclude Include="WiiUpdate.h" />
  </ItemGroup>
  <ItemGroup>
    <Text Include="CMakeLists.txt" />
  </ItemGroup>
  <ItemGroup>
    <ResourceCompile Include="DolphinQt.rc" />
  </ItemGroup>
  <ItemGroup>
    <ProjectReference Include="$(ExternalsDir)Bochs_disasm\Bochs_disasm.vcxproj">
      <Project>{8ada04d7-6db1-4da4-ab55-64fb12a0997b}</Project>
    </ProjectReference>
    <ProjectReference Include="$(ExternalsDir)libpng\png\png.vcxproj">
      <Project>{4c9f135b-a85e-430c-bad4-4c67ef5fc12c}</Project>
    </ProjectReference>
    <ProjectReference Include="$(ExternalsDir)LZO\LZO.vcxproj">
      <Project>{ab993f38-c31d-4897-b139-a620c42bc565}</Project>
    </ProjectReference>
    <ProjectReference Include="$(ExternalsDir)SFML\build\vc2010\SFML_Network.vcxproj">
      <Project>{93d73454-2512-424e-9cda-4bb357fe13dd}</Project>
    </ProjectReference>
    <ProjectReference Include="$(ExternalsDir)zlib\zlib.vcxproj">
      <Project>{ff213b23-2c26-4214-9f88-85271e557e87}</Project>
    </ProjectReference>
    <ProjectReference Include="$(CoreDir)AudioCommon\AudioCommon.vcxproj">
      <Project>{54aa7840-5beb-4a0c-9452-74ba4cc7fd44}</Project>
    </ProjectReference>
    <ProjectReference Include="$(CoreDir)Common\Common.vcxproj">
      <Project>{2e6c348c-c75c-4d94-8d1e-9c1fcbf3efe4}</Project>
    </ProjectReference>
    <ProjectReference Include="$(CoreDir)Common\SCMRevGen.vcxproj">
      <Project>{41279555-f94f-4ebc-99de-af863c10c5c4}</Project>
    </ProjectReference>
    <ProjectReference Include="$(CoreDir)Core\Core.vcxproj">
      <Project>{e54cf649-140e-4255-81a5-30a673c1fb36}</Project>
    </ProjectReference>
    <ProjectReference Include="$(CoreDir)DiscIO\DiscIO.vcxproj">
      <Project>{160bdc25-5626-4b0d-bdd8-2953d9777fb5}</Project>
    </ProjectReference>
    <ProjectReference Include="$(CoreDir)InputCommon\InputCommon.vcxproj">
      <Project>{6bbd47cf-91fd-4077-b676-8b76980178a9}</Project>
    </ProjectReference>
    <ProjectReference Include="$(CoreDir)VideoBackends\D3D\D3D.vcxproj">
      <Project>{96020103-4ba5-4fd2-b4aa-5b6d24492d4e}</Project>
    </ProjectReference>
    <ProjectReference Include="$(CoreDir)VideoBackends\OGL\OGL.vcxproj">
      <Project>{ec1a314c-5588-4506-9c1e-2e58e5817f75}</Project>
    </ProjectReference>
    <ProjectReference Include="$(CoreDir)VideoBackends\Software\Software.vcxproj">
      <Project>{a4c423aa-f57c-46c7-a172-d1a777017d29}</Project>
    </ProjectReference>
    <ProjectReference Include="$(CoreDir)VideoBackends\Null\Null.vcxproj">
      <Project>{53A5391B-737E-49A8-BC8F-312ADA00736F}</Project>
    </ProjectReference>
    <ProjectReference Include="$(CoreDir)VideoCommon\VideoCommon.vcxproj">
      <Project>{3de9ee35-3e91-4f27-a014-2866ad8c3fe3}</Project>
    </ProjectReference>
    <ProjectReference Include="$(CoreDir)UICommon\UICommon.vcxproj">
      <Project>{604C8368-F34A-4D55-82C8-CC92A0C13254}</Project>
    </ProjectReference>
    <ProjectReference Include="$(DolphinRootDir)Languages\Languages.vcxproj">
      <Project>{0e033be3-2e08-428e-9ae9-bc673efa12b5}</Project>
    </ProjectReference>
    <ProjectReference Include="$(CoreDir)VideoBackends\Vulkan\Vulkan.vcxproj">
      <Project>{29f29a19-f141-45ad-9679-5a2923b49da3}</Project>
    </ProjectReference>
    <ProjectReference Include="..\..\..\Externals\imgui\imgui.vcxproj">
      <Project>{4c3b2264-ea73-4a7b-9cfe-65b0fd635ebb}</Project>
    </ProjectReference>
    <ProjectReference Include="..\VideoBackends\D3D12\D3D12.vcxproj">
      <Project>{570215b7-e32f-4438-95ae-c8d955f9fca3}</Project>
    </ProjectReference>
  </ItemGroup>
  <Import Project="$(VCTargetsPath)\Microsoft.Cpp.targets" />
  <ImportGroup Label="ExtensionTargets">
    <Import Project="..\..\VSProps\QtCompile.targets" />
  </ImportGroup>
  <!--Copy Exe, Data directory and DLLs which should be located in the executable directory-->
  <ItemGroup>
    <DataSysFiles Include="$(DolphinRootDir)Data\**\Sys\**\*.*" />
    <DataTxtFiles Include="$(DolphinRootDir)Data\license.txt" />
    <BinaryFiles Include="$(TargetPath)" />
    <AllInputFiles Include="@(DataSysFiles);@(DataTxtFiles);@(BinaryFiles)" />
  </ItemGroup>
  <Target Name="AfterBuild" Inputs="@(AllInputFiles)" Outputs="@(AllInputFiles -> '$(BinaryOutputDir)%(RecursiveDir)%(Filename)%(Extension)')">
    <Message Text="Copying Data directory..." Importance="High" />
    <Copy SourceFiles="@(DataSysFiles)" DestinationFolder="$(BinaryOutputDir)%(RecursiveDir)" Condition="!Exists('$(BinaryOutputDir)%(RecursiveDir)%(Filename)%(DataSysFiles.Extension)') OR $([System.DateTime]::Parse('%(ModifiedTime)').Ticks) &gt; $([System.IO.File]::GetLastWriteTime('$(BinaryOutputDir)%(RecursiveDir)%(Filename)%(DataSysFiles.Extension)').Ticks)" />
    <Copy SourceFiles="@(DataTxtFiles)" DestinationFolder="$(BinaryOutputDir)" Condition="!Exists('$(BinaryOutputDir)%(Filename)%(DataTxtFiles.Extension)') OR $([System.DateTime]::Parse('%(ModifiedTime)').Ticks) &gt; $([System.IO.File]::GetLastWriteTime('$(BinaryOutputDir)%(RecursiveDir)%(Filename)%(DataTxtFiles.Extension)').Ticks)" />
    <Message Text="Copy: @(BinaryFiles) -&gt; $(BinaryOutputDir)" Importance="High" />
    <Copy SourceFiles="@(BinaryFiles)" DestinationFolder="$(BinaryOutputDir)" />
  </Target>
</Project><|MERGE_RESOLUTION|>--- conflicted
+++ resolved
@@ -126,12 +126,9 @@
     <QtMoc Include="Debugger\MemoryWidget.h" />
     <QtMoc Include="Debugger\MemoryViewWidget.h" />
     <QtMoc Include="Debugger\NewBreakpointDialog.h" />
-<<<<<<< HEAD
     <QtMoc Include="Debugger\PatchInstructionDialog.h" />
-=======
     <QtMoc Include="Debugger\CodeDiffDialog.h" />
     <QtMoc Include="Debugger\CodeTraceDialog.h" />
->>>>>>> 5cea6aec
     <QtMoc Include="Debugger\RegisterWidget.h" />
     <QtMoc Include="Debugger\WatchWidget.h" />
     <QtMoc Include="GCMemcardManager.h" />
@@ -340,12 +337,9 @@
     <ClCompile Include="Config\PatchesWidget.cpp" />
     <ClCompile Include="Config\PropertiesDialog.cpp" />
     <ClCompile Include="Config\SettingsWindow.cpp" />
-<<<<<<< HEAD
     <ClCompile Include="Config\VerifyWidget.cpp" />
-=======
     <ClCompile Include="Debugger\CodeDiffDialog.cpp" />
     <ClCompile Include="Debugger\CodeTraceDialog.cpp" />
->>>>>>> 5cea6aec
     <ClCompile Include="Debugger\CodeViewWidget.cpp" />
     <ClCompile Include="Debugger\CodeWidget.cpp" />
     <ClCompile Include="Debugger\JITWidget.cpp" />
