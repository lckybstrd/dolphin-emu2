// Copyright 2014 Dolphin Emulator Project
// Licensed under GPLv2+
// Refer to the license.txt file included.

#pragma once

#include <QMap>
#include <QPixmap>
#include <QString>

#include <string>

#include "DiscIO/Blob.h"
#include "DiscIO/Volume.h"
#include "DiscIO/VolumeCreator.h"

#include "DolphinQt/Utils/Resources.h"

class GameFile final
{
public:
	GameFile(const QString& fileName);
	GameFile(const std::string& fileName) : GameFile(QString::fromStdString(fileName)) {}

	bool IsValid() const { return m_valid; }
	QString GetFileName() { return m_file_name; }
	QString GetFolderName() { return m_folder_name; }
	QString GetName(bool prefer_long, DiscIO::IVolume::ELanguage language) const;
	QString GetName(bool prefer_long) const;
	QString GetDescription(DiscIO::IVolume::ELanguage language) const;
	QString GetDescription() const;
	QString GetCompany() const { return m_company; }
	u16 GetRevision() const { return m_revision; }
	const QString GetUniqueID() const { return m_unique_id; }
	const QString GetWiiFSPath() const;
	DiscIO::IVolume::ECountry GetCountry() const { return m_country; }
	DiscIO::IVolume::EPlatform GetPlatform() const { return m_platform; }
	DiscIO::BlobType GetBlobType() const { m_blob_type; }
	const QString GetIssues() const { return m_issues; }
	const QString GetVRIssues() const { return m_vr_issues; }
	int GetEmuState() const { return m_emu_state; }
<<<<<<< HEAD
	int GetVRState() const { return m_vr_state; }
	bool IsCompressed() const { return m_compressed; }
=======
	bool IsCompressed() const
	{
		return m_blob_type == DiscIO::BlobType::GCZ || m_blob_type == DiscIO::BlobType::CISO ||
		       m_blob_type == DiscIO::BlobType::WBFS;
	}
>>>>>>> 58d893e5
	u64 GetFileSize() const { return m_file_size; }
	u64 GetVolumeSize() const { return m_volume_size; }
	// 0 is the first disc, 1 is the second disc
	u8 GetDiscNumber() const { return m_disc_number; }
	const QPixmap GetBitmap() const
	{
		if (m_banner.isNull())
			return Resources::GetPixmap(Resources::BANNER_MISSING);

		return m_banner;
	}

private:
	QString m_file_name;
	QString m_folder_name;

	QMap<DiscIO::IVolume::ELanguage, QString> m_short_names;
	QMap<DiscIO::IVolume::ELanguage, QString> m_long_names;
	QMap<DiscIO::IVolume::ELanguage, QString> m_descriptions;
	QString m_company;

	QString m_unique_id;

	QString m_issues, m_vr_issues;
	int m_emu_state = 0, m_vr_state = 0;

	quint64 m_file_size = 0;
	quint64 m_volume_size = 0;

	DiscIO::IVolume::ECountry m_country = DiscIO::IVolume::COUNTRY_UNKNOWN;
	DiscIO::IVolume::EPlatform m_platform;
	DiscIO::BlobType m_blob_type;
	u16 m_revision = 0;

	QPixmap m_banner;
	bool m_valid = false;
	u8 m_disc_number = 0;

	bool LoadFromCache();
	void SaveToCache();

	bool IsElfOrDol() const;
	QString CreateCacheFilename() const;

	// Outputs to m_banner
	void ReadBanner(const DiscIO::IVolume& volume);
	// Outputs to m_short_names, m_long_names, m_descriptions, m_company.
	// Returns whether a file was found, not whether it contained useful data.
	bool ReadXML(const QString& file_path);
};<|MERGE_RESOLUTION|>--- conflicted
+++ resolved
@@ -39,16 +39,12 @@
 	const QString GetIssues() const { return m_issues; }
 	const QString GetVRIssues() const { return m_vr_issues; }
 	int GetEmuState() const { return m_emu_state; }
-<<<<<<< HEAD
 	int GetVRState() const { return m_vr_state; }
-	bool IsCompressed() const { return m_compressed; }
-=======
 	bool IsCompressed() const
 	{
 		return m_blob_type == DiscIO::BlobType::GCZ || m_blob_type == DiscIO::BlobType::CISO ||
 		       m_blob_type == DiscIO::BlobType::WBFS;
 	}
->>>>>>> 58d893e5
 	u64 GetFileSize() const { return m_file_size; }
 	u64 GetVolumeSize() const { return m_volume_size; }
 	// 0 is the first disc, 1 is the second disc
