--- conflicted
+++ resolved
@@ -1813,12 +1813,8 @@
 
   for (int i = 0; i < num_wii_controllers; i++)
   {
-<<<<<<< HEAD
-    if (WiimoteCommon::GetSource(i) == WiimoteSource::Emulated &&
-        WiimoteCommon::GetSource(i) == WiimoteSource::Metroid &&
-=======
     if (Config::Get(Config::GetInfoForWiimoteSource(i)) == WiimoteSource::Emulated &&
->>>>>>> 8335ec70
+        Config::Get(Config::GetInfoForWiimoteSource(i)) == WiimoteSource::Metroid &&
         (!Core::IsRunning() || SConfig::GetInstance().bWii))
     {
       m_wii_tas_input_windows[i]->show();
