--- conflicted
+++ resolved
@@ -15,10 +15,10 @@
   add_subdirectory(DolphinQt)
 endif()
 
-<<<<<<< HEAD
 if(LIBRETRO)
   add_subdirectory(DolphinLibretro)
-=======
+endif()
+
 if (APPLE OR WIN32)
   add_subdirectory(UpdaterCommon)
 endif()
@@ -30,5 +30,4 @@
 
 if (WIN32)
   add_subdirectory(WinUpdater)
->>>>>>> c36ae84b
 endif()