// Copyright 2008 Dolphin Emulator Project
// Licensed under GPLv2+
// Refer to the license.txt file included.

#pragma once

#include <cstring>
#include <map>
#include <string>
#include <vector>

#include "Common/CommonFuncs.h"
#include "Common/CommonTypes.h"
#include "Common/StringUtil.h"
#include "DiscIO/Enums.h"

namespace DiscIO
{
enum class BlobType;

class IVolume
{
public:
<<<<<<< HEAD
  // Increment CACHE_REVISION if the enums below are modified (ISOFile.cpp & GameFile.cpp)
  enum EPlatform
  {
    GAMECUBE_DISC = 0,
    WII_DISC,
    WII_WAD,
    ELF_DOL,
    TRIFORCE_DISC,
    N64_WAD,
    SNES_WAD,
    NES_WAD,
    TG16_WAD,
    C64_WAD,
    MSX_WAD,
    SMS_WAD,
    GENESIS_WAD,
    ARCADE_WAD,
    NEOGEO_WAD,
    NUMBER_OF_PLATFORMS
  };

  enum ECountry
  {
    COUNTRY_EUROPE = 0,
    COUNTRY_JAPAN,
    COUNTRY_USA,
    COUNTRY_AUSTRALIA,
    COUNTRY_FRANCE,
    COUNTRY_GERMANY,
    COUNTRY_ITALY,
    COUNTRY_KOREA,
    COUNTRY_NETHERLANDS,
    COUNTRY_RUSSIA,
    COUNTRY_SPAIN,
    COUNTRY_TAIWAN,
    COUNTRY_WORLD,
    COUNTRY_UNKNOWN,
    NUMBER_OF_COUNTRIES
  };

  // Languages 0 - 9 match the official Wii language numbering.
  // Languages 1 - 6 match the official GC PAL languages 0 - 5.
  enum ELanguage
  {
    LANGUAGE_JAPANESE = 0,
    LANGUAGE_ENGLISH = 1,
    LANGUAGE_GERMAN = 2,
    LANGUAGE_FRENCH = 3,
    LANGUAGE_SPANISH = 4,
    LANGUAGE_ITALIAN = 5,
    LANGUAGE_DUTCH = 6,
    LANGUAGE_SIMPLIFIED_CHINESE = 7,
    LANGUAGE_TRADITIONAL_CHINESE = 8,
    LANGUAGE_KOREAN = 9,
    LANGUAGE_UNKNOWN
  };

=======
>>>>>>> b101f8fe
  IVolume() {}
  virtual ~IVolume() {}
  // decrypt parameter must be false if not reading a Wii disc
  virtual bool Read(u64 _Offset, u64 _Length, u8* _pBuffer, bool decrypt) const = 0;
  template <typename T>
  bool ReadSwapped(u64 offset, T* buffer, bool decrypt) const
  {
    T temp;
    if (!Read(offset, sizeof(T), reinterpret_cast<u8*>(&temp), decrypt))
      return false;
    *buffer = Common::FromBigEndian(temp);
    return true;
  }

  virtual bool GetTitleID(u64*) const { return false; }
  virtual std::vector<u8> GetTMD() const { return {}; }
  virtual std::string GetUniqueID() const = 0;
  virtual std::string GetMakerID() const = 0;
  virtual u16 GetRevision() const = 0;
  virtual std::string GetInternalName() const = 0;
  virtual std::map<Language, std::string> GetShortNames() const { return {{}}; }
  virtual std::map<Language, std::string> GetLongNames() const { return {{}}; }
  virtual std::map<Language, std::string> GetShortMakers() const { return {{}}; }
  virtual std::map<Language, std::string> GetLongMakers() const { return {{}}; }
  virtual std::map<Language, std::string> GetDescriptions() const { return {{}}; }
  virtual std::vector<u32> GetBanner(int* width, int* height) const = 0;
  virtual u64 GetFSTSize() const = 0;
  virtual std::string GetApploaderDate() const = 0;
  // 0 is the first disc, 1 is the second disc
  virtual u8 GetDiscNumber() const { return 0; }
  virtual Platform GetVolumeType() const = 0;
  virtual bool SupportsIntegrityCheck() const { return false; }
  virtual bool CheckIntegrity() const { return false; }
  virtual bool ChangePartition(u64 offset) { return false; }
  virtual Country GetCountry() const = 0;
  virtual BlobType GetBlobType() const = 0;
  // Size of virtual disc (not always accurate)
  virtual u64 GetSize() const = 0;
  // Size on disc (compressed size)
  virtual u64 GetRawSize() const = 0;

  static std::vector<u32> GetWiiBanner(int* width, int* height, u64 title_id);

protected:
  template <u32 N>
  std::string DecodeString(const char (&data)[N]) const
  {
    // strnlen to trim NULLs
    std::string string(data, strnlen(data, sizeof(data)));

    // There doesn't seem to be any GC discs with the country set to Taiwan...
    // But maybe they would use Shift_JIS if they existed? Not sure
    bool use_shift_jis =
        (Country::COUNTRY_JAPAN == GetCountry() || Country::COUNTRY_TAIWAN == GetCountry());

    if (use_shift_jis)
      return SHIFTJISToUTF8(string);
    else
      return CP1252ToUTF8(string);
  }

  static std::map<Language, std::string> ReadWiiNames(const std::vector<u8>& data);

  static const size_t NUMBER_OF_LANGUAGES = 10;
  static const size_t NAME_STRING_LENGTH = 42;
  static const size_t NAME_BYTES_LENGTH = NAME_STRING_LENGTH * sizeof(u16);
  static const size_t NAMES_TOTAL_BYTES = NAME_BYTES_LENGTH * NUMBER_OF_LANGUAGES;
};

}  // namespace<|MERGE_RESOLUTION|>--- conflicted
+++ resolved
@@ -21,66 +21,6 @@
 class IVolume
 {
 public:
-<<<<<<< HEAD
-  // Increment CACHE_REVISION if the enums below are modified (ISOFile.cpp & GameFile.cpp)
-  enum EPlatform
-  {
-    GAMECUBE_DISC = 0,
-    WII_DISC,
-    WII_WAD,
-    ELF_DOL,
-    TRIFORCE_DISC,
-    N64_WAD,
-    SNES_WAD,
-    NES_WAD,
-    TG16_WAD,
-    C64_WAD,
-    MSX_WAD,
-    SMS_WAD,
-    GENESIS_WAD,
-    ARCADE_WAD,
-    NEOGEO_WAD,
-    NUMBER_OF_PLATFORMS
-  };
-
-  enum ECountry
-  {
-    COUNTRY_EUROPE = 0,
-    COUNTRY_JAPAN,
-    COUNTRY_USA,
-    COUNTRY_AUSTRALIA,
-    COUNTRY_FRANCE,
-    COUNTRY_GERMANY,
-    COUNTRY_ITALY,
-    COUNTRY_KOREA,
-    COUNTRY_NETHERLANDS,
-    COUNTRY_RUSSIA,
-    COUNTRY_SPAIN,
-    COUNTRY_TAIWAN,
-    COUNTRY_WORLD,
-    COUNTRY_UNKNOWN,
-    NUMBER_OF_COUNTRIES
-  };
-
-  // Languages 0 - 9 match the official Wii language numbering.
-  // Languages 1 - 6 match the official GC PAL languages 0 - 5.
-  enum ELanguage
-  {
-    LANGUAGE_JAPANESE = 0,
-    LANGUAGE_ENGLISH = 1,
-    LANGUAGE_GERMAN = 2,
-    LANGUAGE_FRENCH = 3,
-    LANGUAGE_SPANISH = 4,
-    LANGUAGE_ITALIAN = 5,
-    LANGUAGE_DUTCH = 6,
-    LANGUAGE_SIMPLIFIED_CHINESE = 7,
-    LANGUAGE_TRADITIONAL_CHINESE = 8,
-    LANGUAGE_KOREAN = 9,
-    LANGUAGE_UNKNOWN
-  };
-
-=======
->>>>>>> b101f8fe
   IVolume() {}
   virtual ~IVolume() {}
   // decrypt parameter must be false if not reading a Wii disc
