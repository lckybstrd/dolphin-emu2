// Copyright 2008 Dolphin Emulator Project
// Licensed under GPLv2+
// Refer to the license.txt file included.

#pragma once

#include <map>
#include <memory>
#include <string>
#include <vector>

#include "Common/CommonTypes.h"
#include "DiscIO/Volume.h"

// --- this volume type is used for GC disc images ---

namespace DiscIO
{

class IBlobReader;

class CVolumeGC : public IVolume
{
public:
	CVolumeGC(std::unique_ptr<IBlobReader> reader);
	~CVolumeGC();
	bool Read(u64 _Offset, u64 _Length, u8* _pBuffer, bool decrypt = false) const override;
	std::string GetUniqueID() const override;
	std::string GetMakerID() const override;
	u16 GetRevision() const override;
<<<<<<< HEAD
	virtual std::string GetInternalName() const override;
=======
	std::string GetInternalName() const override;
>>>>>>> ad978122
	std::map<ELanguage, std::string> GetNames(bool prefer_long) const override;
	std::map<ELanguage, std::string> GetDescriptions() const override;
	std::string GetCompany() const override;
	std::vector<u32> GetBanner(int* width, int* height) const override;
	u32 GetFSTSize() const override;
	std::string GetApploaderDate() const override;
	u8 GetDiscNumber() const override;

	EPlatform GetVolumeType() const override;
	ECountry GetCountry() const override;
	u64 GetSize() const override;
	u64 GetRawSize() const override;

private:
	bool LoadBannerFile() const;
	std::map<ELanguage, std::string> ReadMultiLanguageStrings(bool description, bool prefer_long = true) const;

	static const int GC_BANNER_WIDTH = 96;
	static const int GC_BANNER_HEIGHT = 32;

	// Banner Comment
	struct GCBannerComment
	{
		char shortTitle[32]; // Short game title shown in IPL menu
		char shortMaker[32]; // Short developer, publisher names shown in IPL menu
		char longTitle[64];  // Long game title shown in IPL game start screen
		char longMaker[64];  // Long developer, publisher names shown in IPL game start screen
		char comment[128];   // Game description shown in IPL game start screen in two lines.
	};

	struct GCBanner
	{
		u32 id; // "BNR1" for NTSC, "BNR2" for PAL
		u32 padding[7];
		u16 image[GC_BANNER_WIDTH * GC_BANNER_HEIGHT]; // RGB5A3 96x32 image
		GCBannerComment comment[6]; // Comments in six languages (only one for BNR1 type)
	};

	static const size_t BNR1_SIZE = sizeof(GCBanner) - sizeof(GCBannerComment) * 5;
	static const size_t BNR2_SIZE = sizeof(GCBanner);

	enum BannerFileType
	{
		BANNER_NOT_LOADED,
		BANNER_INVALID,
		BANNER_BNR1,
		BANNER_BNR2
	};

	mutable BannerFileType m_banner_file_type = BANNER_NOT_LOADED;
	mutable std::vector<u8> m_banner_file;

	std::unique_ptr<IBlobReader> m_pReader;
};

} // namespace<|MERGE_RESOLUTION|>--- conflicted
+++ resolved
@@ -28,11 +28,7 @@
 	std::string GetUniqueID() const override;
 	std::string GetMakerID() const override;
 	u16 GetRevision() const override;
-<<<<<<< HEAD
-	virtual std::string GetInternalName() const override;
-=======
 	std::string GetInternalName() const override;
->>>>>>> ad978122
 	std::map<ELanguage, std::string> GetNames(bool prefer_long) const override;
 	std::map<ELanguage, std::string> GetDescriptions() const override;
 	std::string GetCompany() const override;
