--- conflicted
+++ resolved
@@ -33,7 +33,6 @@
       <Project>{41279555-f94f-4ebc-99de-af863c10c5c4}</Project>
     </ProjectReference>
   </ItemGroup>
-<<<<<<< HEAD
   <ItemGroup>
     <ClCompile Include="Core\PrimeHack\AddressDB.cpp" />
     <ClCompile Include="Core\PrimeHack\AddressDBInit.cpp" />
@@ -95,7 +94,6 @@
     <ClInclude Include="InputCommon\ControllerEmu\ControlGroup\PrimeHackAltProfile.h" />
     <ClInclude Include="VideoCommon\PrimePixelErrorTextures.h" />
   </ItemGroup>
-=======
   <Import Project="$(ExternalsDir)Bochs_disasm\exports.props" />
   <Import Project="$(ExternalsDir)bzip2\exports.props" />
   <Import Project="$(ExternalsDir)cpp-optparse\exports.props" />
@@ -126,7 +124,6 @@
   <Import Project="$(ExternalsDir)xxhash\exports.props" />
   <Import Project="$(ExternalsDir)zlib-ng\exports.props" />
   <Import Project="$(ExternalsDir)zstd\exports.props" />
->>>>>>> 450b77a0
   <Import Project="$(VCTargetsPath)\Microsoft.Cpp.targets" />
   <ImportGroup Label="ExtensionTargets" />
 </Project>