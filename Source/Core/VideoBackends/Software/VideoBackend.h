--- conflicted
+++ resolved
@@ -27,30 +27,7 @@
 	void Video_Cleanup() override;
 	void Video_CleanupOtherThread() override;
 
-<<<<<<< HEAD
-	void Video_EnterLoop() override;
-	void Video_ExitLoop() override;
-	void Video_BeginField(u32, u32, u32, u32) override;
-	void Video_EndField() override;
-	void Video_AsyncTimewarpDraw() override;
-
-	u32 Video_AccessEFB(EFBAccessType, u32, u32, u32) override;
-	u32 Video_GetQueryResult(PerfQueryType type) override;
-	u16 Video_GetBoundingBox(int index) override;
-
-	void Video_AddMessage(const std::string& msg, unsigned int milliseconds) override;
-	void Video_ClearMessages() override;
-	bool Video_Screenshot(const std::string& filename) override;
-
-	void Video_SetRendering(bool bEnabled) override;
-
-	void Video_GatherPipeBursted() override;
-	int Video_Sync(int ticks) override { return 0; }
-
-	void RegisterCPMMIO(MMIO::Mapping* mmio, u32 base) override;
-=======
 	void ShowConfig(void* parent) override;
->>>>>>> 0283ce2a
 
 	unsigned int PeekMessages() override;
 };
