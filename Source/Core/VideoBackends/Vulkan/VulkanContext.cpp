--- conflicted
+++ resolved
@@ -290,19 +290,11 @@
   const bool supports_bc = features.textureCompressionBC == VK_TRUE;
   config->backend_info.bSupportsST3CTextures = supports_bc;
   config->backend_info.bSupportsBPTCTextures = supports_bc;
-<<<<<<< HEAD
-=======
-
-  // Our usage of primitive restart appears to be broken on AMD's binary drivers.
-  // Seems to be fine on GCN Gen 1-2, unconfirmed on GCN Gen 3, causes driver resets on GCN Gen 4.
-  if (DriverDetails::HasBug(DriverDetails::BUG_PRIMITIVE_RESTART))
-    config->backend_info.bSupportsPrimitiveRestart = false;
 
   // Reversed depth range is broken on some drivers, or is broken when used in combination
   // with depth clamping. Fall back to inverted depth range for these.
   if (DriverDetails::HasBug(DriverDetails::BUG_BROKEN_REVERSED_DEPTH_RANGE))
     config->backend_info.bSupportsReversedDepthRange = false;
->>>>>>> 76c717dc
 }
 
 void VulkanContext::PopulateBackendInfoMultisampleModes(
