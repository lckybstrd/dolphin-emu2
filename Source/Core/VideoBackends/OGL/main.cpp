--- conflicted
+++ resolved
@@ -71,11 +71,7 @@
 #include "VideoCommon/VertexLoaderManager.h"
 #include "VideoCommon/VertexShaderManager.h"
 #include "VideoCommon/VideoConfig.h"
-<<<<<<< HEAD
-#include "VideoCommon/VideoState.h"
 #include "VideoCommon/VR.h"
-=======
->>>>>>> 0283ce2a
 
 namespace OGL
 {
@@ -175,13 +171,9 @@
 	// Do our OSD callbacks
 	OSD::DoCallbacks(OSD::CallbackType::Initialization);
 
-<<<<<<< HEAD
-	s_BackendInitialized = true;
+	m_initialized = true;
 	return true;
 }
-=======
-	m_initialized = true;
->>>>>>> 0283ce2a
 
 bool VideoBackend::InitializeOtherThread(void *window_handle, std::thread *video_thread)
 {
@@ -267,39 +259,6 @@
 
 void VideoBackend::Video_Cleanup()
 {
-<<<<<<< HEAD
-	if (g_renderer)
-	{
-		Fifo_Shutdown();
-
-		// The following calls are NOT Thread Safe
-		// And need to be called from the video thread
-		Renderer::Shutdown();
-		BoundingBox::Shutdown();
-		TextureConverter::Shutdown();
-		VertexLoaderManager::Shutdown();
-		delete g_sampler_cache;
-		g_sampler_cache = nullptr;
-		delete g_texture_cache;
-		g_texture_cache = nullptr;
-		ProgramShaderCache::Shutdown();
-		VertexShaderManager::Shutdown();
-		PixelShaderManager::Shutdown();
-		GeometryShaderManager::Shutdown();
-		delete g_perf_query;
-		g_perf_query = nullptr;
-		delete g_vertex_manager;
-		g_vertex_manager = nullptr;
-		OpcodeDecoder_Shutdown();
-		delete g_renderer;
-		g_renderer = nullptr;
-		if(g_ActiveConfig.bAsynchronousTimewarp)
-			GLInterface->ClearCurrentOffscreen();
-		else
-			GLInterface->ClearCurrent();
-		ShutdownVR();
-	}
-=======
 	if (!g_renderer)
 		return;
 
@@ -323,8 +282,11 @@
 
 	OpcodeDecoder::Shutdown();
 	g_renderer.reset();
-	GLInterface->ClearCurrent();
->>>>>>> 0283ce2a
+	if(g_ActiveConfig.bAsynchronousTimewarp)
+		GLInterface->ClearCurrentOffscreen();
+	else
+		GLInterface->ClearCurrent();
+	ShutdownVR();
 }
 
 void VideoBackend::Video_CleanupOtherThread()
