--- conflicted
+++ resolved
@@ -175,16 +175,12 @@
   ProgramShaderCache::Init();
   g_texture_cache = std::make_unique<TextureCache>();
   g_sampler_cache = std::make_unique<SamplerCache>();
-<<<<<<< HEAD
   g_shader_cache = std::make_unique<VideoCommon::ShaderCache>();
-  static_cast<Renderer*>(g_renderer.get())->Init();
-=======
-  if (!g_renderer->Initialize())
-    return false;
->>>>>>> 71d9909b
+  if (!g_renderer->Initialize() || !g_shader_cache->Initialize())
+    return false;
   TextureConverter::Init();
   BoundingBox::Init(g_renderer->GetTargetWidth(), g_renderer->GetTargetHeight());
-  return g_shader_cache->Initialize();
+  return true;
 }
 
 void VideoBackend::Shutdown()
