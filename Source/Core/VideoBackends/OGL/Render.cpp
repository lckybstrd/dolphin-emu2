// Copyright 2013 Dolphin Emulator Project
// Licensed under GPLv2
// Refer to the license.txt file included.

#include <cinttypes>
#include <cmath>
#include <cstdio>
#include <string>
#include <vector>
#include <SOIL/SOIL.h>

#include "Common/Atomic.h"
#include "Common/CommonPaths.h"
#include "Common/FileUtil.h"
#include "Common/StringUtil.h"
#include "Common/Thread.h"
#include "Common/Timer.h"

#include "Core/ConfigManager.h"
#include "Core/Core.h"
#include "Core/Movie.h"

#include "VideoBackends/OGL/FramebufferManager.h"
#include "VideoBackends/OGL/GLUtil.h"
#include "VideoBackends/OGL/main.h"
#include "VideoBackends/OGL/PostProcessing.h"
#include "VideoBackends/OGL/ProgramShaderCache.h"
#include "VideoBackends/OGL/RasterFont.h"
#include "VideoBackends/OGL/Render.h"
#include "VideoBackends/OGL/SamplerCache.h"
#include "VideoBackends/OGL/StreamBuffer.h"
#include "VideoBackends/OGL/TextureCache.h"
#include "VideoBackends/OGL/TextureConverter.h"
#include "VideoBackends/OGL/VertexManager.h"

#include "VideoCommon/BPFunctions.h"
#include "VideoCommon/BPStructs.h"
#include "VideoCommon/DriverDetails.h"
#include "VideoCommon/Fifo.h"
#include "VideoCommon/FPSCounter.h"
#include "VideoCommon/ImageWrite.h"
#include "VideoCommon/OnScreenDisplay.h"
#include "VideoCommon/PixelEngine.h"
#include "VideoCommon/Statistics.h"
#include "VideoCommon/VertexLoader.h"
#include "VideoCommon/VertexLoaderManager.h"
#include "VideoCommon/VertexShaderGen.h"
#include "VideoCommon/VertexShaderManager.h"
#include "VideoCommon/VideoConfig.h"
#include "VideoCommon/VR.h"

#if defined(HAVE_WX) && HAVE_WX
#include "DolphinWX/WxUtils.h"
#endif

#ifdef _WIN32
#include <mmsystem.h>
#endif

#ifdef _WIN32
#endif
#if defined _WIN32 || defined HAVE_LIBAV
#include "VideoCommon/AVIDump.h"
#endif

static bool g_first_rift_frame = true;

void VideoConfig::UpdateProjectionHack()
{
	::UpdateProjectionHack(g_Config.iPhackvalue, g_Config.sPhackvalue);
}

static int OSDInternalW, OSDInternalH;

namespace OGL
{

enum MultisampleMode {
	MULTISAMPLE_OFF,
	MULTISAMPLE_2X,
	MULTISAMPLE_4X,
	MULTISAMPLE_8X,
	MULTISAMPLE_SSAA_4X,
};


VideoConfig g_ogl_config;

// Declarations and definitions
// ----------------------------
static int s_fps = 0;
static GLuint s_ShowEFBCopyRegions_VBO = 0;
static GLuint s_ShowEFBCopyRegions_VAO = 0;
static SHADER s_ShowEFBCopyRegions;

static GLuint g_man_texture = 0;

static RasterFont* s_pfont = nullptr;

// 1 for no MSAA. Use s_MSAASamples > 1 to check for MSAA.
static int s_MSAASamples = 1;
static int s_LastMultisampleMode = 0;

static u32 s_blendMode;

static bool s_vsync;

#if defined(HAVE_WX) && HAVE_WX
static std::thread scrshotThread;
#endif

// EFB cache related
static const u32 EFB_CACHE_RECT_SIZE = 64; // Cache 64x64 blocks.
static const u32 EFB_CACHE_WIDTH = (EFB_WIDTH + EFB_CACHE_RECT_SIZE - 1) / EFB_CACHE_RECT_SIZE; // round up
static const u32 EFB_CACHE_HEIGHT = (EFB_HEIGHT + EFB_CACHE_RECT_SIZE - 1) / EFB_CACHE_RECT_SIZE;
static bool s_efbCacheValid[2][EFB_CACHE_WIDTH * EFB_CACHE_HEIGHT];
static bool s_efbCacheIsCleared = false;
static std::vector<u32> s_efbCache[2][EFB_CACHE_WIDTH * EFB_CACHE_HEIGHT]; // 2 for PEEK_Z and PEEK_COLOR

static int GetNumMSAASamples(int MSAAMode)
{
	int samples;
	switch (MSAAMode)
	{
		case MULTISAMPLE_OFF:
			samples = 1;
			break;

		case MULTISAMPLE_2X:
			samples = 2;
			break;

		case MULTISAMPLE_4X:
		case MULTISAMPLE_SSAA_4X:
			samples = 4;
			break;

		case MULTISAMPLE_8X:
			samples = 8;
			break;

		default:
			samples = 1;
	}

	if (samples <= g_ogl_config.max_samples) return samples;

	// TODO: move this to InitBackendInfo
	OSD::AddMessage(StringFromFormat("%d Anti Aliasing samples selected, but only %d supported by your GPU.", samples, g_ogl_config.max_samples), 10000);
	return g_ogl_config.max_samples;
}

static void ApplySSAASettings() {
	// GLES3 doesn't support SSAA
	if (GLInterface->GetMode() == GLInterfaceMode::MODE_OPENGL)
	{
		if (g_ActiveConfig.iMultisampleMode == MULTISAMPLE_SSAA_4X) {
			if (g_ogl_config.bSupportSampleShading) {
				glEnable(GL_SAMPLE_SHADING_ARB);
				glMinSampleShadingARB(s_MSAASamples);
			} else {
				// TODO: move this to InitBackendInfo
				OSD::AddMessage("SSAA Anti Aliasing isn't supported by your GPU.", 10000);
			}
		} else if (g_ogl_config.bSupportSampleShading) {
			glDisable(GL_SAMPLE_SHADING_ARB);
		}
	}
}

#if defined(_DEBUG) || defined(DEBUGFAST)
static void GLAPIENTRY ErrorCallback( GLenum source, GLenum type, GLuint id, GLenum severity, GLsizei length, const char* message, const void* userParam)
{
	const char *s_source;
	const char *s_type;

	switch (source)
	{
		case GL_DEBUG_SOURCE_API_ARB:             s_source = "API"; break;
		case GL_DEBUG_SOURCE_WINDOW_SYSTEM_ARB:   s_source = "Window System"; break;
		case GL_DEBUG_SOURCE_SHADER_COMPILER_ARB: s_source = "Shader Compiler"; break;
		case GL_DEBUG_SOURCE_THIRD_PARTY_ARB:     s_source = "Third Party"; break;
		case GL_DEBUG_SOURCE_APPLICATION_ARB:     s_source = "Application"; break;
		case GL_DEBUG_SOURCE_OTHER_ARB:           s_source = "Other"; break;
		default:                                  s_source = "Unknown"; break;
	}
	switch (type)
	{
		case GL_DEBUG_TYPE_ERROR_ARB:               s_type = "Error"; break;
		case GL_DEBUG_TYPE_DEPRECATED_BEHAVIOR_ARB: s_type = "Deprecated"; break;
		case GL_DEBUG_TYPE_UNDEFINED_BEHAVIOR_ARB:  s_type = "Undefined"; break;
		case GL_DEBUG_TYPE_PORTABILITY_ARB:         s_type = "Portability"; break;
		case GL_DEBUG_TYPE_PERFORMANCE_ARB:         s_type = "Performance"; break;
		case GL_DEBUG_TYPE_OTHER_ARB:               s_type = "Other"; break;
		default:                                    s_type = "Unknown"; break;
	}
	switch (severity)
	{
		case GL_DEBUG_SEVERITY_HIGH_ARB:   ERROR_LOG(VIDEO, "id: %x, source: %s, type: %s - %s", id, s_source, s_type, message); break;
		case GL_DEBUG_SEVERITY_MEDIUM_ARB: WARN_LOG(VIDEO, "id: %x, source: %s, type: %s - %s", id, s_source, s_type, message); break;
		case GL_DEBUG_SEVERITY_LOW_ARB:    WARN_LOG(VIDEO, "id: %x, source: %s, type: %s - %s", id, s_source, s_type, message); break;
		default:                           ERROR_LOG(VIDEO, "id: %x, source: %s, type: %s - %s", id, s_source, s_type, message); break;
	}
}
#endif

// Two small Fallbacks to avoid GL_ARB_ES2_compatibility
static void GLAPIENTRY DepthRangef(GLfloat neardepth, GLfloat fardepth)
{
	glDepthRange(neardepth, fardepth);
}
static void GLAPIENTRY ClearDepthf(GLfloat depthval)
{
	glClearDepth(depthval);
}

static void InitDriverInfo()
{
	std::string svendor = std::string(g_ogl_config.gl_vendor);
	std::string srenderer = std::string(g_ogl_config.gl_renderer);
	std::string sversion = std::string(g_ogl_config.gl_version);
	DriverDetails::Vendor vendor = DriverDetails::VENDOR_UNKNOWN;
	DriverDetails::Driver driver = DriverDetails::DRIVER_UNKNOWN;
	double version = 0.0;
	u32 family = 0;

	// Get the vendor first
	if (svendor == "NVIDIA Corporation" && srenderer != "NVIDIA Tegra")
		vendor = DriverDetails::VENDOR_NVIDIA;
	else if (svendor == "ATI Technologies Inc." || svendor == "Advanced Micro Devices, Inc.")
		vendor = DriverDetails::VENDOR_ATI;
	else if (std::string::npos != sversion.find("Mesa"))
		vendor = DriverDetails::VENDOR_MESA;
	else if (std::string::npos != svendor.find("Intel"))
		vendor = DriverDetails::VENDOR_INTEL;
	else if (svendor == "ARM")
		vendor = DriverDetails::VENDOR_ARM;
	else if (svendor == "http://limadriver.org/")
	{
		vendor = DriverDetails::VENDOR_ARM;
		driver = DriverDetails::DRIVER_LIMA;
	}
	else if (svendor == "Qualcomm")
		vendor = DriverDetails::VENDOR_QUALCOMM;
	else if (svendor == "Imagination Technologies")
		vendor = DriverDetails::VENDOR_IMGTEC;
	else if (svendor == "NVIDIA Corporation" && srenderer == "NVIDIA Tegra")
		vendor = DriverDetails::VENDOR_TEGRA;
	else if (svendor == "Vivante Corporation")
		vendor = DriverDetails::VENDOR_VIVANTE;

	// Get device family and driver version...if we care about it
	switch (vendor)
	{
		case DriverDetails::VENDOR_QUALCOMM:
		{
			if (std::string::npos != srenderer.find("Adreno (TM) 3"))
				driver = DriverDetails::DRIVER_QUALCOMM_3XX;
			else
				driver = DriverDetails::DRIVER_QUALCOMM_2XX;
			double glVersion;
			sscanf(g_ogl_config.gl_version, "OpenGL ES %lg V@%lg", &glVersion, &version);
		}
		break;
		case DriverDetails::VENDOR_ARM:
			// Currently the Mali-T line has two families in it.
			// Mali-T6xx and Mali-T7xx
			// These two families are similar enough that they share bugs in their drivers.
			if (std::string::npos != srenderer.find("Mali-T"))
			{
				driver = DriverDetails::DRIVER_ARM_MIDGARD;
				// Mali drivers provide no way to explicitly find out what video driver is running.
				// This is similar to how we can't find the Nvidia driver version in Windows.
				// Good thing is that ARM introduces a new video driver about once every two years so we can
				// find the driver version by the features it exposes.
				// r2p0 - No OpenGL ES 3.0 support (We don't support this)
				// r3p0 - OpenGL ES 3.0 support
				// r4p0 - Supports 'GL_EXT_shader_pixel_local_storage' extension.

				if (GLExtensions::Supports("GL_EXT_shader_pixel_local_storage"))
					version = 400;
				else
					version = 300;
			}
			else if (std::string::npos != srenderer.find("Mali-4") ||
			         std::string::npos != srenderer.find("Mali-3") ||
			         std::string::npos != srenderer.find("Mali-2"))
			{
				driver = DriverDetails::DRIVER_ARM_UTGARD;
			}
		break;
		case DriverDetails::VENDOR_MESA:
		{
			if (svendor == "nouveau")
				driver = DriverDetails::DRIVER_NOUVEAU;
			else if (svendor == "Intel Open Source Technology Center")
				driver = DriverDetails::DRIVER_I965;
			else if (std::string::npos != srenderer.find("AMD") || std::string::npos != srenderer.find("ATI"))
				driver = DriverDetails::DRIVER_R600;

			int major = 0;
			int minor = 0;
			int release = 0;
			sscanf(g_ogl_config.gl_version, "%*s Mesa %d.%d.%d", &major, &minor, &release);
			version = 100*major + 10*minor + release;
		}
		break;
		case DriverDetails::VENDOR_INTEL: // Happens in OS X
			sscanf(g_ogl_config.gl_renderer, "Intel HD Graphics %d", &family);
			/*
			int glmajor = 0;
			int glminor = 0;
			int major = 0;
			int minor = 0;
			int release = 0;
			sscanf(g_ogl_config.gl_version, "%d.%d INTEL-%d.%d.%d", &glmajor, &glminor, &major, &minor, &release);
			version = 10000*major + 1000*minor + release;
			*/
		break;
		case DriverDetails::VENDOR_NVIDIA:
		{
			int glmajor = 0;
			int glminor = 0;
			int glrelease = 0;
			int major = 0;
			int minor = 0;
			// TODO: this is known to be broken on windows
			// nvidia seems to have removed their driver version from this string, so we can't get it.
			// hopefully we'll never have to workaround nvidia bugs
			sscanf(g_ogl_config.gl_version, "%d.%d.%d NVIDIA %d.%d", &glmajor, &glminor, &glrelease, &major, &minor);
			version = 100*major + minor;
		}
		break;
		// We don't care about these
		default:
		break;
	}
	DriverDetails::Init(vendor, driver, version, family);
}

// Init functions
Renderer::Renderer()
{
	g_first_rift_frame = true;
	OSDInternalW = 0;
	OSDInternalH = 0;

	s_fps=0;
	s_ShowEFBCopyRegions_VBO = 0;
	s_blendMode = 0;
	FPSCounter::Initialize();

	bool bSuccess = true;

	// Init extension support.
	if (!GLExtensions::Init())
	{
		// OpenGL 2.0 is required for all shader based drawings. There is no way to get this by extensions
		PanicAlert("GPU: OGL ERROR: Does your video card support OpenGL 2.0?");
		bSuccess = false;
	}

	g_ogl_config.gl_vendor = (const char*)glGetString(GL_VENDOR);
	g_ogl_config.gl_renderer = (const char*)glGetString(GL_RENDERER);
	g_ogl_config.gl_version = (const char*)glGetString(GL_VERSION);
	g_ogl_config.glsl_version = (const char*)glGetString(GL_SHADING_LANGUAGE_VERSION);

	InitDriverInfo();

	// check for the max vertex attributes
	GLint numvertexattribs = 0;
	glGetIntegerv(GL_MAX_VERTEX_ATTRIBS, &numvertexattribs);
	if (numvertexattribs < 16)
	{
		PanicAlert("GPU: OGL ERROR: Number of attributes %d not enough.\n"
				"GPU: Does your video card support OpenGL 2.x?",
				numvertexattribs);
		bSuccess = false;
	}

	// check the max texture width and height
	GLint max_texture_size;
	glGetIntegerv(GL_MAX_TEXTURE_SIZE, (GLint *)&max_texture_size);
	if (max_texture_size < 1024)
	{
		PanicAlert("GL_MAX_TEXTURE_SIZE too small at %i - must be at least 1024.",
				max_texture_size);
		bSuccess = false;
	}

	if (!GLExtensions::Supports("GL_ARB_framebuffer_object"))
	{
		// We want the ogl3 framebuffer instead of the ogl2 one for better blitting support.
		// It's also compatible with the gles3 one.
		PanicAlert("GPU: ERROR: Need GL_ARB_framebuffer_object for multiple render targets.\n"
				"GPU: Does your video card support OpenGL 3.0?");
		bSuccess = false;
	}

	if (!GLExtensions::Supports("GL_ARB_vertex_array_object"))
	{
		// This extension is used to replace lots of pointer setting function.
		// Also gles3 requires to use it.
		PanicAlert("GPU: OGL ERROR: Need GL_ARB_vertex_array_object.\n"
				"GPU: Does your video card support OpenGL 3.0?");
		bSuccess = false;
	}

	if (!GLExtensions::Supports("GL_ARB_map_buffer_range"))
	{
		// ogl3 buffer mapping for better streaming support.
		// The ogl2 one also isn't in gles3.
		PanicAlert("GPU: OGL ERROR: Need GL_ARB_map_buffer_range.\n"
				"GPU: Does your video card support OpenGL 3.0?");
		bSuccess = false;
	}

	if (!GLExtensions::Supports("GL_ARB_uniform_buffer_object"))
	{
		// ubo allow us to keep the current constants on shader switches
		// we also can stream them much nicer and pack into it whatever we want to
		PanicAlert("GPU: OGL ERROR: Need GL_ARB_uniform_buffer_object.\n"
				"GPU: Does your video card support OpenGL 3.1?");
		bSuccess = false;
	}
	else if (DriverDetails::HasBug(DriverDetails::BUG_BROKENUBO))
	{
		PanicAlert("Buggy GPU driver detected.\n"
				"Please either install the closed-source GPU driver or update your Mesa 3D version.");
		bSuccess = false;
	}

	if (!GLExtensions::Supports("GL_ARB_sampler_objects") && bSuccess)
	{
		// Our sampler cache uses this extension. It could easyly be workaround and it's by far the
		// highest requirement, but it seems that no driver lacks support for it.
		PanicAlert("GPU: OGL ERROR: Need GL_ARB_sampler_objects."
				"GPU: Does your video card support OpenGL 3.3?"
				"Please report this issue, then there will be a workaround");
		bSuccess = false;
	}

	// OpenGL 3 doesn't provide GLES like float functions for depth.
	// They are in core in OpenGL 4.1, so almost every driver should support them.
	// But for the oldest ones, we provide fallbacks to the old double functions.
	if (!GLExtensions::Supports("GL_ARB_ES2_compatibility") && GLInterface->GetMode() == GLInterfaceMode::MODE_OPENGL)
	{
		glDepthRangef = DepthRangef;
		glClearDepthf = ClearDepthf;
	}

	g_Config.backend_info.bSupportsDualSourceBlend = GLExtensions::Supports("GL_ARB_blend_func_extended");
	g_Config.backend_info.bSupportsPrimitiveRestart = !DriverDetails::HasBug(DriverDetails::BUG_PRIMITIVERESTART) &&
				((GLExtensions::Version() >= 310) || GLExtensions::Supports("GL_NV_primitive_restart"));
	g_Config.backend_info.bSupportsEarlyZ = GLExtensions::Supports("GL_ARB_shader_image_load_store");

	// Desktop OpenGL supports the binding layout if it supports 420pack
	// OpenGL ES 3.1 supports it implicitly without an extension
	g_Config.backend_info.bSupportsBindingLayout = GLExtensions::Supports("GL_ARB_shading_language_420pack");

	g_ogl_config.bSupportsGLSLCache = GLExtensions::Supports("GL_ARB_get_program_binary");
	g_ogl_config.bSupportsGLPinnedMemory = GLExtensions::Supports("GL_AMD_pinned_memory");
	g_ogl_config.bSupportsGLSync = GLExtensions::Supports("GL_ARB_sync");
	g_ogl_config.bSupportsGLBaseVertex = GLExtensions::Supports("GL_ARB_draw_elements_base_vertex");
	g_ogl_config.bSupportsGLBufferStorage = GLExtensions::Supports("GL_ARB_buffer_storage");
	g_ogl_config.bSupportsMSAA = GLExtensions::Supports("GL_ARB_texture_multisample");
	g_ogl_config.bSupportSampleShading = GLExtensions::Supports("GL_ARB_sample_shading");
	g_ogl_config.bSupportOGL31 = GLExtensions::Version() >= 310;
	g_ogl_config.bSupportViewportFloat = GLExtensions::Supports("GL_ARB_viewport_array");

	if (GLInterface->GetMode() == GLInterfaceMode::MODE_OPENGLES3)
	{
		if (strstr(g_ogl_config.glsl_version, "3.0"))
		{
			g_ogl_config.eSupportedGLSLVersion = GLSLES_300;
		}
		else
		{
			g_ogl_config.eSupportedGLSLVersion = GLSLES_310;
			g_Config.backend_info.bSupportsBindingLayout = true;
		}
	}
	else
	{
		if (strstr(g_ogl_config.glsl_version, "1.00") || strstr(g_ogl_config.glsl_version, "1.10") || strstr(g_ogl_config.glsl_version, "1.20"))
		{
			PanicAlert("GPU: OGL ERROR: Need at least GLSL 1.30\n"
					"GPU: Does your video card support OpenGL 3.0?\n"
					"GPU: Your driver supports GLSL %s", g_ogl_config.glsl_version);
			bSuccess = false;
		}
		else if (strstr(g_ogl_config.glsl_version, "1.30"))
		{
			g_ogl_config.eSupportedGLSLVersion = GLSL_130;
			g_Config.backend_info.bSupportsEarlyZ = false; // layout keyword is only supported on glsl150+
		}
		else if (strstr(g_ogl_config.glsl_version, "1.40"))
		{
			g_ogl_config.eSupportedGLSLVersion = GLSL_140;
			g_Config.backend_info.bSupportsEarlyZ = false; // layout keyword is only supported on glsl150+
		}
		else
		{
			g_ogl_config.eSupportedGLSLVersion = GLSL_150;
		}
	}
#if defined(_DEBUG) || defined(DEBUGFAST)
	if (GLExtensions::Supports("GL_KHR_debug"))
	{
		glDebugMessageControl(GL_DONT_CARE, GL_DONT_CARE, GL_DONT_CARE, 0, nullptr, true);
		glDebugMessageCallback( ErrorCallback, nullptr );
		glEnable( GL_DEBUG_OUTPUT );
	}
	else if (GLExtensions::Supports("GL_ARB_debug_output"))
	{
		glDebugMessageControlARB(GL_DONT_CARE, GL_DONT_CARE, GL_DONT_CARE, 0, nullptr, true);
		glDebugMessageCallbackARB( ErrorCallback, nullptr );
		glEnable( GL_DEBUG_OUTPUT );
	}
#endif
	int samples;
	glGetIntegerv(GL_SAMPLES, &samples);
	if (samples > 1)
	{
		// MSAA on default framebuffer isn't working because of glBlitFramebuffer.
		// It also isn't useful as we don't render anything to the default framebuffer.
		// We also try to get a non-msaa fb, so this only happens when forced by the driver.
		PanicAlert("MSAA on default framebuffer isn't supported.\n"
			"Please avoid forcing dolphin to use MSAA by the driver.\n"
			"%d samples on default framebuffer found.", samples);
		bSuccess = false;
	}

	if (!bSuccess)
	{
		// Not all needed extensions are supported, so we have to stop here.
		// Else some of the next calls might crash.
		return;
	}

	glGetIntegerv(GL_MAX_SAMPLES, &g_ogl_config.max_samples);
	if (g_ogl_config.max_samples < 1 || !g_ogl_config.bSupportsMSAA)
		g_ogl_config.max_samples = 1;

	UpdateActiveConfig();

	OSD::AddMessage(StringFromFormat("Video Info: %s, %s, %s",
				g_ogl_config.gl_vendor,
				g_ogl_config.gl_renderer,
				g_ogl_config.gl_version), 5000);

	WARN_LOG(VIDEO,"Missing OGL Extensions: %s%s%s%s%s%s%s%s%s%s",
			g_ActiveConfig.backend_info.bSupportsDualSourceBlend ? "" : "DualSourceBlend ",
			g_ActiveConfig.backend_info.bSupportsPrimitiveRestart ? "" : "PrimitiveRestart ",
			g_ActiveConfig.backend_info.bSupportsEarlyZ ? "" : "EarlyZ ",
			g_ogl_config.bSupportsGLPinnedMemory ? "" : "PinnedMemory ",
			g_ogl_config.bSupportsGLSLCache ? "" : "ShaderCache ",
			g_ogl_config.bSupportsGLBaseVertex ? "" : "BaseVertex ",
			g_ogl_config.bSupportsGLBufferStorage ? "" : "BufferStorage ",
			g_ogl_config.bSupportsGLSync ? "" : "Sync ",
			g_ogl_config.bSupportsMSAA ? "" : "MSAA ",
			g_ogl_config.bSupportSampleShading ? "" : "SSAA "
			);

	s_LastMultisampleMode = g_ActiveConfig.iMultisampleMode;
	s_MSAASamples = GetNumMSAASamples(s_LastMultisampleMode);
	ApplySSAASettings();

	// Decide framebuffer size
	s_backbuffer_width = (int)GLInterface->GetBackBufferWidth();
	s_backbuffer_height = (int)GLInterface->GetBackBufferHeight();

	// Handle VSync on/off
	s_vsync = g_ActiveConfig.IsVSync();
	GLInterface->SwapInterval(s_vsync);

	// TODO: Move these somewhere else?
	FramebufferManagerBase::SetLastXfbWidth(MAX_XFB_WIDTH);
	FramebufferManagerBase::SetLastXfbHeight(MAX_XFB_HEIGHT);

	UpdateDrawRectangle(s_backbuffer_width, s_backbuffer_height);

	s_LastEFBScale = g_ActiveConfig.iEFBScale;
	CalculateTargetSize(s_backbuffer_width, s_backbuffer_height);

	// Because of the fixed framebuffer size we need to disable the resolution
	// options while running
	g_Config.bRunning = true;

	glStencilFunc(GL_ALWAYS, 0, 0);
	glBlendFunc(GL_ONE, GL_ONE);

	glViewport(0, 0, GetTargetWidth(), GetTargetHeight()); // Reset The Current Viewport

	glClearColor(0.0f, 0.0f, 0.0f, 1.0f);
	glClearDepthf(1.0f);
	glEnable(GL_DEPTH_TEST);
	glDepthFunc(GL_LEQUAL);

	glPixelStorei(GL_UNPACK_ALIGNMENT, 4);  // 4-byte pixel alignment

	glDisable(GL_STENCIL_TEST);
	glEnable(GL_SCISSOR_TEST);

	glScissor(0, 0, GetTargetWidth(), GetTargetHeight());
	glBlendColor(0, 0, 0, 0.5f);
	glClearDepthf(1.0f);

	if (g_ActiveConfig.backend_info.bSupportsPrimitiveRestart)
	{
		if (GLInterface->GetMode() == GLInterfaceMode::MODE_OPENGLES3)
			glEnable(GL_PRIMITIVE_RESTART_FIXED_INDEX);
		else
			if (g_ogl_config.bSupportOGL31)
			{
				glEnable(GL_PRIMITIVE_RESTART);
				glPrimitiveRestartIndex(65535);
			}
			else
			{
				glEnableClientState(GL_PRIMITIVE_RESTART_NV);
				glPrimitiveRestartIndexNV(65535);
			}
	}
	UpdateActiveConfig();
<<<<<<< HEAD

	{
		/* load an image file directly as a new OpenGL texture */
		unsigned char* img;
		int width, height, channels;
		/*	try to load the image	*/
		img = SOIL_load_image((File::GetSysDirectory() + "man.png").c_str(), &width, &height, &channels, SOIL_LOAD_AUTO);
		glGenTextures(1, &g_man_texture);
		glActiveTexture(GL_TEXTURE0 + 9);
		glBindTexture(GL_TEXTURE_2D, g_man_texture);
		glTexParameterf(GL_TEXTURE_2D, GL_TEXTURE_MIN_FILTER, GL_LINEAR_MIPMAP_NEAREST);
		glTexParameterf(GL_TEXTURE_2D, GL_TEXTURE_MAG_FILTER, GL_LINEAR);
		glTexParameterf(GL_TEXTURE_2D, GL_TEXTURE_WRAP_S, GL_CLAMP);
		glTexParameterf(GL_TEXTURE_2D, GL_TEXTURE_WRAP_T, GL_CLAMP);
		glTexImage2D(GL_TEXTURE_2D, 0, GL_RGBA, (GLsizei)width, (GLsizei)height, 0, GL_RGBA, GL_UNSIGNED_BYTE, img);
		SOIL_free_image_data(img);
	}
=======
	ClearEFBCache();
>>>>>>> 11a0f5dd
}

Renderer::~Renderer()
{

#if defined(HAVE_WX) && HAVE_WX
	if (scrshotThread.joinable())
		scrshotThread.join();
#endif
}

void Renderer::Shutdown()
{
#ifdef HAVE_OCULUSSDK
	if (g_has_rift && !g_first_rift_frame)
	{
		//TargetRectangle targetRc = ConvertEFBRectangle(rc);

		// for msaa mode, we must resolve the efb content to non-msaa
		//FramebufferManager::ResolveAndGetRenderTarget(rc, 0);
		//FramebufferManager::ResolveAndGetRenderTarget(rc, 1);

		// Render to the real/postprocessing buffer now. (resolve have changed this in msaa mode)
		PostProcessing::BindTargetFramebuffer();

		ovrHmd_EndEyeRender(hmd, ovrEye_Left, g_left_eye_pose, &FramebufferManager::m_eye_texture[ovrEye_Left].Texture);
		ovrHmd_EndEyeRender(hmd, ovrEye_Right, g_right_eye_pose, &FramebufferManager::m_eye_texture[ovrEye_Right].Texture);

		// Let OVR do distortion rendering, Present and flush/sync.
		ovrHmd_EndFrame(hmd);
	}
#endif
	g_first_rift_frame = true;

	delete g_framebuffer_manager;

	g_Config.bRunning = false;
	UpdateActiveConfig();

	glDeleteBuffers(1, &s_ShowEFBCopyRegions_VBO);
	glDeleteVertexArrays(1, &s_ShowEFBCopyRegions_VAO);
	s_ShowEFBCopyRegions_VBO = 0;

	delete s_pfont;
	s_pfont = nullptr;
	s_ShowEFBCopyRegions.Destroy();
}

void Renderer::Init()
{
	// Initialize the FramebufferManager
	g_framebuffer_manager = new FramebufferManager(s_target_width, s_target_height,
			s_MSAASamples);

	s_pfont = new RasterFont();

	ProgramShaderCache::CompileShader(s_ShowEFBCopyRegions,
		"in vec2 rawpos;\n"
		"in vec3 color0;\n"
		"out vec4 c;\n"
		"void main(void) {\n"
		"	gl_Position = vec4(rawpos, 0.0, 1.0);\n"
		"	c = vec4(color0, 1.0);\n"
		"}\n",
		"in vec4 c;\n"
		"out vec4 ocol0;\n"
		"void main(void) {\n"
		"	ocol0 = c;\n"
		"}\n");

	// creating buffers
	glGenBuffers(1, &s_ShowEFBCopyRegions_VBO);
	glGenVertexArrays(1, &s_ShowEFBCopyRegions_VAO);
	glBindBuffer(GL_ARRAY_BUFFER, s_ShowEFBCopyRegions_VBO);
	glBindVertexArray( s_ShowEFBCopyRegions_VAO );
	glEnableVertexAttribArray(SHADER_POSITION_ATTRIB);
	glVertexAttribPointer(SHADER_POSITION_ATTRIB, 2, GL_FLOAT, 0, sizeof(GLfloat)*5, nullptr);
	glEnableVertexAttribArray(SHADER_COLOR0_ATTRIB);
	glVertexAttribPointer(SHADER_COLOR0_ATTRIB, 3, GL_FLOAT, 0, sizeof(GLfloat)*5, (GLfloat*)nullptr+2);
}

// Create On-Screen-Messages
void Renderer::DrawDebugInfo()
{
	// Reset viewport for drawing text
	glViewport(0, 0, GLInterface->GetBackBufferWidth(), GLInterface->GetBackBufferHeight());

	// Draw various messages on the screen, like FPS, statistics, etc.
	std::string debug_info;

	if (g_ActiveConfig.bShowFPS)
		debug_info += StringFromFormat("FPS: %d\n", s_fps);

	if (SConfig::GetInstance().m_ShowLag)
		debug_info += StringFromFormat("Lag: %" PRIu64 "\n", Movie::g_currentLagCount);

	if (g_ActiveConfig.bShowInputDisplay)
		debug_info += Movie::GetInputDisplay();

	if (GLInterface->GetMode() == GLInterfaceMode::MODE_OPENGL && g_ActiveConfig.bShowEFBCopyRegions)
	{
		// Set Line Size
		glLineWidth(3.0f);

		// 2*Coords + 3*Color
		u32 length = stats.efb_regions.size() * sizeof(GLfloat) * (2+3)*2*6;
		glBindBuffer(GL_ARRAY_BUFFER, s_ShowEFBCopyRegions_VBO);
		glBufferData(GL_ARRAY_BUFFER, length, nullptr, GL_STREAM_DRAW);
		GLfloat *Vertices = (GLfloat*)glMapBufferRange(GL_ARRAY_BUFFER, 0, length, GL_MAP_WRITE_BIT);

		// Draw EFB copy regions rectangles
		int a = 0;
		GLfloat color[3] = {0.0f, 1.0f, 1.0f};

		for (const EFBRectangle& rect : stats.efb_regions)
		{
			GLfloat halfWidth = EFB_WIDTH / 2.0f;
			GLfloat halfHeight = EFB_HEIGHT / 2.0f;
			GLfloat x =  (GLfloat) -1.0f + ((GLfloat)rect.left / halfWidth);
			GLfloat y =  (GLfloat) 1.0f - ((GLfloat)rect.top / halfHeight);
			GLfloat x2 = (GLfloat) -1.0f + ((GLfloat)rect.right / halfWidth);
			GLfloat y2 = (GLfloat) 1.0f - ((GLfloat)rect.bottom / halfHeight);

			Vertices[a++] = x;
			Vertices[a++] = y;
			Vertices[a++] = color[0];
			Vertices[a++] = color[1];
			Vertices[a++] = color[2];

			Vertices[a++] = x2;
			Vertices[a++] = y;
			Vertices[a++] = color[0];
			Vertices[a++] = color[1];
			Vertices[a++] = color[2];


			Vertices[a++] = x2;
			Vertices[a++] = y;
			Vertices[a++] = color[0];
			Vertices[a++] = color[1];
			Vertices[a++] = color[2];

			Vertices[a++] = x2;
			Vertices[a++] = y2;
			Vertices[a++] = color[0];
			Vertices[a++] = color[1];
			Vertices[a++] = color[2];


			Vertices[a++] = x2;
			Vertices[a++] = y2;
			Vertices[a++] = color[0];
			Vertices[a++] = color[1];
			Vertices[a++] = color[2];

			Vertices[a++] = x;
			Vertices[a++] = y2;
			Vertices[a++] = color[0];
			Vertices[a++] = color[1];
			Vertices[a++] = color[2];


			Vertices[a++] = x;
			Vertices[a++] = y2;
			Vertices[a++] = color[0];
			Vertices[a++] = color[1];
			Vertices[a++] = color[2];

			Vertices[a++] = x;
			Vertices[a++] = y;
			Vertices[a++] = color[0];
			Vertices[a++] = color[1];
			Vertices[a++] = color[2];


			Vertices[a++] = x;
			Vertices[a++] = y;
			Vertices[a++] = color[0];
			Vertices[a++] = color[1];
			Vertices[a++] = color[2];

			Vertices[a++] = x2;
			Vertices[a++] = y2;
			Vertices[a++] = color[0];
			Vertices[a++] = color[1];
			Vertices[a++] = color[2];


			Vertices[a++] = x2;
			Vertices[a++] = y;
			Vertices[a++] = color[0];
			Vertices[a++] = color[1];
			Vertices[a++] = color[2];

			Vertices[a++] = x;
			Vertices[a++] = y2;
			Vertices[a++] = color[0];
			Vertices[a++] = color[1];
			Vertices[a++] = color[2];

			// TO DO: build something nicer here
			GLfloat temp = color[0];
			color[0] = color[1];
			color[1] = color[2];
			color[2] = temp;
		}
		glUnmapBuffer(GL_ARRAY_BUFFER);

		s_ShowEFBCopyRegions.Bind();
		glBindVertexArray( s_ShowEFBCopyRegions_VAO );
		glDrawArrays(GL_LINES, 0, stats.efb_regions.size() * 2*6);

		// Restore Line Size
		SetLineWidth();

		// Clear stored regions
		stats.efb_regions.clear();
	}

	if (g_ActiveConfig.bOverlayStats)
		debug_info += Statistics::ToString();

	if (g_ActiveConfig.bOverlayProjStats)
		debug_info += Statistics::ToStringProj();

	if (!debug_info.empty())
	{
		// Render a shadow, and then the text.
		Renderer::RenderText(debug_info, 21, 21, 0xDD000000);
		Renderer::RenderText(debug_info, 20, 20, 0xFF00FFFF);
	}
}

void Renderer::RenderText(const std::string& text, int left, int top, u32 color)
{
	const int nBackbufferWidth = (int)GLInterface->GetBackBufferWidth();
	const int nBackbufferHeight = (int)GLInterface->GetBackBufferHeight();

	s_pfont->printMultilineText(text,
		left * 2.0f / (float)nBackbufferWidth - 1,
		1 - top * 2.0f / (float)nBackbufferHeight,
		0, nBackbufferWidth, nBackbufferHeight, color);

	GL_REPORT_ERRORD();
}

TargetRectangle Renderer::ConvertEFBRectangle(const EFBRectangle& rc)
{
	TargetRectangle result;
	result.left   = EFBToScaledX(rc.left);
	result.top    = EFBToScaledY(EFB_HEIGHT - rc.top);
	result.right  = EFBToScaledX(rc.right);
	result.bottom = EFBToScaledY(EFB_HEIGHT - rc.bottom);
	return result;
}

// Function: This function handles the OpenGL glScissor() function
// ----------------------------
// Call browser: OpcodeDecoding.cpp ExecuteDisplayList > Decode() > LoadBPReg()
//		case 0x52 > SetScissorRect()
// ----------------------------
// bpmem.scissorTL.x, y = 342x342
// bpmem.scissorBR.x, y = 981x821
// Renderer::GetTargetHeight() = the fixed ini file setting
// donkopunchstania - it appears scissorBR is the bottom right pixel inside the scissor box
// therefore the width and height are (scissorBR + 1) - scissorTL
void Renderer::SetScissorRect(const EFBRectangle& rc)
{
	TargetRectangle trc = g_renderer->ConvertEFBRectangle(rc);
	glScissor(trc.left, trc.bottom, trc.GetWidth(), trc.GetHeight());
}

void Renderer::SetColorMask()
{
	// Only enable alpha channel if it's supported by the current EFB format
	GLenum ColorMask = GL_FALSE, AlphaMask = GL_FALSE;
	if (bpmem.alpha_test.TestResult() != AlphaTest::FAIL)
	{
		if (bpmem.blendmode.colorupdate)
			ColorMask = GL_TRUE;
		if (bpmem.blendmode.alphaupdate && (bpmem.zcontrol.pixel_format == PEControl::RGBA6_Z24))
			AlphaMask = GL_TRUE;
	}
	glColorMask(ColorMask,  ColorMask,  ColorMask,  AlphaMask);
}

void ClearEFBCache()
{
	if (!s_efbCacheIsCleared)
	{
		s_efbCacheIsCleared = true;
		memset(s_efbCacheValid, 0, sizeof(s_efbCacheValid));
	}
}

void Renderer::UpdateEFBCache(EFBAccessType type, u32 cacheRectIdx, const EFBRectangle& efbPixelRc, const TargetRectangle& targetPixelRc, const u32* data)
{
	u32 cacheType = (type == PEEK_Z ? 0 : 1);

	if (!s_efbCache[cacheType][cacheRectIdx].size())
		s_efbCache[cacheType][cacheRectIdx].resize(EFB_CACHE_RECT_SIZE * EFB_CACHE_RECT_SIZE);

	u32 targetPixelRcWidth = targetPixelRc.right - targetPixelRc.left;
	u32 efbPixelRcHeight = efbPixelRc.bottom - efbPixelRc.top;
	u32 efbPixelRcWidth = efbPixelRc.right - efbPixelRc.left;

	for (u32 yCache = 0; yCache < efbPixelRcHeight; ++yCache)
	{
		u32 yEFB = efbPixelRc.top + yCache;
		u32 yPixel = (EFBToScaledY(EFB_HEIGHT - yEFB) + EFBToScaledY(EFB_HEIGHT - yEFB - 1)) / 2;
		u32 yData = yPixel - targetPixelRc.bottom;

		for (u32 xCache = 0; xCache < efbPixelRcWidth; ++xCache)
		{
			u32 xEFB = efbPixelRc.left + xCache;
			u32 xPixel = (EFBToScaledX(xEFB) + EFBToScaledX(xEFB + 1)) / 2;
			u32 xData = xPixel - targetPixelRc.left;
			s_efbCache[cacheType][cacheRectIdx][yCache * EFB_CACHE_RECT_SIZE + xCache] = data[yData * targetPixelRcWidth + xData];
		}
	}

	s_efbCacheValid[cacheType][cacheRectIdx] = true;
	s_efbCacheIsCleared = false;
}

// This function allows the CPU to directly access the EFB.
// There are EFB peeks (which will read the color or depth of a pixel)
// and EFB pokes (which will change the color or depth of a pixel).
//
// The behavior of EFB peeks can only be modified by:
// - GX_PokeAlphaRead
// The behavior of EFB pokes can be modified by:
// - GX_PokeAlphaMode (TODO)
// - GX_PokeAlphaUpdate (TODO)
// - GX_PokeBlendMode (TODO)
// - GX_PokeColorUpdate (TODO)
// - GX_PokeDither (TODO)
// - GX_PokeDstAlpha (TODO)
// - GX_PokeZMode (TODO)
u32 Renderer::AccessEFB(EFBAccessType type, u32 x, u32 y, u32 poke_data)
{
	u32 cacheRectIdx = (y / EFB_CACHE_RECT_SIZE) * EFB_CACHE_WIDTH
	                 + (x / EFB_CACHE_RECT_SIZE);

	// Get the rectangular target region containing the EFB pixel
	EFBRectangle efbPixelRc;
	efbPixelRc.left = (x / EFB_CACHE_RECT_SIZE) * EFB_CACHE_RECT_SIZE;
	efbPixelRc.top = (y / EFB_CACHE_RECT_SIZE) * EFB_CACHE_RECT_SIZE;
	efbPixelRc.right = std::min(efbPixelRc.left + EFB_CACHE_RECT_SIZE, (u32)EFB_WIDTH);
	efbPixelRc.bottom = std::min(efbPixelRc.top + EFB_CACHE_RECT_SIZE, (u32)EFB_HEIGHT);

	TargetRectangle targetPixelRc = ConvertEFBRectangle(efbPixelRc);
	u32 targetPixelRcWidth = targetPixelRc.right - targetPixelRc.left;
	u32 targetPixelRcHeight = targetPixelRc.top - targetPixelRc.bottom;

	// TODO (FIX) : currently, AA path is broken/offset and doesn't return the correct pixel
	switch (type)
	{
	case PEEK_Z:
		{
			u32 z;

			if (!s_efbCacheValid[0][cacheRectIdx])
			{
				if (s_MSAASamples > 1)
				{
					g_renderer->ResetAPIState();

					// Resolve our rectangle.
					FramebufferManager::GetEFBDepthTexture(efbPixelRc, 0);
					glBindFramebuffer(GL_READ_FRAMEBUFFER, FramebufferManager::GetResolvedFramebuffer(0));

					g_renderer->RestoreAPIState();
				}

				u32* depthMap = new u32[targetPixelRcWidth * targetPixelRcHeight];

				glReadPixels(targetPixelRc.left, targetPixelRc.bottom, targetPixelRcWidth, targetPixelRcHeight,
				             GL_DEPTH_COMPONENT, GL_UNSIGNED_INT, depthMap);
				GL_REPORT_ERRORD();

				UpdateEFBCache(type, cacheRectIdx, efbPixelRc, targetPixelRc, depthMap);

				delete[] depthMap;
			}

			u32 xRect = x % EFB_CACHE_RECT_SIZE;
			u32 yRect = y % EFB_CACHE_RECT_SIZE;
			z = s_efbCache[0][cacheRectIdx][yRect * EFB_CACHE_RECT_SIZE + xRect];

			// Scale the 32-bit value returned by glReadPixels to a 24-bit
			// value (GC uses a 24-bit Z-buffer).
			// TODO: in RE0 this value is often off by one, which causes lighting to disappear
			if (bpmem.zcontrol.pixel_format == PEControl::RGB565_Z16)
			{
				// if Z is in 16 bit format you must return a 16 bit integer
				z = z >> 16;
			}
			else
			{
				z = z >> 8;
			}
			return z;
		}

	case PEEK_COLOR: // GXPeekARGB
		{
			// Although it may sound strange, this really is A8R8G8B8 and not RGBA or 24-bit...

			// Tested in Killer 7, the first 8bits represent the alpha value which is used to
			// determine if we're aiming at an enemy (0x80 / 0x88) or not (0x70)
			// Wind Waker is also using it for the pictograph to determine the color of each pixel

			u32 color;

			if (!s_efbCacheValid[1][cacheRectIdx])
			{
				if (s_MSAASamples > 1)
				{
					g_renderer->ResetAPIState();

					// Resolve our rectangle.
					FramebufferManager::GetEFBColorTexture(efbPixelRc, 0);
					glBindFramebuffer(GL_READ_FRAMEBUFFER, FramebufferManager::GetResolvedFramebuffer(0));

					g_renderer->RestoreAPIState();
				}

				u32* colorMap = new u32[targetPixelRcWidth * targetPixelRcHeight];

				if (GLInterface->GetMode() == GLInterfaceMode::MODE_OPENGLES3)
				// XXX: Swap colours
					glReadPixels(targetPixelRc.left, targetPixelRc.bottom, targetPixelRcWidth, targetPixelRcHeight,
						     GL_RGBA, GL_UNSIGNED_BYTE, colorMap);
				else
					glReadPixels(targetPixelRc.left, targetPixelRc.bottom, targetPixelRcWidth, targetPixelRcHeight,
						     GL_BGRA, GL_UNSIGNED_INT_8_8_8_8_REV, colorMap);
				GL_REPORT_ERRORD();

				UpdateEFBCache(type, cacheRectIdx, efbPixelRc, targetPixelRc, colorMap);

				delete[] colorMap;
			}

			u32 xRect = x % EFB_CACHE_RECT_SIZE;
			u32 yRect = y % EFB_CACHE_RECT_SIZE;
			color = s_efbCache[1][cacheRectIdx][yRect * EFB_CACHE_RECT_SIZE + xRect];

			// check what to do with the alpha channel (GX_PokeAlphaRead)
			PixelEngine::UPEAlphaReadReg alpha_read_mode = PixelEngine::GetAlphaReadMode();

			if (bpmem.zcontrol.pixel_format == PEControl::RGBA6_Z24)
			{
				color = RGBA8ToRGBA6ToRGBA8(color);
			}
			else if (bpmem.zcontrol.pixel_format == PEControl::RGB565_Z16)
			{
				color = RGBA8ToRGB565ToRGBA8(color);
			}
			if (bpmem.zcontrol.pixel_format != PEControl::RGBA6_Z24)
			{
				color |= 0xFF000000;
			}
			if (alpha_read_mode.ReadMode == 2) return color; // GX_READ_NONE
			else if (alpha_read_mode.ReadMode == 1) return (color | 0xFF000000); // GX_READ_FF
			else /*if(alpha_read_mode.ReadMode == 0)*/ return (color & 0x00FFFFFF); // GX_READ_00
		}

	case POKE_COLOR:
	{
		ResetAPIState();

		glClearColor(float((poke_data >> 16) & 0xFF) / 255.0f,
		             float((poke_data >>  8) & 0xFF) / 255.0f,
		             float((poke_data >>  0) & 0xFF) / 255.0f,
		             float((poke_data >> 24) & 0xFF) / 255.0f);

		glEnable(GL_SCISSOR_TEST);
		glScissor(targetPixelRc.left, targetPixelRc.bottom, targetPixelRc.GetWidth(), targetPixelRc.GetHeight());

		glClear(GL_COLOR_BUFFER_BIT);

		RestoreAPIState();

		// TODO: Could just update the EFB cache with the new value
		ClearEFBCache();

		break;
	}

	case POKE_Z:
	{
		ResetAPIState();

		glDepthMask(GL_TRUE);
		glClearDepthf(float(poke_data & 0xFFFFFF) / float(0xFFFFFF));

		glEnable(GL_SCISSOR_TEST);
		glScissor(targetPixelRc.left, targetPixelRc.bottom, targetPixelRc.GetWidth(), targetPixelRc.GetHeight());

		glClear(GL_DEPTH_BUFFER_BIT);

		RestoreAPIState();

		// TODO: Could just update the EFB cache with the new value
		ClearEFBCache();

		break;
	}

	default:
		break;
	}

	return 0;
}

void Renderer::SetViewport()
{
	// reversed gxsetviewport(xorig, yorig, width, height, nearz, farz)
	// [0] = width/2
	// [1] = height/2
	// [2] = 16777215 * (farz - nearz)
	// [3] = xorig + width/2 + 342
	// [4] = yorig + height/2 + 342
	// [5] = 16777215 * farz

	int scissorXOff = bpmem.scissorOffset.x * 2;
	int scissorYOff = bpmem.scissorOffset.y * 2;

	// TODO: ceil, floor or just cast to int?
	float X = EFBToScaledXf(xfmem.viewport.xOrig - xfmem.viewport.wd - (float)scissorXOff);
	float Y = EFBToScaledYf((float)EFB_HEIGHT - xfmem.viewport.yOrig + xfmem.viewport.ht + (float)scissorYOff);
	float Width = EFBToScaledXf(2.0f * xfmem.viewport.wd);
	float Height = EFBToScaledYf(-2.0f * xfmem.viewport.ht);
	float GLNear = (xfmem.viewport.farZ - xfmem.viewport.zRange) / 16777216.0f;
	float GLFar = xfmem.viewport.farZ / 16777216.0f;
	if (Width < 0)
	{
		X += Width;
		Width *= -1;
	}
	if (Height < 0)
	{
		Y += Height;
		Height *= -1;
	}

	// Update the view port
	if (g_ogl_config.bSupportViewportFloat)
	{
		glViewportIndexedf(0, X, Y, Width, Height);
	}
	else
	{
		glViewport(ceil(X), ceil(Y), ceil(Width), ceil(Height));
	}
	glDepthRangef(GLNear, GLFar);
}

void Renderer::ClearScreen(const EFBRectangle& rc, bool colorEnable, bool alphaEnable, bool zEnable, u32 color, u32 z)
{
	ResetAPIState();

	for (int eye = 0; eye < FramebufferManager::m_eye_count; ++eye)
	{
		if (eye)
			FramebufferManager::SwapRenderEye();
		// color
		GLboolean const
			color_mask = colorEnable ? GL_TRUE : GL_FALSE,
			alpha_mask = alphaEnable ? GL_TRUE : GL_FALSE;
		glColorMask(color_mask, color_mask, color_mask, alpha_mask);

		glClearColor(
			float((color >> 16) & 0xFF) / 255.0f,
			float((color >> 8) & 0xFF) / 255.0f,
			float((color >> 0) & 0xFF) / 255.0f,
			float((color >> 24) & 0xFF) / 255.0f);

		// depth
		glDepthMask(zEnable ? GL_TRUE : GL_FALSE);

		glClearDepthf(float(z & 0xFFFFFF) / float(0xFFFFFF));

		// Update rect for clearing the picture
		glEnable(GL_SCISSOR_TEST);

		TargetRectangle const targetRc = ConvertEFBRectangle(rc);
		glScissor(targetRc.left, targetRc.bottom, targetRc.GetWidth(), targetRc.GetHeight());

		// glColorMask/glDepthMask/glScissor affect glClear (glViewport does not)
		glClear(GL_COLOR_BUFFER_BIT | GL_DEPTH_BUFFER_BIT);
	}

	RestoreAPIState();

	ClearEFBCache();
}

void Renderer::ReinterpretPixelData(unsigned int convtype)
{
	if (convtype == 0 || convtype == 2)
	{
		FramebufferManager::ReinterpretPixelData(convtype, 0);
	}
	else
	{
		ERROR_LOG(VIDEO, "Trying to reinterpret pixel data with unsupported conversion type %d", convtype);
	}
}

void Renderer::SetBlendMode(bool forceUpdate)
{
	// Our render target always uses an alpha channel, so we need to override the blend functions to assume a destination alpha of 1 if the render target isn't supposed to have an alpha channel
	// Example: D3DBLEND_DESTALPHA needs to be D3DBLEND_ONE since the result without an alpha channel is assumed to always be 1.
	bool target_has_alpha = bpmem.zcontrol.pixel_format == PEControl::RGBA6_Z24;

	bool useDstAlpha = !g_ActiveConfig.bDstAlphaPass && bpmem.dstalpha.enable && bpmem.blendmode.alphaupdate && target_has_alpha;
	bool useDualSource = useDstAlpha && g_ActiveConfig.backend_info.bSupportsDualSourceBlend;

	const GLenum glSrcFactors[8] =
	{
		GL_ZERO,
		GL_ONE,
		GL_DST_COLOR,
		GL_ONE_MINUS_DST_COLOR,
		(useDualSource)  ? GL_SRC1_ALPHA : (GLenum)GL_SRC_ALPHA,
		(useDualSource)  ? GL_ONE_MINUS_SRC1_ALPHA : (GLenum)GL_ONE_MINUS_SRC_ALPHA,
		(target_has_alpha) ? GL_DST_ALPHA : (GLenum)GL_ONE,
		(target_has_alpha) ? GL_ONE_MINUS_DST_ALPHA : (GLenum)GL_ZERO
	};
	const GLenum glDestFactors[8] =
	{
		GL_ZERO,
		GL_ONE,
		GL_SRC_COLOR,
		GL_ONE_MINUS_SRC_COLOR,
		(useDualSource)  ? GL_SRC1_ALPHA : (GLenum)GL_SRC_ALPHA,
		(useDualSource)  ? GL_ONE_MINUS_SRC1_ALPHA : (GLenum)GL_ONE_MINUS_SRC_ALPHA,
		(target_has_alpha) ? GL_DST_ALPHA : (GLenum)GL_ONE,
		(target_has_alpha) ? GL_ONE_MINUS_DST_ALPHA : (GLenum)GL_ZERO
	};

	// blend mode bit mask
	// 0 - blend enable
	// 1 - dst alpha enabled
	// 2 - reverse subtract enable (else add)
	// 3-5 - srcRGB function
	// 6-8 - dstRGB function

	u32 newval = useDualSource << 1;
	newval |= bpmem.blendmode.subtract << 2;

	if (bpmem.blendmode.subtract)
		newval |= 0x0049;   // enable blending src 1 dst 1
	else if (bpmem.blendmode.blendenable)
	{
		newval |= 1;    // enable blending
		newval |= bpmem.blendmode.srcfactor << 3;
		newval |= bpmem.blendmode.dstfactor << 6;
	}

	u32 changes = forceUpdate ? 0xFFFFFFFF : newval ^ s_blendMode;

	if (changes & 1)
		// blend enable change
		(newval & 1) ? glEnable(GL_BLEND) : glDisable(GL_BLEND);

	if (changes & 4)
	{
		// subtract enable change
		GLenum equation = newval & 4 ? GL_FUNC_REVERSE_SUBTRACT : GL_FUNC_ADD;
		GLenum equationAlpha = useDualSource ? GL_FUNC_ADD : equation;

		glBlendEquationSeparate(equation, equationAlpha);
	}

	if (changes & 0x1FA)
	{
		u32 srcidx = (newval >> 3) & 7;
		u32 dstidx = (newval >> 6) & 7;
		GLenum srcFactor = glSrcFactors[srcidx];
		GLenum dstFactor = glDestFactors[dstidx];

		// adjust alpha factors
		if (useDualSource)
		{
			srcidx = BlendMode::ONE;
			dstidx = BlendMode::ZERO;
		}
		else
		{
			// we can't use GL_DST_COLOR or GL_ONE_MINUS_DST_COLOR for source in alpha channel so use their alpha equivalent instead
			if (srcidx == BlendMode::DSTCLR) srcidx = BlendMode::DSTALPHA;
			if (srcidx == BlendMode::INVDSTCLR) srcidx = BlendMode::INVDSTALPHA;

			// we can't use GL_SRC_COLOR or GL_ONE_MINUS_SRC_COLOR for destination in alpha channel so use their alpha equivalent instead
			if (dstidx == BlendMode::SRCCLR) dstidx = BlendMode::SRCALPHA;
			if (dstidx == BlendMode::INVSRCCLR) dstidx = BlendMode::INVSRCALPHA;
		}
		GLenum srcFactorAlpha = glSrcFactors[srcidx];
		GLenum dstFactorAlpha = glDestFactors[dstidx];
		// blend RGB change
		glBlendFuncSeparate(srcFactor, dstFactor, srcFactorAlpha, dstFactorAlpha);
	}
	s_blendMode = newval;
}

static void DumpFrame(const std::vector<u8>& data, int w, int h)
{
#if defined(HAVE_LIBAV) || defined(_WIN32)
		if (g_ActiveConfig.bDumpFrames && !data.empty())
		{
			AVIDump::AddFrame(&data[0], w, h);
		}
#endif
}

// This function has the final picture. We adjust the aspect ratio here.
void Renderer::SwapImpl(u32 xfbAddr, u32 fbWidth, u32 fbHeight,const EFBRectangle& rc,float Gamma)
{
#ifdef HAVE_OCULUSSDK
	if (g_first_rift_frame && g_has_rift)
	{
		g_rift_frame_timing = ovrHmd_BeginFrame(hmd, 0);
		g_left_eye_pose = ovrHmd_BeginEyeRender(hmd, ovrEye_Left);
		g_right_eye_pose = ovrHmd_BeginEyeRender(hmd, ovrEye_Right);
		g_first_rift_frame = false;
	}
#endif

	static int w = 0, h = 0;
	if (g_bSkipCurrentFrame || (!XFBWrited && !g_ActiveConfig.RealXFBEnabled()) || !fbWidth || !fbHeight)
	{
		DumpFrame(frame_data, w, h);
		Core::Callback_VideoCopiedToXFB(false);
		return;
	}

	u32 xfbCount = 0;
	const XFBSourceBase* const* xfbSourceList = FramebufferManager::GetXFBSource(xfbAddr, fbWidth, fbHeight, xfbCount);
	if (g_ActiveConfig.VirtualXFBEnabled() && (!xfbSourceList || xfbCount == 0))
	{
		DumpFrame(frame_data, w, h);
		Core::Callback_VideoCopiedToXFB(false);
		return;
	}

	ResetAPIState();

	PostProcessing::Update(s_backbuffer_width, s_backbuffer_height);
	UpdateDrawRectangle(s_backbuffer_width, s_backbuffer_height);
	TargetRectangle flipped_trc = GetTargetRectangle();

	if (DriverDetails::HasBug(DriverDetails::BUG_ROTATEDFRAMEBUFFER))
	{
		std::swap(flipped_trc.left, flipped_trc.right);
	}
	else
	{
		// Flip top and bottom for some reason; TODO: Fix the code to suck less?
		std::swap(flipped_trc.top, flipped_trc.bottom);
	}

	GL_REPORT_ERRORD();

	// Copy the framebuffer to screen.

	const XFBSourceBase* xfbSource = nullptr;

	if (g_ActiveConfig.bUseXFB)
	{
		// Render to the real/postprocessing buffer now.
		PostProcessing::BindTargetFramebuffer();

		// draw each xfb source
		glBindFramebuffer(GL_READ_FRAMEBUFFER, FramebufferManager::GetXFBFramebuffer());

		for (u32 i = 0; i < xfbCount; ++i)
		{
			xfbSource = xfbSourceList[i];

			MathUtil::Rectangle<float> drawRc;

			if (g_ActiveConfig.bUseRealXFB)
			{
				drawRc.top = flipped_trc.top;
				drawRc.bottom = flipped_trc.bottom;
				drawRc.left = flipped_trc.left;
				drawRc.right = flipped_trc.right;
			}
			else
			{
				// use virtual xfb with offset
				int xfbHeight = xfbSource->srcHeight;
				int xfbWidth = xfbSource->srcWidth;
				int hOffset = ((s32)xfbSource->srcAddr - (s32)xfbAddr) / ((s32)fbWidth * 2);

				drawRc.top = flipped_trc.top - hOffset * flipped_trc.GetHeight() / fbHeight;
				drawRc.bottom = flipped_trc.top - (hOffset + xfbHeight) * flipped_trc.GetHeight() / fbHeight;
				drawRc.left = flipped_trc.left + (flipped_trc.GetWidth() - xfbWidth * flipped_trc.GetWidth() / fbWidth)/2;
				drawRc.right = flipped_trc.left + (flipped_trc.GetWidth() + xfbWidth * flipped_trc.GetWidth() / fbWidth)/2;

				// The following code disables auto stretch.  Kept for reference.
				// scale draw area for a 1 to 1 pixel mapping with the draw target
				//float vScale = (float)fbHeight / (float)flipped_trc.GetHeight();
				//float hScale = (float)fbWidth / (float)flipped_trc.GetWidth();
				//drawRc.top *= vScale;
				//drawRc.bottom *= vScale;
				//drawRc.left *= hScale;
				//drawRc.right *= hScale;
			}
			// Tell the OSD Menu about the current internal resolution
			OSDInternalW = xfbSource->sourceRc.GetWidth(); OSDInternalH = xfbSource->sourceRc.GetHeight();

			MathUtil::Rectangle<int> sourceRc;
			sourceRc.left = xfbSource->sourceRc.left;
			sourceRc.right = xfbSource->sourceRc.right;
			sourceRc.top = xfbSource->sourceRc.top;
			sourceRc.bottom = xfbSource->sourceRc.bottom;

			xfbSource->Draw(sourceRc, drawRc);
		}
	}
#ifdef HAVE_OCULUSSDK
	else if (g_has_rift)
	{
		TargetRectangle targetRc = ConvertEFBRectangle(rc);

		// for msaa mode, we must resolve the efb content to non-msaa
		FramebufferManager::ResolveAndGetRenderTarget(rc, 0);
		FramebufferManager::ResolveAndGetRenderTarget(rc, 1);

		// Render to the real/postprocessing buffer now. (resolve have changed this in msaa mode)
		PostProcessing::BindTargetFramebuffer();

		ovrHmd_EndEyeRender(hmd, ovrEye_Left, g_left_eye_pose, &FramebufferManager::m_eye_texture[ovrEye_Left].Texture);
		ovrHmd_EndEyeRender(hmd, ovrEye_Right, g_right_eye_pose, &FramebufferManager::m_eye_texture[ovrEye_Right].Texture);

		// Let OVR do distortion rendering, Present and flush/sync.
		ovrHmd_EndFrame(hmd);



	}
#endif
	else
	{
		TargetRectangle targetRc = ConvertEFBRectangle(rc);

		// for msaa mode, we must resolve the efb content to non-msaa
		FramebufferManager::ResolveAndGetRenderTarget(rc, 0);

		// Render to the real/postprocessing buffer now. (resolve have changed this in msaa mode)
		PostProcessing::BindTargetFramebuffer();

		// always the non-msaa fbo
		GLuint fb = s_MSAASamples>1?FramebufferManager::GetResolvedFramebuffer(0):FramebufferManager::GetEFBFramebuffer(0);

		glBindFramebuffer(GL_READ_FRAMEBUFFER, fb);
		glBlitFramebuffer(targetRc.left, targetRc.bottom, targetRc.right, targetRc.top,
			flipped_trc.left, flipped_trc.bottom, flipped_trc.right, flipped_trc.top,
			GL_COLOR_BUFFER_BIT, GL_LINEAR);
	}

	if (!g_has_rift)
		PostProcessing::BlitToScreen();

	glBindFramebuffer(GL_READ_FRAMEBUFFER, 0);

	// Save screenshot
	if (s_bScreenshot && !g_has_rift)
	{
		std::lock_guard<std::mutex> lk(s_criticalScreenshot);
		SaveScreenshot(s_sScreenshotName, flipped_trc);
		// Reset settings
		s_sScreenshotName.clear();
		s_bScreenshot = false;
	}

	// Frame dumps are handled a little differently in Windows
	// Frame dumping disabled entirely on GLES3
	if (GLInterface->GetMode() == GLInterfaceMode::MODE_OPENGL && !g_has_rift)
	{
#if defined _WIN32 || defined HAVE_LIBAV
		if (g_ActiveConfig.bDumpFrames)
		{
			std::lock_guard<std::mutex> lk(s_criticalScreenshot);
			if (frame_data.empty() || w != flipped_trc.GetWidth() ||
				     h != flipped_trc.GetHeight())
			{
				w = flipped_trc.GetWidth();
				h = flipped_trc.GetHeight();
				frame_data.resize(3 * w * h);
			}
			glPixelStorei(GL_PACK_ALIGNMENT, 1);
			glReadPixels(flipped_trc.left, flipped_trc.bottom, w, h, GL_BGR, GL_UNSIGNED_BYTE, &frame_data[0]);
			if (GL_REPORT_ERROR() == GL_NO_ERROR && w > 0 && h > 0)
			{
				if (!bLastFrameDumped)
				{
					#ifdef _WIN32
						bAVIDumping = AVIDump::Start((HWND)((cInterfaceWGL*)GLInterface)->m_window_handle, w, h);
					#else
						bAVIDumping = AVIDump::Start(w, h);
					#endif
					if (!bAVIDumping)
						OSD::AddMessage("AVIDump Start failed", 2000);
					else
					{
						OSD::AddMessage(StringFromFormat(
									"Dumping Frames to \"%sframedump0.avi\" (%dx%d RGB24)",
									File::GetUserPath(D_DUMPFRAMES_IDX).c_str(), w, h), 2000);
					}
				}
				if (bAVIDumping)
				{
					#ifndef _WIN32
						FlipImageData(&frame_data[0], w, h);
					#endif

						AVIDump::AddFrame(&frame_data[0], w, h);
				}

				bLastFrameDumped = true;
			}
			else
				NOTICE_LOG(VIDEO, "Error reading framebuffer");
		}
		else
		{
			if (bLastFrameDumped && bAVIDumping)
			{
				std::vector<u8>().swap(frame_data);
				w = h = 0;
				AVIDump::Stop();
				bAVIDumping = false;
				OSD::AddMessage("Stop dumping frames", 2000);
			}
			bLastFrameDumped = false;
		}
#else
		if (g_ActiveConfig.bDumpFrames)
		{
			std::lock_guard<std::mutex> lk(s_criticalScreenshot);
			std::string movie_file_name;
			w = GetTargetRectangle().GetWidth();
			h = GetTargetRectangle().GetHeight();
			frame_data.resize(3 * w * h);
			glPixelStorei(GL_PACK_ALIGNMENT, 1);
			glReadPixels(GetTargetRectangle().left, GetTargetRectangle().bottom, w, h, GL_BGR, GL_UNSIGNED_BYTE, &frame_data[0]);
			if (GL_REPORT_ERROR() == GL_NO_ERROR)
			{
				if (!bLastFrameDumped)
				{
					movie_file_name = File::GetUserPath(D_DUMPFRAMES_IDX) + "framedump.raw";
					pFrameDump.Open(movie_file_name, "wb");
					if (!pFrameDump)
						OSD::AddMessage("Error opening framedump.raw for writing.", 2000);
					else
					{
						OSD::AddMessage(StringFromFormat("Dumping Frames to \"%s\" (%dx%d RGB24)", movie_file_name.c_str(), w, h), 2000);
					}
				}
				if (pFrameDump)
				{
					FlipImageData(&frame_data[0], w, h);
					pFrameDump.WriteBytes(&frame_data[0], w * 3 * h);
					pFrameDump.Flush();
				}
				bLastFrameDumped = true;
			}
		}
		else
		{
			if (bLastFrameDumped)
				pFrameDump.Close();
			bLastFrameDumped = false;
		}
#endif
	}
	// Finish up the current frame, print some stats

	SetWindowSize(fbWidth, fbHeight);

	GLInterface->Update(); // just updates the render window position and the backbuffer size

	bool xfbchanged = false;

	if (FramebufferManagerBase::LastXfbWidth() != fbWidth || FramebufferManagerBase::LastXfbHeight() != fbHeight)
	{
		xfbchanged = true;
		unsigned int const last_w = (fbWidth < 1 || fbWidth > MAX_XFB_WIDTH) ? MAX_XFB_WIDTH : fbWidth;
		unsigned int const last_h = (fbHeight < 1 || fbHeight > MAX_XFB_HEIGHT) ? MAX_XFB_HEIGHT : fbHeight;
		FramebufferManagerBase::SetLastXfbWidth(last_w);
		FramebufferManagerBase::SetLastXfbHeight(last_h);
	}

	bool WindowResized = false;
	int W = (int)GLInterface->GetBackBufferWidth();
	int H = (int)GLInterface->GetBackBufferHeight();
	if (W != s_backbuffer_width || H != s_backbuffer_height || s_LastEFBScale != g_ActiveConfig.iEFBScale)
	{
		WindowResized = true;
		s_backbuffer_width = W;
		s_backbuffer_height = H;
		s_LastEFBScale = g_ActiveConfig.iEFBScale;
	}

	if (xfbchanged || WindowResized || (s_LastMultisampleMode != g_ActiveConfig.iMultisampleMode))
	{
		UpdateDrawRectangle(s_backbuffer_width, s_backbuffer_height);

		if (CalculateTargetSize(s_backbuffer_width, s_backbuffer_height) || s_LastMultisampleMode != g_ActiveConfig.iMultisampleMode)
		{
			s_LastMultisampleMode = g_ActiveConfig.iMultisampleMode;
			s_MSAASamples = GetNumMSAASamples(s_LastMultisampleMode);
			ApplySSAASettings();

			delete g_framebuffer_manager;
			g_framebuffer_manager = new FramebufferManager(s_target_width, s_target_height,
				s_MSAASamples);
		}
	}

	if (XFBWrited)
		s_fps = FPSCounter::Update();
	// ---------------------------------------------------------------------
	if (!DriverDetails::HasBug(DriverDetails::BUG_BROKENSWAP) && !g_has_rift)
	{
		GL_REPORT_ERRORD();

		glEnable(GL_BLEND);
		glBlendFunc(GL_SRC_ALPHA, GL_ONE_MINUS_SRC_ALPHA);

		DrawDebugInfo();
		DrawDebugText();

		GL_REPORT_ERRORD();

		// Do our OSD callbacks
		OSD::DoCallbacks(OSD::OSD_ONFRAME);
		OSD::DrawMessages();
		GL_REPORT_ERRORD();
	}
	// Copy the rendered frame to the real window
	if (!g_has_rift)
		GLInterface->Swap();

	GL_REPORT_ERRORD();

	NewVRFrame();
#ifdef HAVE_OCULUSSDK
	if (g_has_rift)
	{
		g_rift_frame_timing = ovrHmd_BeginFrame(hmd, 0);
		
		g_left_eye_pose = ovrHmd_BeginEyeRender(hmd, ovrEye_Left);
		g_right_eye_pose = ovrHmd_BeginEyeRender(hmd, ovrEye_Right);
	}
#endif

	// Clear framebuffer
	if (!DriverDetails::HasBug(DriverDetails::BUG_BROKENSWAP))
	{
		FramebufferManager::RenderToEye(0);
		for (int eye = 0; eye < FramebufferManager::m_eye_count; ++eye)
		{
			if (eye)
				FramebufferManager::SwapRenderEye();
			glClearColor(0, 0, 0, 0);
			glClear(GL_COLOR_BUFFER_BIT | GL_DEPTH_BUFFER_BIT | GL_STENCIL_BUFFER_BIT);
		}
		GL_REPORT_ERRORD();
	}

	if (s_vsync != g_ActiveConfig.IsVSync())
	{
		s_vsync = g_ActiveConfig.IsVSync();
		GLInterface->SwapInterval(s_vsync);
	}

	// Clean out old stuff from caches. It's not worth it to clean out the shader caches.
	TextureCache::Cleanup();

	// Render to the framebuffer.
	FramebufferManager::SetFramebuffer(0);

	GL_REPORT_ERRORD();

	RestoreAPIState();

	GL_REPORT_ERRORD();
	g_Config.iSaveTargetId = 0;
	
	// VR layer debugging, sometimes layers need to flash.
	g_Config.iFlashState++;
	if (g_Config.iFlashState >= 10)
		g_Config.iFlashState = 0;

	UpdateActiveConfig();
	TextureCache::OnConfigChanged(g_ActiveConfig);

	// For testing zbuffer targets.
	// Renderer::SetZBufferRender();
	// SaveTexture("tex.png", GL_TEXTURE_2D, s_FakeZTarget,
	//	      GetTargetWidth(), GetTargetHeight());

	// Invalidate EFB cache
	ClearEFBCache();
}

// ALWAYS call RestoreAPIState for each ResetAPIState call you're doing
void Renderer::ResetAPIState()
{
	// Gets us to a reasonably sane state where it's possible to do things like
	// image copies with textured quads, etc.
	glDisable(GL_SCISSOR_TEST);
	glDisable(GL_DEPTH_TEST);
	glDisable(GL_CULL_FACE);
	glDisable(GL_BLEND);
	if (GLInterface->GetMode() == GLInterfaceMode::MODE_OPENGL)
		glDisable(GL_COLOR_LOGIC_OP);
	glDepthMask(GL_FALSE);
	glColorMask(GL_TRUE, GL_TRUE, GL_TRUE, GL_TRUE);
}

void Renderer::RestoreAPIState()
{
	// Gets us back into a more game-like state.
	for (int eye = 0; eye < FramebufferManager::m_eye_count; ++eye)
	{
		glEnable(GL_SCISSOR_TEST);
		SetGenerationMode();
		BPFunctions::SetScissor();
		SetColorMask();
		SetDepthMode();
		SetBlendMode(true);
		SetLogicOpMode();
		SetViewport();

		if (GLInterface->GetMode() == GLInterfaceMode::MODE_OPENGL)
			glPolygonMode(GL_FRONT_AND_BACK, g_ActiveConfig.bWireFrame ? GL_LINE : GL_FILL);
	}

	VertexManager *vm = (OGL::VertexManager*)g_vertex_manager;
	glBindBuffer(GL_ARRAY_BUFFER, vm->m_vertex_buffers);
	glBindVertexArray(vm->m_last_vao);

	TextureCache::SetStage();
}

void Renderer::SetGenerationMode()
{
	// none, ccw, cw, ccw
	if (bpmem.genMode.cullmode > 0)
	{
		// TODO: GX_CULL_ALL not supported, yet!
		//glEnable(GL_CULL_FACE);
		glDisable(GL_CULL_FACE);
		glFrontFace(bpmem.genMode.cullmode == 2 ? GL_CCW : GL_CW);
	}
	else
		glDisable(GL_CULL_FACE);
}

void Renderer::SetDepthMode()
{
	const GLenum glCmpFuncs[8] =
	{
		GL_NEVER,
		GL_LESS,
		GL_EQUAL,
		GL_LEQUAL,
		GL_GREATER,
		GL_NOTEQUAL,
		GL_GEQUAL,
		GL_ALWAYS
	};

	if (bpmem.zmode.testenable)
	{
		glEnable(GL_DEPTH_TEST);
		glDepthMask(bpmem.zmode.updateenable ? GL_TRUE : GL_FALSE);
		glDepthFunc(glCmpFuncs[bpmem.zmode.func]);
	}
	else
	{
		// if the test is disabled write is disabled too
		// TODO: When PE performance metrics are being emulated via occlusion queries, we should (probably?) enable depth test with depth function ALWAYS here
		glDisable(GL_DEPTH_TEST);
		glDepthMask(GL_FALSE);
	}
}

void Renderer::SetLogicOpMode()
{
	if (GLInterface->GetMode() != GLInterfaceMode::MODE_OPENGL)
		return;
	// Logic ops aren't available in GLES3/GLES2
	const GLenum glLogicOpCodes[16] =
	{
		GL_CLEAR,
		GL_AND,
		GL_AND_REVERSE,
		GL_COPY,
		GL_AND_INVERTED,
		GL_NOOP,
		GL_XOR,
		GL_OR,
		GL_NOR,
		GL_EQUIV,
		GL_INVERT,
		GL_OR_REVERSE,
		GL_COPY_INVERTED,
		GL_OR_INVERTED,
		GL_NAND,
		GL_SET
	};

	if (bpmem.blendmode.logicopenable)
	{
		glEnable(GL_COLOR_LOGIC_OP);
		glLogicOp(glLogicOpCodes[bpmem.blendmode.logicmode]);
	}
	else
	{
		glDisable(GL_COLOR_LOGIC_OP);
	}
}

void Renderer::SetDitherMode()
{
	if (bpmem.blendmode.dither)
		glEnable(GL_DITHER);
	else
		glDisable(GL_DITHER);
}

void Renderer::SetLineWidth()
{
	float fratio = xfmem.viewport.wd != 0 ?
		((float)Renderer::GetTargetWidth() / EFB_WIDTH) : 1.0f;
	if (bpmem.lineptwidth.linesize > 0)
		// scale by ratio of widths
		glLineWidth((float)bpmem.lineptwidth.linesize * fratio / 6.0f);
	if (GLInterface->GetMode() == GLInterfaceMode::MODE_OPENGL && bpmem.lineptwidth.pointsize > 0)
		glPointSize((float)bpmem.lineptwidth.pointsize * fratio / 6.0f);
}

void Renderer::SetSamplerState(int stage, int texindex)
{
	auto const& tex = bpmem.tex[texindex];
	auto const& tm0 = tex.texMode0[stage];
	auto const& tm1 = tex.texMode1[stage];

	g_sampler_cache->SetSamplerState((texindex * 4) + stage, tm0, tm1);
}

void Renderer::SetInterlacingMode()
{
	// TODO
}

void Renderer::FlipImageData(u8 *data, int w, int h, int pixel_width)
{
	// Flip image upside down. Damn OpenGL.
	for (int y = 0; y < h / 2; ++y)
	{
		for (int x = 0; x < w; ++x)
		{
			for (int delta = 0; delta < pixel_width; ++delta)
				std::swap(data[(y * w + x) * pixel_width + delta], data[((h - 1 - y) * w + x) * pixel_width + delta]);
		}
	}
}

}

namespace OGL
{

bool Renderer::SaveScreenshot(const std::string &filename, const TargetRectangle &back_rc)
{
	u32 W = back_rc.GetWidth();
	u32 H = back_rc.GetHeight();
	u8 *data = new u8[W * 4 * H];
	glPixelStorei(GL_PACK_ALIGNMENT, 1);

	glReadPixels(back_rc.left, back_rc.bottom, W, H, GL_RGBA, GL_UNSIGNED_BYTE, data);

	// Show failure message
	if (GL_REPORT_ERROR() != GL_NO_ERROR)
	{
		delete[] data;
		OSD::AddMessage("Error capturing or saving screenshot.", 2000);
		return false;
	}

	// Turn image upside down
	FlipImageData(data, W, H, 4);
	bool success = TextureToPng(data, W*4, filename, W, H, false);
	delete[] data;

	return success;

}

}<|MERGE_RESOLUTION|>--- conflicted
+++ resolved
@@ -623,7 +623,7 @@
 			}
 	}
 	UpdateActiveConfig();
-<<<<<<< HEAD
+	ClearEFBCache();
 
 	{
 		/* load an image file directly as a new OpenGL texture */
@@ -641,9 +641,6 @@
 		glTexImage2D(GL_TEXTURE_2D, 0, GL_RGBA, (GLsizei)width, (GLsizei)height, 0, GL_RGBA, GL_UNSIGNED_BYTE, img);
 		SOIL_free_image_data(img);
 	}
-=======
-	ClearEFBCache();
->>>>>>> 11a0f5dd
 }
 
 Renderer::~Renderer()
