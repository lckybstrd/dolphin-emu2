// Copyright 2013 Dolphin Emulator Project
// Licensed under GPLv2
// Refer to the license.txt file included.

#include <algorithm>
#include <cinttypes>
#include <cmath>
#include <cstdio>
#include <string>
#include <vector>
#include <SOIL/SOIL.h>

#include "Common/Atomic.h"
#include "Common/CommonPaths.h"
#include "Common/FileUtil.h"
#include "Common/StringUtil.h"
#include "Common/Thread.h"
#include "Common/Timer.h"

#include "Core/ConfigManager.h"
#include "Core/Core.h"
#include "Core/Movie.h"

#include "VideoBackends/OGL/FramebufferManager.h"
#include "VideoBackends/OGL/GLInterfaceBase.h"
#include "VideoBackends/OGL/GLUtil.h"
#include "VideoBackends/OGL/main.h"
#include "VideoBackends/OGL/PostProcessing.h"
#include "VideoBackends/OGL/ProgramShaderCache.h"
#include "VideoBackends/OGL/RasterFont.h"
#include "VideoBackends/OGL/Render.h"
#include "VideoBackends/OGL/SamplerCache.h"
#include "VideoBackends/OGL/StreamBuffer.h"
#include "VideoBackends/OGL/TextureCache.h"
#include "VideoBackends/OGL/TextureConverter.h"
#include "VideoBackends/OGL/VertexManager.h"

#include "VideoCommon/BPFunctions.h"
#include "VideoCommon/BPStructs.h"
#include "VideoCommon/DriverDetails.h"
#include "VideoCommon/Fifo.h"
#include "VideoCommon/FPSCounter.h"
#include "VideoCommon/ImageWrite.h"
#include "VideoCommon/OnScreenDisplay.h"
#include "VideoCommon/PixelEngine.h"
#include "VideoCommon/Statistics.h"
#include "VideoCommon/VertexLoader.h"
#include "VideoCommon/VertexLoaderManager.h"
#include "VideoCommon/VertexShaderGen.h"
#include "VideoCommon/VertexShaderManager.h"
#include "VideoCommon/VideoConfig.h"
#include "VideoCommon/VR.h"

#if defined _WIN32 || defined HAVE_LIBAV
#include "VideoCommon/AVIDump.h"
#endif

static bool g_first_rift_frame = true;
static GLsync eyesFence = 0;

void VideoConfig::UpdateProjectionHack()
{
	::UpdateProjectionHack(g_Config.iPhackvalue, g_Config.sPhackvalue);
}

static int OSDInternalW, OSDInternalH;

namespace OGL
{

enum MultisampleMode
{
	MULTISAMPLE_OFF,
	MULTISAMPLE_2X,
	MULTISAMPLE_4X,
	MULTISAMPLE_8X,
	MULTISAMPLE_SSAA_4X,
};


VideoConfig g_ogl_config;

// Declarations and definitions
// ----------------------------
static GLuint s_ShowEFBCopyRegions_VBO = 0;
static GLuint s_ShowEFBCopyRegions_VAO = 0;
static SHADER s_ShowEFBCopyRegions;

static GLuint g_man_texture = 0;

static RasterFont* s_pfont = nullptr;

// 1 for no MSAA. Use s_MSAASamples > 1 to check for MSAA.
static int s_MSAASamples = 1;
static int s_LastMultisampleMode = 0;

static u32 s_blendMode;

static bool s_vsync;

// EFB cache related
static const u32 EFB_CACHE_RECT_SIZE = 64; // Cache 64x64 blocks.
static const u32 EFB_CACHE_WIDTH = (EFB_WIDTH + EFB_CACHE_RECT_SIZE - 1) / EFB_CACHE_RECT_SIZE; // round up
static const u32 EFB_CACHE_HEIGHT = (EFB_HEIGHT + EFB_CACHE_RECT_SIZE - 1) / EFB_CACHE_RECT_SIZE;
static bool s_efbCacheValid[2][EFB_CACHE_WIDTH * EFB_CACHE_HEIGHT];
static bool s_efbCacheIsCleared = false;
static std::vector<u32> s_efbCache[2][EFB_CACHE_WIDTH * EFB_CACHE_HEIGHT]; // 2 for PEEK_Z and PEEK_COLOR

static int GetNumMSAASamples(int MSAAMode)
{
	int samples;
	switch (MSAAMode)
	{
		case MULTISAMPLE_OFF:
			samples = 1;
			break;

		case MULTISAMPLE_2X:
			samples = 2;
			break;

		case MULTISAMPLE_4X:
		case MULTISAMPLE_SSAA_4X:
			samples = 4;
			break;

		case MULTISAMPLE_8X:
			samples = 8;
			break;

		default:
			samples = 1;
	}

	if (samples <= g_ogl_config.max_samples)
		return samples;

	// TODO: move this to InitBackendInfo
	OSD::AddMessage(StringFromFormat("%d Anti Aliasing samples selected, but only %d supported by your GPU.", samples, g_ogl_config.max_samples), 10000);
	return g_ogl_config.max_samples;
}

static void ApplySSAASettings()
{
	// GLES3 doesn't support SSAA
	if (GLInterface->GetMode() == GLInterfaceMode::MODE_OPENGL)
	{
		if (g_ActiveConfig.iMultisampleMode == MULTISAMPLE_SSAA_4X)
		{
			if (g_ogl_config.bSupportSampleShading)
			{
				glEnable(GL_SAMPLE_SHADING_ARB);
				GLfloat min_sample_shading_value = static_cast<GLfloat>(s_MSAASamples);
				glMinSampleShadingARB(min_sample_shading_value);
			}
			else
			{
				// TODO: move this to InitBackendInfo
				OSD::AddMessage("SSAA Anti Aliasing isn't supported by your GPU.", 10000);
			}
		}
		else if (g_ogl_config.bSupportSampleShading)
		{
			glDisable(GL_SAMPLE_SHADING_ARB);
		}
	}
}

#if defined(_DEBUG) || defined(DEBUGFAST)
static void GLAPIENTRY ErrorCallback( GLenum source, GLenum type, GLuint id, GLenum severity, GLsizei length, const char* message, const void* userParam)
{
	const char *s_source;
	const char *s_type;

	switch (source)
	{
		case GL_DEBUG_SOURCE_API_ARB:             s_source = "API"; break;
		case GL_DEBUG_SOURCE_WINDOW_SYSTEM_ARB:   s_source = "Window System"; break;
		case GL_DEBUG_SOURCE_SHADER_COMPILER_ARB: s_source = "Shader Compiler"; break;
		case GL_DEBUG_SOURCE_THIRD_PARTY_ARB:     s_source = "Third Party"; break;
		case GL_DEBUG_SOURCE_APPLICATION_ARB:     s_source = "Application"; break;
		case GL_DEBUG_SOURCE_OTHER_ARB:           s_source = "Other"; break;
		default:                                  s_source = "Unknown"; break;
	}
	switch (type)
	{
		case GL_DEBUG_TYPE_ERROR_ARB:               s_type = "Error"; break;
		case GL_DEBUG_TYPE_DEPRECATED_BEHAVIOR_ARB: s_type = "Deprecated"; break;
		case GL_DEBUG_TYPE_UNDEFINED_BEHAVIOR_ARB:  s_type = "Undefined"; break;
		case GL_DEBUG_TYPE_PORTABILITY_ARB:         s_type = "Portability"; break;
		case GL_DEBUG_TYPE_PERFORMANCE_ARB:         s_type = "Performance"; break;
		case GL_DEBUG_TYPE_OTHER_ARB:               s_type = "Other"; break;
		default:                                    s_type = "Unknown"; break;
	}
	switch (severity)
	{
		case GL_DEBUG_SEVERITY_HIGH_ARB:   ERROR_LOG(VIDEO, "id: %x, source: %s, type: %s - %s", id, s_source, s_type, message); break;
		case GL_DEBUG_SEVERITY_MEDIUM_ARB: WARN_LOG(VIDEO, "id: %x, source: %s, type: %s - %s", id, s_source, s_type, message); break;
		case GL_DEBUG_SEVERITY_LOW_ARB:    WARN_LOG(VIDEO, "id: %x, source: %s, type: %s - %s", id, s_source, s_type, message); break;
		default:                           ERROR_LOG(VIDEO, "id: %x, source: %s, type: %s - %s", id, s_source, s_type, message); break;
	}
}
#endif

// Two small Fallbacks to avoid GL_ARB_ES2_compatibility
static void GLAPIENTRY DepthRangef(GLfloat neardepth, GLfloat fardepth)
{
	glDepthRange(neardepth, fardepth);
}
static void GLAPIENTRY ClearDepthf(GLfloat depthval)
{
	glClearDepth(depthval);
}

static void InitDriverInfo()
{
	std::string svendor = std::string(g_ogl_config.gl_vendor);
	std::string srenderer = std::string(g_ogl_config.gl_renderer);
	std::string sversion = std::string(g_ogl_config.gl_version);
	DriverDetails::Vendor vendor = DriverDetails::VENDOR_UNKNOWN;
	DriverDetails::Driver driver = DriverDetails::DRIVER_UNKNOWN;
	double version = 0.0;
	u32 family = 0;

	// Get the vendor first
	if (svendor == "NVIDIA Corporation" && srenderer != "NVIDIA Tegra")
	{
		vendor = DriverDetails::VENDOR_NVIDIA;
	}
	else if (svendor == "ATI Technologies Inc." || svendor == "Advanced Micro Devices, Inc.")
	{
		vendor = DriverDetails::VENDOR_ATI;
	}
	else if (std::string::npos != sversion.find("Mesa"))
	{
		vendor = DriverDetails::VENDOR_MESA;
	}
	else if (std::string::npos != svendor.find("Intel"))
	{
		vendor = DriverDetails::VENDOR_INTEL;
	}
	else if (svendor == "ARM")
	{
		vendor = DriverDetails::VENDOR_ARM;
	}
	else if (svendor == "http://limadriver.org/")
	{
		vendor = DriverDetails::VENDOR_ARM;
		driver = DriverDetails::DRIVER_LIMA;
	}
	else if (svendor == "Qualcomm")
	{
		vendor = DriverDetails::VENDOR_QUALCOMM;
	}
	else if (svendor == "Imagination Technologies")
	{
		vendor = DriverDetails::VENDOR_IMGTEC;
	}
	else if (svendor == "NVIDIA Corporation" && srenderer == "NVIDIA Tegra")
	{
		vendor = DriverDetails::VENDOR_TEGRA;
	}
	else if (svendor == "Vivante Corporation")
	{
		vendor = DriverDetails::VENDOR_VIVANTE;
	}

	// Get device family and driver version...if we care about it
	switch (vendor)
	{
		case DriverDetails::VENDOR_QUALCOMM:
		{
			if (std::string::npos != srenderer.find("Adreno (TM) 3"))
				driver = DriverDetails::DRIVER_QUALCOMM_3XX;
			else
				driver = DriverDetails::DRIVER_QUALCOMM_2XX;
			double glVersion;
			sscanf(g_ogl_config.gl_version, "OpenGL ES %lg V@%lg", &glVersion, &version);
		}
		break;
		case DriverDetails::VENDOR_ARM:
			// Currently the Mali-T line has two families in it.
			// Mali-T6xx and Mali-T7xx
			// These two families are similar enough that they share bugs in their drivers.
			if (std::string::npos != srenderer.find("Mali-T"))
			{
				driver = DriverDetails::DRIVER_ARM_MIDGARD;
				// Mali drivers provide no way to explicitly find out what video driver is running.
				// This is similar to how we can't find the Nvidia driver version in Windows.
				// Good thing is that ARM introduces a new video driver about once every two years so we can
				// find the driver version by the features it exposes.
				// r2p0 - No OpenGL ES 3.0 support (We don't support this)
				// r3p0 - OpenGL ES 3.0 support
				// r4p0 - Supports 'GL_EXT_shader_pixel_local_storage' extension.

				if (GLExtensions::Supports("GL_EXT_shader_pixel_local_storage"))
					version = 400;
				else
					version = 300;
			}
			else if (std::string::npos != srenderer.find("Mali-4") ||
			         std::string::npos != srenderer.find("Mali-3") ||
			         std::string::npos != srenderer.find("Mali-2"))
			{
				driver = DriverDetails::DRIVER_ARM_UTGARD;
			}
		break;
		case DriverDetails::VENDOR_MESA:
		{
			if (svendor == "nouveau")
				driver = DriverDetails::DRIVER_NOUVEAU;
			else if (svendor == "Intel Open Source Technology Center")
				driver = DriverDetails::DRIVER_I965;
			else if (std::string::npos != srenderer.find("AMD") || std::string::npos != srenderer.find("ATI"))
				driver = DriverDetails::DRIVER_R600;

			int major = 0;
			int minor = 0;
			int release = 0;
			sscanf(g_ogl_config.gl_version, "%*s Mesa %d.%d.%d", &major, &minor, &release);
			version = 100*major + 10*minor + release;
		}
		break;
		case DriverDetails::VENDOR_INTEL: // Happens in OS X/Windows
		{
			sscanf(g_ogl_config.gl_renderer, "Intel HD Graphics %d", &family);
#ifdef _WIN32
			int glmajor = 0;
			int glminor = 0;
			int major = 0;
			int minor = 0;
			int release = 0;
			int revision = 0;
			// Example version string: '4.3.0 - Build 10.18.10.3907'
			sscanf(g_ogl_config.gl_version, "%d.%d.0 - Build %d.%d.%d.%d", &glmajor, &glminor, &major, &minor, &release, &revision);
			version = 100000000 * major + 1000000 * minor + 10000 * release + revision;
			version /= 10000;
#endif
		}
		break;
		case DriverDetails::VENDOR_NVIDIA:
		{
			int glmajor = 0;
			int glminor = 0;
			int glrelease = 0;
			int major = 0;
			int minor = 0;
			// TODO: this is known to be broken on windows
			// nvidia seems to have removed their driver version from this string, so we can't get it.
			// hopefully we'll never have to workaround nvidia bugs
			sscanf(g_ogl_config.gl_version, "%d.%d.%d NVIDIA %d.%d", &glmajor, &glminor, &glrelease, &major, &minor);
			version = 100*major + minor;
		}
		break;
		// We don't care about these
		default:
		break;
	}
	DriverDetails::Init(vendor, driver, version, family);
}

// Init functions
Renderer::Renderer()
{
	g_first_rift_frame = true;
	OSDInternalW = 0;
	OSDInternalH = 0;

	s_ShowEFBCopyRegions_VBO = 0;
	s_blendMode = 0;

	bool bSuccess = true;

	// Init extension support.
	if (!GLExtensions::Init())
	{
		// OpenGL 2.0 is required for all shader based drawings. There is no way to get this by extensions
		PanicAlert("GPU: OGL ERROR: Does your video card support OpenGL 2.0?");
		bSuccess = false;
	}

	g_ogl_config.gl_vendor = (const char*)glGetString(GL_VENDOR);
	g_ogl_config.gl_renderer = (const char*)glGetString(GL_RENDERER);
	g_ogl_config.gl_version = (const char*)glGetString(GL_VERSION);
	g_ogl_config.glsl_version = (const char*)glGetString(GL_SHADING_LANGUAGE_VERSION);

	InitDriverInfo();

	// check for the max vertex attributes
	GLint numvertexattribs = 0;
	glGetIntegerv(GL_MAX_VERTEX_ATTRIBS, &numvertexattribs);
	if (numvertexattribs < 16)
	{
		PanicAlert("GPU: OGL ERROR: Number of attributes %d not enough.\n"
				"GPU: Does your video card support OpenGL 2.x?",
				numvertexattribs);
		bSuccess = false;
	}

	// check the max texture width and height
	GLint max_texture_size;
	glGetIntegerv(GL_MAX_TEXTURE_SIZE, (GLint *)&max_texture_size);
	if (max_texture_size < 1024)
	{
		PanicAlert("GL_MAX_TEXTURE_SIZE too small at %i - must be at least 1024.",
				max_texture_size);
		bSuccess = false;
	}

	if (!GLExtensions::Supports("GL_ARB_framebuffer_object"))
	{
		// We want the ogl3 framebuffer instead of the ogl2 one for better blitting support.
		// It's also compatible with the gles3 one.
		PanicAlert("GPU: ERROR: Need GL_ARB_framebuffer_object for multiple render targets.\n"
				"GPU: Does your video card support OpenGL 3.0?");
		bSuccess = false;
	}

	if (!GLExtensions::Supports("GL_ARB_vertex_array_object"))
	{
		// This extension is used to replace lots of pointer setting function.
		// Also gles3 requires to use it.
		PanicAlert("GPU: OGL ERROR: Need GL_ARB_vertex_array_object.\n"
				"GPU: Does your video card support OpenGL 3.0?");
		bSuccess = false;
	}

	if (!GLExtensions::Supports("GL_ARB_map_buffer_range"))
	{
		// ogl3 buffer mapping for better streaming support.
		// The ogl2 one also isn't in gles3.
		PanicAlert("GPU: OGL ERROR: Need GL_ARB_map_buffer_range.\n"
				"GPU: Does your video card support OpenGL 3.0?");
		bSuccess = false;
	}

	if (!GLExtensions::Supports("GL_ARB_uniform_buffer_object"))
	{
		// ubo allow us to keep the current constants on shader switches
		// we also can stream them much nicer and pack into it whatever we want to
		PanicAlert("GPU: OGL ERROR: Need GL_ARB_uniform_buffer_object.\n"
				"GPU: Does your video card support OpenGL 3.1?");
		bSuccess = false;
	}
	else if (DriverDetails::HasBug(DriverDetails::BUG_BROKENUBO))
	{
		PanicAlert("Buggy GPU driver detected.\n"
				"Please either install the closed-source GPU driver or update your Mesa 3D version.");
		bSuccess = false;
	}

	if (!GLExtensions::Supports("GL_ARB_sampler_objects") && bSuccess)
	{
		// Our sampler cache uses this extension. It could easyly be workaround and it's by far the
		// highest requirement, but it seems that no driver lacks support for it.
		PanicAlert("GPU: OGL ERROR: Need GL_ARB_sampler_objects."
				"GPU: Does your video card support OpenGL 3.3?"
				"Please report this issue, then there will be a workaround");
		bSuccess = false;
	}

	// OpenGL 3 doesn't provide GLES like float functions for depth.
	// They are in core in OpenGL 4.1, so almost every driver should support them.
	// But for the oldest ones, we provide fallbacks to the old double functions.
	if (!GLExtensions::Supports("GL_ARB_ES2_compatibility") && GLInterface->GetMode() == GLInterfaceMode::MODE_OPENGL)
	{
		glDepthRangef = DepthRangef;
		glClearDepthf = ClearDepthf;
	}

	g_Config.backend_info.bSupportsDualSourceBlend = GLExtensions::Supports("GL_ARB_blend_func_extended");
	g_Config.backend_info.bSupportsPrimitiveRestart = !DriverDetails::HasBug(DriverDetails::BUG_PRIMITIVERESTART) &&
				((GLExtensions::Version() >= 310) || GLExtensions::Supports("GL_NV_primitive_restart"));
	g_Config.backend_info.bSupportsEarlyZ = GLExtensions::Supports("GL_ARB_shader_image_load_store");

	// Desktop OpenGL supports the binding layout if it supports 420pack
	// OpenGL ES 3.1 supports it implicitly without an extension
	g_Config.backend_info.bSupportsBindingLayout = GLExtensions::Supports("GL_ARB_shading_language_420pack");

	g_ogl_config.bSupportsGLSLCache = GLExtensions::Supports("GL_ARB_get_program_binary");
	g_ogl_config.bSupportsGLPinnedMemory = GLExtensions::Supports("GL_AMD_pinned_memory");
	g_ogl_config.bSupportsGLSync = GLExtensions::Supports("GL_ARB_sync");
	g_ogl_config.bSupportsGLBaseVertex = GLExtensions::Supports("GL_ARB_draw_elements_base_vertex");
	g_ogl_config.bSupportsGLBufferStorage = GLExtensions::Supports("GL_ARB_buffer_storage");
	g_ogl_config.bSupportsMSAA = GLExtensions::Supports("GL_ARB_texture_multisample");
	g_ogl_config.bSupportSampleShading = GLExtensions::Supports("GL_ARB_sample_shading");
	g_ogl_config.bSupportOGL31 = GLExtensions::Version() >= 310;
	g_ogl_config.bSupportViewportFloat = GLExtensions::Supports("GL_ARB_viewport_array");

	if (GLInterface->GetMode() == GLInterfaceMode::MODE_OPENGLES3)
	{
		if (strstr(g_ogl_config.glsl_version, "3.0"))
		{
			g_ogl_config.eSupportedGLSLVersion = GLSLES_300;
		}
		else
		{
			g_ogl_config.eSupportedGLSLVersion = GLSLES_310;
			g_Config.backend_info.bSupportsBindingLayout = true;
			g_Config.backend_info.bSupportsEarlyZ = true;
		}
	}
	else
	{
		if (strstr(g_ogl_config.glsl_version, "1.00") || strstr(g_ogl_config.glsl_version, "1.10") || strstr(g_ogl_config.glsl_version, "1.20"))
		{
			PanicAlert("GPU: OGL ERROR: Need at least GLSL 1.30\n"
					"GPU: Does your video card support OpenGL 3.0?\n"
					"GPU: Your driver supports GLSL %s", g_ogl_config.glsl_version);
			bSuccess = false;
		}
		else if (strstr(g_ogl_config.glsl_version, "1.30"))
		{
			g_ogl_config.eSupportedGLSLVersion = GLSL_130;
			g_Config.backend_info.bSupportsEarlyZ = false; // layout keyword is only supported on glsl150+
		}
		else if (strstr(g_ogl_config.glsl_version, "1.40"))
		{
			g_ogl_config.eSupportedGLSLVersion = GLSL_140;
			g_Config.backend_info.bSupportsEarlyZ = false; // layout keyword is only supported on glsl150+
		}
		else
		{
			g_ogl_config.eSupportedGLSLVersion = GLSL_150;
		}
	}
#if defined(_DEBUG) || defined(DEBUGFAST)
	if (GLExtensions::Supports("GL_KHR_debug"))
	{
		glDebugMessageControl(GL_DONT_CARE, GL_DONT_CARE, GL_DONT_CARE, 0, nullptr, true);
		glDebugMessageCallback( ErrorCallback, nullptr );
		glEnable( GL_DEBUG_OUTPUT );
	}
	else if (GLExtensions::Supports("GL_ARB_debug_output"))
	{
		glDebugMessageControlARB(GL_DONT_CARE, GL_DONT_CARE, GL_DONT_CARE, 0, nullptr, true);
		glDebugMessageCallbackARB( ErrorCallback, nullptr );
		glEnable( GL_DEBUG_OUTPUT );
	}
#endif
	int samples;
	glGetIntegerv(GL_SAMPLES, &samples);
	if (samples > 1)
	{
		// MSAA on default framebuffer isn't working because of glBlitFramebuffer.
		// It also isn't useful as we don't render anything to the default framebuffer.
		// We also try to get a non-msaa fb, so this only happens when forced by the driver.
		PanicAlert("MSAA on default framebuffer isn't supported.\n"
			"Please avoid forcing dolphin to use MSAA by the driver.\n"
			"%d samples on default framebuffer found.", samples);
		bSuccess = false;
	}

	if (!bSuccess)
	{
		// Not all needed extensions are supported, so we have to stop here.
		// Else some of the next calls might crash.
		return;
	}

	glGetIntegerv(GL_MAX_SAMPLES, &g_ogl_config.max_samples);
	if (g_ogl_config.max_samples < 1 || !g_ogl_config.bSupportsMSAA)
		g_ogl_config.max_samples = 1;

	UpdateActiveConfig();

	OSD::AddMessage(StringFromFormat("Video Info: %s, %s, %s",
				g_ogl_config.gl_vendor,
				g_ogl_config.gl_renderer,
				g_ogl_config.gl_version), 5000);

	WARN_LOG(VIDEO,"Missing OGL Extensions: %s%s%s%s%s%s%s%s%s%s",
			g_ActiveConfig.backend_info.bSupportsDualSourceBlend ? "" : "DualSourceBlend ",
			g_ActiveConfig.backend_info.bSupportsPrimitiveRestart ? "" : "PrimitiveRestart ",
			g_ActiveConfig.backend_info.bSupportsEarlyZ ? "" : "EarlyZ ",
			g_ogl_config.bSupportsGLPinnedMemory ? "" : "PinnedMemory ",
			g_ogl_config.bSupportsGLSLCache ? "" : "ShaderCache ",
			g_ogl_config.bSupportsGLBaseVertex ? "" : "BaseVertex ",
			g_ogl_config.bSupportsGLBufferStorage ? "" : "BufferStorage ",
			g_ogl_config.bSupportsGLSync ? "" : "Sync ",
			g_ogl_config.bSupportsMSAA ? "" : "MSAA ",
			g_ogl_config.bSupportSampleShading ? "" : "SSAA "
			);

	s_LastMultisampleMode = g_ActiveConfig.iMultisampleMode;
	s_MSAASamples = GetNumMSAASamples(s_LastMultisampleMode);
	ApplySSAASettings();

	// Decide framebuffer size
	s_backbuffer_width = (int)GLInterface->GetBackBufferWidth();
	s_backbuffer_height = (int)GLInterface->GetBackBufferHeight();

	// Handle VSync on/off
	s_vsync = g_ActiveConfig.IsVSync();
	GLInterface->SwapInterval(s_vsync);

	// TODO: Move these somewhere else?
	FramebufferManagerBase::SetLastXfbWidth(MAX_XFB_WIDTH);
	FramebufferManagerBase::SetLastXfbHeight(MAX_XFB_HEIGHT);

	UpdateDrawRectangle(s_backbuffer_width, s_backbuffer_height);

	s_LastEFBScale = g_ActiveConfig.iEFBScale;
	CalculateTargetSize(s_backbuffer_width, s_backbuffer_height);

	// Because of the fixed framebuffer size we need to disable the resolution
	// options while running
	g_Config.bRunning = true;

	glStencilFunc(GL_ALWAYS, 0, 0);
	glBlendFunc(GL_ONE, GL_ONE);

	glViewport(0, 0, GetTargetWidth(), GetTargetHeight()); // Reset The Current Viewport

	glClearColor(0.0f, 0.0f, 0.0f, 1.0f);
	glClearDepthf(1.0f);
	glEnable(GL_DEPTH_TEST);
	glDepthFunc(GL_LEQUAL);

	glPixelStorei(GL_UNPACK_ALIGNMENT, 4);  // 4-byte pixel alignment

	glDisable(GL_STENCIL_TEST);
	glEnable(GL_SCISSOR_TEST);

	glScissor(0, 0, GetTargetWidth(), GetTargetHeight());
	glBlendColor(0, 0, 0, 0.5f);
	glClearDepthf(1.0f);

	if (g_ActiveConfig.backend_info.bSupportsPrimitiveRestart)
	{
		if (GLInterface->GetMode() == GLInterfaceMode::MODE_OPENGLES3)
		{
			glEnable(GL_PRIMITIVE_RESTART_FIXED_INDEX);
		}
		else
		{
			if (g_ogl_config.bSupportOGL31)
			{
				glEnable(GL_PRIMITIVE_RESTART);
				glPrimitiveRestartIndex(65535);
			}
			else
			{
				glEnableClientState(GL_PRIMITIVE_RESTART_NV);
				glPrimitiveRestartIndexNV(65535);
			}
		}
	}
	UpdateActiveConfig();
	ClearEFBCache();

	{
		/* load an image file directly as a new OpenGL texture */
		unsigned char* img;
		int width, height, channels;
		/*	try to load the image	*/
		img = SOIL_load_image((File::GetSysDirectory() + "man.png").c_str(), &width, &height, &channels, SOIL_LOAD_AUTO);
		glGenTextures(1, &g_man_texture);
		glActiveTexture(GL_TEXTURE0 + 9);
		glBindTexture(GL_TEXTURE_2D, g_man_texture);
		glTexParameterf(GL_TEXTURE_2D, GL_TEXTURE_MIN_FILTER, GL_LINEAR_MIPMAP_NEAREST);
		glTexParameterf(GL_TEXTURE_2D, GL_TEXTURE_MAG_FILTER, GL_LINEAR);
		glTexParameterf(GL_TEXTURE_2D, GL_TEXTURE_WRAP_S, GL_CLAMP);
		glTexParameterf(GL_TEXTURE_2D, GL_TEXTURE_WRAP_T, GL_CLAMP);
		glTexImage2D(GL_TEXTURE_2D, 0, GL_RGBA, (GLsizei)width, (GLsizei)height, 0, GL_RGBA, GL_UNSIGNED_BYTE, img);
		SOIL_free_image_data(img);
	}
}

Renderer::~Renderer()
{
}

void Renderer::Shutdown()
{
	static int ElementArrayBufferBinding, ArrayBufferBinding;
#ifdef HAVE_OCULUSSDK
	if (g_has_rift && !g_first_rift_frame && g_ActiveConfig.bEnableVR && !g_ActiveConfig.bAsynchronousTimewarp)
	{
		//TargetRectangle targetRc = ConvertEFBRectangle(rc);

		// for msaa mode, we must resolve the efb content to non-msaa
		//FramebufferManager::ResolveAndGetRenderTarget(rc, 0);
		//FramebufferManager::ResolveAndGetRenderTarget(rc, 1);

		// Render to the real/postprocessing buffer now. (resolve have changed this in msaa mode)
		//m_post_processor->BindTargetFramebuffer();

		//ovrHmd_EndEyeRender(hmd, ovrEye_Left, g_left_eye_pose, &FramebufferManager::m_eye_texture[ovrEye_Left].Texture);
		//ovrHmd_EndEyeRender(hmd, ovrEye_Right, g_right_eye_pose, &FramebufferManager::m_eye_texture[ovrEye_Right].Texture);

		// Let OVR do distortion rendering, Present and flush/sync.
		glGetIntegerv(GL_ELEMENT_ARRAY_BUFFER_BINDING, &ElementArrayBufferBinding);
		glGetIntegerv(GL_ARRAY_BUFFER_BINDING, &ArrayBufferBinding);
		ovrHmd_EndFrame(hmd, g_eye_poses, &FramebufferManager::m_eye_texture[0].Texture);
		glBindBuffer(GL_ELEMENT_ARRAY_BUFFER, ElementArrayBufferBinding);
		glBindBuffer(GL_ARRAY_BUFFER, ArrayBufferBinding);
	}
#endif
	g_first_rift_frame = true;

	delete g_framebuffer_manager;

	g_Config.bRunning = false;
	UpdateActiveConfig();

	glDeleteBuffers(1, &s_ShowEFBCopyRegions_VBO);
	glDeleteVertexArrays(1, &s_ShowEFBCopyRegions_VAO);
	s_ShowEFBCopyRegions_VBO = 0;

	delete s_pfont;
	s_pfont = nullptr;
	s_ShowEFBCopyRegions.Destroy();

	delete m_post_processor;
	m_post_processor = nullptr;
}

void Renderer::Init()
{
	// Initialize the FramebufferManager
	g_framebuffer_manager = new FramebufferManager(s_target_width, s_target_height,
			s_MSAASamples);

	m_post_processor = new OpenGLPostProcessing();

	s_pfont = new RasterFont();

	ProgramShaderCache::CompileShader(s_ShowEFBCopyRegions,
		"in vec2 rawpos;\n"
		"in vec3 color0;\n"
		"out vec4 c;\n"
		"void main(void) {\n"
		"	gl_Position = vec4(rawpos, 0.0, 1.0);\n"
		"	c = vec4(color0, 1.0);\n"
		"}\n",
		"in vec4 c;\n"
		"out vec4 ocol0;\n"
		"void main(void) {\n"
		"	ocol0 = c;\n"
		"}\n");

	// creating buffers
	glGenBuffers(1, &s_ShowEFBCopyRegions_VBO);
	glGenVertexArrays(1, &s_ShowEFBCopyRegions_VAO);
	glBindBuffer(GL_ARRAY_BUFFER, s_ShowEFBCopyRegions_VBO);
	glBindVertexArray( s_ShowEFBCopyRegions_VAO );
	glEnableVertexAttribArray(SHADER_POSITION_ATTRIB);
	glVertexAttribPointer(SHADER_POSITION_ATTRIB, 2, GL_FLOAT, 0, sizeof(GLfloat)*5, nullptr);
	glEnableVertexAttribArray(SHADER_COLOR0_ATTRIB);
	glVertexAttribPointer(SHADER_COLOR0_ATTRIB, 3, GL_FLOAT, 0, sizeof(GLfloat)*5, (GLfloat*)nullptr+2);
}

// Create On-Screen-Messages
void Renderer::DrawDebugInfo()
{
	// Reset viewport for drawing text
	glViewport(0, 0, GLInterface->GetBackBufferWidth(), GLInterface->GetBackBufferHeight());

	// Draw various messages on the screen, like FPS, statistics, etc.
	std::string debug_info;

	if (g_ActiveConfig.bShowFPS || SConfig::GetInstance().m_ShowFrameCount)
	{
		std::string fps = "";
		if (g_ActiveConfig.bShowFPS)
			debug_info += StringFromFormat("FPS: %d", m_fps_counter.m_fps);

		if (g_ActiveConfig.bShowFPS && SConfig::GetInstance().m_ShowFrameCount)
			debug_info += " - ";
		if (SConfig::GetInstance().m_ShowFrameCount)
		{
			debug_info += StringFromFormat("Frame: %llu", (unsigned long long) Movie::g_currentFrame);
			if (Movie::IsPlayingInput())
				debug_info += StringFromFormat(" / %llu", (unsigned long long) Movie::g_totalFrames);
		}

		debug_info += "\n";
	}

	if (SConfig::GetInstance().m_ShowLag)
		debug_info += StringFromFormat("Lag: %" PRIu64 "\n", Movie::g_currentLagCount);

	if (SConfig::GetInstance().m_ShowInputDisplay)
		debug_info += Movie::GetInputDisplay();

	if (GLInterface->GetMode() == GLInterfaceMode::MODE_OPENGL && g_ActiveConfig.bShowEFBCopyRegions)
	{
		// Set Line Size
		glLineWidth(3.0f);

		// 2*Coords + 3*Color
		GLsizeiptr length = stats.efb_regions.size() * sizeof(GLfloat) * (2 + 3) * 2 * 6;
		glBindBuffer(GL_ARRAY_BUFFER, s_ShowEFBCopyRegions_VBO);
		glBufferData(GL_ARRAY_BUFFER, length, nullptr, GL_STREAM_DRAW);
		GLfloat *Vertices = (GLfloat*)glMapBufferRange(GL_ARRAY_BUFFER, 0, length, GL_MAP_WRITE_BIT);

		// Draw EFB copy regions rectangles
		int a = 0;
		GLfloat color[3] = {0.0f, 1.0f, 1.0f};

		for (const EFBRectangle& rect : stats.efb_regions)
		{
			GLfloat halfWidth = EFB_WIDTH / 2.0f;
			GLfloat halfHeight = EFB_HEIGHT / 2.0f;
			GLfloat x =  (GLfloat) -1.0f + ((GLfloat)rect.left / halfWidth);
			GLfloat y =  (GLfloat) 1.0f - ((GLfloat)rect.top / halfHeight);
			GLfloat x2 = (GLfloat) -1.0f + ((GLfloat)rect.right / halfWidth);
			GLfloat y2 = (GLfloat) 1.0f - ((GLfloat)rect.bottom / halfHeight);

			Vertices[a++] = x;
			Vertices[a++] = y;
			Vertices[a++] = color[0];
			Vertices[a++] = color[1];
			Vertices[a++] = color[2];

			Vertices[a++] = x2;
			Vertices[a++] = y;
			Vertices[a++] = color[0];
			Vertices[a++] = color[1];
			Vertices[a++] = color[2];


			Vertices[a++] = x2;
			Vertices[a++] = y;
			Vertices[a++] = color[0];
			Vertices[a++] = color[1];
			Vertices[a++] = color[2];

			Vertices[a++] = x2;
			Vertices[a++] = y2;
			Vertices[a++] = color[0];
			Vertices[a++] = color[1];
			Vertices[a++] = color[2];


			Vertices[a++] = x2;
			Vertices[a++] = y2;
			Vertices[a++] = color[0];
			Vertices[a++] = color[1];
			Vertices[a++] = color[2];

			Vertices[a++] = x;
			Vertices[a++] = y2;
			Vertices[a++] = color[0];
			Vertices[a++] = color[1];
			Vertices[a++] = color[2];


			Vertices[a++] = x;
			Vertices[a++] = y2;
			Vertices[a++] = color[0];
			Vertices[a++] = color[1];
			Vertices[a++] = color[2];

			Vertices[a++] = x;
			Vertices[a++] = y;
			Vertices[a++] = color[0];
			Vertices[a++] = color[1];
			Vertices[a++] = color[2];


			Vertices[a++] = x;
			Vertices[a++] = y;
			Vertices[a++] = color[0];
			Vertices[a++] = color[1];
			Vertices[a++] = color[2];

			Vertices[a++] = x2;
			Vertices[a++] = y2;
			Vertices[a++] = color[0];
			Vertices[a++] = color[1];
			Vertices[a++] = color[2];


			Vertices[a++] = x2;
			Vertices[a++] = y;
			Vertices[a++] = color[0];
			Vertices[a++] = color[1];
			Vertices[a++] = color[2];

			Vertices[a++] = x;
			Vertices[a++] = y2;
			Vertices[a++] = color[0];
			Vertices[a++] = color[1];
			Vertices[a++] = color[2];

			// TO DO: build something nicer here
			GLfloat temp = color[0];
			color[0] = color[1];
			color[1] = color[2];
			color[2] = temp;
		}
		glUnmapBuffer(GL_ARRAY_BUFFER);

		s_ShowEFBCopyRegions.Bind();
		glBindVertexArray(s_ShowEFBCopyRegions_VAO);
		GLsizei count = static_cast<GLsizei>(stats.efb_regions.size() * 2*6);
		glDrawArrays(GL_LINES, 0, count);

		// Restore Line Size
		SetLineWidth();

		// Clear stored regions
		stats.efb_regions.clear();
	}

	if (g_ActiveConfig.bOverlayStats)
		debug_info += Statistics::ToString();

	if (g_ActiveConfig.bOverlayProjStats)
		debug_info += Statistics::ToStringProj();

	if (!debug_info.empty())
	{
		// Render a shadow, and then the text.
		Renderer::RenderText(debug_info, 21, 21, 0xDD000000);
		Renderer::RenderText(debug_info, 20, 20, 0xFF00FFFF);
	}
}

void Renderer::RenderText(const std::string& text, int left, int top, u32 color)
{
	const int nBackbufferWidth = (int)GLInterface->GetBackBufferWidth();
	const int nBackbufferHeight = (int)GLInterface->GetBackBufferHeight();

	s_pfont->printMultilineText(text,
		left * 2.0f / (float)nBackbufferWidth - 1,
		1 - top * 2.0f / (float)nBackbufferHeight,
		0, nBackbufferWidth, nBackbufferHeight, color);
}

TargetRectangle Renderer::ConvertEFBRectangle(const EFBRectangle& rc)
{
	TargetRectangle result;
	result.left   = EFBToScaledX(rc.left);
	result.top    = EFBToScaledY(EFB_HEIGHT - rc.top);
	result.right  = EFBToScaledX(rc.right);
	result.bottom = EFBToScaledY(EFB_HEIGHT - rc.bottom);
	return result;
}

// Function: This function handles the OpenGL glScissor() function
// ----------------------------
// Call browser: OpcodeDecoding.cpp ExecuteDisplayList > Decode() > LoadBPReg()
//		case 0x52 > SetScissorRect()
// ----------------------------
// bpmem.scissorTL.x, y = 342x342
// bpmem.scissorBR.x, y = 981x821
// Renderer::GetTargetHeight() = the fixed ini file setting
// donkopunchstania - it appears scissorBR is the bottom right pixel inside the scissor box
// therefore the width and height are (scissorBR + 1) - scissorTL
void Renderer::SetScissorRect(const EFBRectangle& rc)
{
	TargetRectangle trc;
	// In VR we use the whole EFB instead of just the bpmem.copyTexSrc rectangle passed to this function. 
	if (g_has_hmd)
	{
		EFBRectangle sourceRc;
		sourceRc.left = 0;
		sourceRc.right = EFB_WIDTH-1;
		sourceRc.top = 0;
		sourceRc.bottom = EFB_HEIGHT-1;
		trc = g_renderer->ConvertEFBRectangle(sourceRc);
		glScissor(0, 0, GetTargetWidth(), GetTargetHeight());
		glDisable(GL_SCISSOR_TEST);
	}
	else
	{
		trc = g_renderer->ConvertEFBRectangle(rc);
		glScissor(trc.left, trc.bottom, trc.GetWidth(), trc.GetHeight());
	}
}

void Renderer::SetColorMask()
{
	// Only enable alpha channel if it's supported by the current EFB format
	GLenum ColorMask = GL_FALSE, AlphaMask = GL_FALSE;
	if (bpmem.alpha_test.TestResult() != AlphaTest::FAIL)
	{
		if (bpmem.blendmode.colorupdate)
			ColorMask = GL_TRUE;
		if (bpmem.blendmode.alphaupdate && (bpmem.zcontrol.pixel_format == PEControl::RGBA6_Z24))
			AlphaMask = GL_TRUE;
	}
	glColorMask(ColorMask,  ColorMask,  ColorMask,  AlphaMask);
}

void ClearEFBCache()
{
	if (!s_efbCacheIsCleared)
	{
		s_efbCacheIsCleared = true;
		memset(s_efbCacheValid, 0, sizeof(s_efbCacheValid));
	}
}

void Renderer::UpdateEFBCache(EFBAccessType type, u32 cacheRectIdx, const EFBRectangle& efbPixelRc, const TargetRectangle& targetPixelRc, const u32* data)
{
	u32 cacheType = (type == PEEK_Z ? 0 : 1);

	if (!s_efbCache[cacheType][cacheRectIdx].size())
		s_efbCache[cacheType][cacheRectIdx].resize(EFB_CACHE_RECT_SIZE * EFB_CACHE_RECT_SIZE);

	u32 targetPixelRcWidth = targetPixelRc.right - targetPixelRc.left;
	u32 efbPixelRcHeight = efbPixelRc.bottom - efbPixelRc.top;
	u32 efbPixelRcWidth = efbPixelRc.right - efbPixelRc.left;

	for (u32 yCache = 0; yCache < efbPixelRcHeight; ++yCache)
	{
		u32 yEFB = efbPixelRc.top + yCache;
		u32 yPixel = (EFBToScaledY(EFB_HEIGHT - yEFB) + EFBToScaledY(EFB_HEIGHT - yEFB - 1)) / 2;
		u32 yData = yPixel - targetPixelRc.bottom;

		for (u32 xCache = 0; xCache < efbPixelRcWidth; ++xCache)
		{
			u32 xEFB = efbPixelRc.left + xCache;
			u32 xPixel = (EFBToScaledX(xEFB) + EFBToScaledX(xEFB + 1)) / 2;
			u32 xData = xPixel - targetPixelRc.left;
			s_efbCache[cacheType][cacheRectIdx][yCache * EFB_CACHE_RECT_SIZE + xCache] = data[yData * targetPixelRcWidth + xData];
		}
	}

	s_efbCacheValid[cacheType][cacheRectIdx] = true;
	s_efbCacheIsCleared = false;
}

// This function allows the CPU to directly access the EFB.
// There are EFB peeks (which will read the color or depth of a pixel)
// and EFB pokes (which will change the color or depth of a pixel).
//
// The behavior of EFB peeks can only be modified by:
// - GX_PokeAlphaRead
// The behavior of EFB pokes can be modified by:
// - GX_PokeAlphaMode (TODO)
// - GX_PokeAlphaUpdate (TODO)
// - GX_PokeBlendMode (TODO)
// - GX_PokeColorUpdate (TODO)
// - GX_PokeDither (TODO)
// - GX_PokeDstAlpha (TODO)
// - GX_PokeZMode (TODO)
u32 Renderer::AccessEFB(EFBAccessType type, u32 x, u32 y, u32 poke_data)
{
	u32 cacheRectIdx = (y / EFB_CACHE_RECT_SIZE) * EFB_CACHE_WIDTH
	                 + (x / EFB_CACHE_RECT_SIZE);

	// Get the rectangular target region containing the EFB pixel
	EFBRectangle efbPixelRc;
	efbPixelRc.left = (x / EFB_CACHE_RECT_SIZE) * EFB_CACHE_RECT_SIZE;
	efbPixelRc.top = (y / EFB_CACHE_RECT_SIZE) * EFB_CACHE_RECT_SIZE;
	efbPixelRc.right = std::min(efbPixelRc.left + EFB_CACHE_RECT_SIZE, (u32)EFB_WIDTH);
	efbPixelRc.bottom = std::min(efbPixelRc.top + EFB_CACHE_RECT_SIZE, (u32)EFB_HEIGHT);

	TargetRectangle targetPixelRc = ConvertEFBRectangle(efbPixelRc);
	u32 targetPixelRcWidth = targetPixelRc.right - targetPixelRc.left;
	u32 targetPixelRcHeight = targetPixelRc.top - targetPixelRc.bottom;

	// TODO (FIX) : currently, AA path is broken/offset and doesn't return the correct pixel
	switch (type)
	{
	case PEEK_Z:
		{
			u32 z;

			if (!s_efbCacheValid[0][cacheRectIdx])
			{
				if (s_MSAASamples > 1)
				{
					g_renderer->ResetAPIState();

					// Resolve our rectangle.
					FramebufferManager::GetEFBDepthTexture(efbPixelRc, 0);
					glBindFramebuffer(GL_READ_FRAMEBUFFER, FramebufferManager::GetResolvedFramebuffer(0));

					g_renderer->RestoreAPIState();
				}

				u32* depthMap = new u32[targetPixelRcWidth * targetPixelRcHeight];

				glReadPixels(targetPixelRc.left, targetPixelRc.bottom, targetPixelRcWidth, targetPixelRcHeight,
				             GL_DEPTH_COMPONENT, GL_UNSIGNED_INT, depthMap);

				UpdateEFBCache(type, cacheRectIdx, efbPixelRc, targetPixelRc, depthMap);

				delete[] depthMap;
			}

			u32 xRect = x % EFB_CACHE_RECT_SIZE;
			u32 yRect = y % EFB_CACHE_RECT_SIZE;
			z = s_efbCache[0][cacheRectIdx][yRect * EFB_CACHE_RECT_SIZE + xRect];

			// Scale the 32-bit value returned by glReadPixels to a 24-bit
			// value (GC uses a 24-bit Z-buffer).
			// TODO: in RE0 this value is often off by one, which causes lighting to disappear
			if (bpmem.zcontrol.pixel_format == PEControl::RGB565_Z16)
			{
				// if Z is in 16 bit format you must return a 16 bit integer
				z = z >> 16;
			}
			else
			{
				z = z >> 8;
			}
			return z;
		}

	case PEEK_COLOR: // GXPeekARGB
		{
			// Although it may sound strange, this really is A8R8G8B8 and not RGBA or 24-bit...

			// Tested in Killer 7, the first 8bits represent the alpha value which is used to
			// determine if we're aiming at an enemy (0x80 / 0x88) or not (0x70)
			// Wind Waker is also using it for the pictograph to determine the color of each pixel

			u32 color;

			if (!s_efbCacheValid[1][cacheRectIdx])
			{
				if (s_MSAASamples > 1)
				{
					g_renderer->ResetAPIState();

					// Resolve our rectangle.
					FramebufferManager::GetEFBColorTexture(efbPixelRc, 0);
					glBindFramebuffer(GL_READ_FRAMEBUFFER, FramebufferManager::GetResolvedFramebuffer(0));

					g_renderer->RestoreAPIState();
				}

				u32* colorMap = new u32[targetPixelRcWidth * targetPixelRcHeight];

				if (GLInterface->GetMode() == GLInterfaceMode::MODE_OPENGLES3)
				// XXX: Swap colours
					glReadPixels(targetPixelRc.left, targetPixelRc.bottom, targetPixelRcWidth, targetPixelRcHeight,
						     GL_RGBA, GL_UNSIGNED_BYTE, colorMap);
				else
					glReadPixels(targetPixelRc.left, targetPixelRc.bottom, targetPixelRcWidth, targetPixelRcHeight,
						     GL_BGRA, GL_UNSIGNED_INT_8_8_8_8_REV, colorMap);

				UpdateEFBCache(type, cacheRectIdx, efbPixelRc, targetPixelRc, colorMap);

				delete[] colorMap;
			}

			u32 xRect = x % EFB_CACHE_RECT_SIZE;
			u32 yRect = y % EFB_CACHE_RECT_SIZE;
			color = s_efbCache[1][cacheRectIdx][yRect * EFB_CACHE_RECT_SIZE + xRect];

			// check what to do with the alpha channel (GX_PokeAlphaRead)
			PixelEngine::UPEAlphaReadReg alpha_read_mode = PixelEngine::GetAlphaReadMode();

			if (bpmem.zcontrol.pixel_format == PEControl::RGBA6_Z24)
			{
				color = RGBA8ToRGBA6ToRGBA8(color);
			}
			else if (bpmem.zcontrol.pixel_format == PEControl::RGB565_Z16)
			{
				color = RGBA8ToRGB565ToRGBA8(color);
			}
			if (bpmem.zcontrol.pixel_format != PEControl::RGBA6_Z24)
			{
				color |= 0xFF000000;
			}
			if (alpha_read_mode.ReadMode == 2)
			{
				// GX_READ_NONE
				return color;
			}
			else if (alpha_read_mode.ReadMode == 1)
			{
				// GX_READ_FF
				return (color | 0xFF000000);
			}
			else /*if(alpha_read_mode.ReadMode == 0)*/
			{
				// GX_READ_00
				return (color & 0x00FFFFFF);
			}
		}

	case POKE_COLOR:
	{
		ResetAPIState();

		glClearColor(float((poke_data >> 16) & 0xFF) / 255.0f,
		             float((poke_data >>  8) & 0xFF) / 255.0f,
		             float((poke_data >>  0) & 0xFF) / 255.0f,
		             float((poke_data >> 24) & 0xFF) / 255.0f);

		glEnable(GL_SCISSOR_TEST);
		glScissor(targetPixelRc.left, targetPixelRc.bottom, targetPixelRc.GetWidth(), targetPixelRc.GetHeight());

		glClear(GL_COLOR_BUFFER_BIT);

		RestoreAPIState();

		// TODO: Could just update the EFB cache with the new value
		ClearEFBCache();

		break;
	}

	case POKE_Z:
	{
		ResetAPIState();

		glDepthMask(GL_TRUE);
		glClearDepthf(float(poke_data & 0xFFFFFF) / float(0xFFFFFF));

		glEnable(GL_SCISSOR_TEST);
		glScissor(targetPixelRc.left, targetPixelRc.bottom, targetPixelRc.GetWidth(), targetPixelRc.GetHeight());

		glClear(GL_DEPTH_BUFFER_BIT);

		RestoreAPIState();

		// TODO: Could just update the EFB cache with the new value
		ClearEFBCache();

		break;
	}

	default:
		break;
	}

	return 0;
}

void Renderer::SetViewport()
{
	// reversed gxsetviewport(xorig, yorig, width, height, nearz, farz)
	// [0] = width/2
	// [1] = height/2
	// [2] = 16777215 * (farz - nearz)
	// [3] = xorig + width/2 + 342
	// [4] = yorig + height/2 + 342
	// [5] = 16777215 * farz

	int scissorXOff = bpmem.scissorOffset.x * 2;
	int scissorYOff = bpmem.scissorOffset.y * 2;

	// TODO: ceil, floor or just cast to int?
	float X, Y, Width, Height;
	if (!g_has_hmd)
	{
		X = EFBToScaledXf(xfmem.viewport.xOrig - xfmem.viewport.wd - (float)scissorXOff);
		Y = EFBToScaledYf((float)EFB_HEIGHT - xfmem.viewport.yOrig + xfmem.viewport.ht + (float)scissorYOff);
		Width = EFBToScaledXf(2.0f * xfmem.viewport.wd);
		Height = EFBToScaledYf(-2.0f * xfmem.viewport.ht);
	}
	else
	{
		// In VR we must use the entire EFB, not just the copyTexSrc area that is normally used.
		// So scale from copyTexSrc to entire EFB, and we won't use copyTexSrc during rendering.
		//X = (xfmem.viewport.xOrig - xfmem.viewport.wd - bpmem.copyTexSrcXY.x - (float)scissorXOff) * (float)GetTargetWidth() / (float)bpmem.copyTexSrcWH.x;
		//Y = (float)GetTargetHeight() - (xfmem.viewport.yOrig - xfmem.viewport.ht - bpmem.copyTexSrcXY.y - (float)scissorYOff) * (float)GetTargetHeight() / (float)bpmem.copyTexSrcWH.y;
		//Width = (2.0f * xfmem.viewport.wd) * (float)GetTargetWidth() / (float)bpmem.copyTexSrcWH.x;
		//Height = (-2.0f * xfmem.viewport.ht) * (float)GetTargetHeight() / (float)bpmem.copyTexSrcWH.y;
		X = 0.0f; Y = 0.0f; Width = (float)GetTargetWidth(); Height = (float)GetTargetHeight();
	}

	float GLNear = (xfmem.viewport.farZ - xfmem.viewport.zRange) / 16777216.0f;
	float GLFar = xfmem.viewport.farZ / 16777216.0f;
	if (Width < 0)
	{
		X += Width;
		Width *= -1;
	}
	if (Height < 0)
	{
		Y += Height;
		Height *= -1;
	}

	// Update the view port
	if (g_ogl_config.bSupportViewportFloat)
	{
		glViewportIndexedf(0, X, Y, Width, Height);
		//NOTICE_LOG(VR, "glViewportIndexedf(0,   %f, %f,   %f, %f) TargetSize=%d, %d", X, Y, Width, Height, GetTargetWidth(), GetTargetHeight());
	}
	else
	{
		auto iceilf = [](float f)
		{
			return static_cast<GLint>(ceilf(f));
		};
		glViewport(iceilf(X), iceilf(Y), iceilf(Width), iceilf(Height));
		NOTICE_LOG(VR, "glViewport(%d, %d,   %d, %d)", ceil(X), ceil(Y), ceil(Width), ceil(Height));
	}
	glDepthRangef(GLNear, GLFar);
	//NOTICE_LOG(VR, "gDepthRangef(%f, %f)", GLNear, GLFar);
}

void Renderer::ClearScreen(const EFBRectangle& rc, bool colorEnable, bool alphaEnable, bool zEnable, u32 color, u32 z)
{
	ResetAPIState();

	for (int eye = 0; eye < FramebufferManager::m_eye_count; ++eye)
	{
		FramebufferManager::RenderToEye(eye);
		// color
		GLboolean const
			color_mask = colorEnable ? GL_TRUE : GL_FALSE,
			alpha_mask = alphaEnable ? GL_TRUE : GL_FALSE;
		glColorMask(color_mask, color_mask, color_mask, alpha_mask);

		glClearColor(
			float((color >> 16) & 0xFF) / 255.0f,
			float((color >> 8) & 0xFF) / 255.0f,
			float((color >> 0) & 0xFF) / 255.0f,
			float((color >> 24) & 0xFF) / 255.0f);

		// depth
		glDepthMask(zEnable ? GL_TRUE : GL_FALSE);

		glClearDepthf(float(z & 0xFFFFFF) / float(0xFFFFFF));

		// Update rect for clearing the picture
		// TODO fix this properly by setting the scissor rectangle
		if (g_has_hmd)
			glDisable(GL_SCISSOR_TEST);
		else
			glEnable(GL_SCISSOR_TEST);

		TargetRectangle const targetRc = ConvertEFBRectangle(rc);
		glScissor(targetRc.left, targetRc.bottom, targetRc.GetWidth(), targetRc.GetHeight());

		// glColorMask/glDepthMask/glScissor affect glClear (glViewport does not)
		glClear(GL_COLOR_BUFFER_BIT | GL_DEPTH_BUFFER_BIT);
	}

	RestoreAPIState();

	ClearEFBCache();
}

void Renderer::ReinterpretPixelData(unsigned int convtype)
{
	if (convtype == 0 || convtype == 2)
	{
		// Reinterpretting pixel data crashes OpenGL at the next glFinish
		//for (int eye = 0; eye < FramebufferManager::m_eye_count; ++eye)
		//{
		//	if (eye)
		//		FramebufferManager::SwapRenderEye();
		//	FramebufferManager::ReinterpretPixelData(convtype, FramebufferManager::m_current_eye);
		//}
		if (!g_has_hmd)
			FramebufferManager::ReinterpretPixelData(convtype, 0);
	}
	else
	{
		ERROR_LOG(VIDEO, "Trying to reinterpret pixel data with unsupported conversion type %d", convtype);
	}
}

void Renderer::SetBlendMode(bool forceUpdate)
{
	// Our render target always uses an alpha channel, so we need to override the blend functions to assume a destination alpha of 1 if the render target isn't supposed to have an alpha channel
	// Example: D3DBLEND_DESTALPHA needs to be D3DBLEND_ONE since the result without an alpha channel is assumed to always be 1.
	bool target_has_alpha = bpmem.zcontrol.pixel_format == PEControl::RGBA6_Z24;

	bool useDstAlpha = !g_ActiveConfig.bDstAlphaPass && bpmem.dstalpha.enable && bpmem.blendmode.alphaupdate && target_has_alpha;
	bool useDualSource = useDstAlpha && g_ActiveConfig.backend_info.bSupportsDualSourceBlend;

	const GLenum glSrcFactors[8] =
	{
		GL_ZERO,
		GL_ONE,
		GL_DST_COLOR,
		GL_ONE_MINUS_DST_COLOR,
		(useDualSource)  ? GL_SRC1_ALPHA : (GLenum)GL_SRC_ALPHA,
		(useDualSource)  ? GL_ONE_MINUS_SRC1_ALPHA : (GLenum)GL_ONE_MINUS_SRC_ALPHA,
		(target_has_alpha) ? GL_DST_ALPHA : (GLenum)GL_ONE,
		(target_has_alpha) ? GL_ONE_MINUS_DST_ALPHA : (GLenum)GL_ZERO
	};
	const GLenum glDestFactors[8] =
	{
		GL_ZERO,
		GL_ONE,
		GL_SRC_COLOR,
		GL_ONE_MINUS_SRC_COLOR,
		(useDualSource)  ? GL_SRC1_ALPHA : (GLenum)GL_SRC_ALPHA,
		(useDualSource)  ? GL_ONE_MINUS_SRC1_ALPHA : (GLenum)GL_ONE_MINUS_SRC_ALPHA,
		(target_has_alpha) ? GL_DST_ALPHA : (GLenum)GL_ONE,
		(target_has_alpha) ? GL_ONE_MINUS_DST_ALPHA : (GLenum)GL_ZERO
	};

	// blend mode bit mask
	// 0 - blend enable
	// 1 - dst alpha enabled
	// 2 - reverse subtract enable (else add)
	// 3-5 - srcRGB function
	// 6-8 - dstRGB function

	u32 newval = useDualSource << 1;
	newval |= bpmem.blendmode.subtract << 2;

	if (bpmem.blendmode.subtract)
	{
		newval |= 0x0049;   // enable blending src 1 dst 1
	}
	else if (bpmem.blendmode.blendenable)
	{
		newval |= 1;    // enable blending
		newval |= bpmem.blendmode.srcfactor << 3;
		newval |= bpmem.blendmode.dstfactor << 6;
	}

	u32 changes = forceUpdate ? 0xFFFFFFFF : newval ^ s_blendMode;

	if (changes & 1)
	{
		// blend enable change
		(newval & 1) ? glEnable(GL_BLEND) : glDisable(GL_BLEND);
	}

	if (changes & 4)
	{
		// subtract enable change
		GLenum equation = newval & 4 ? GL_FUNC_REVERSE_SUBTRACT : GL_FUNC_ADD;
		GLenum equationAlpha = useDualSource ? GL_FUNC_ADD : equation;

		glBlendEquationSeparate(equation, equationAlpha);
	}

	if (changes & 0x1FA)
	{
		u32 srcidx = (newval >> 3) & 7;
		u32 dstidx = (newval >> 6) & 7;
		GLenum srcFactor = glSrcFactors[srcidx];
		GLenum dstFactor = glDestFactors[dstidx];

		// adjust alpha factors
		if (useDualSource)
		{
			srcidx = BlendMode::ONE;
			dstidx = BlendMode::ZERO;
		}
		else
		{
			// we can't use GL_DST_COLOR or GL_ONE_MINUS_DST_COLOR for source in alpha channel so use their alpha equivalent instead
			if (srcidx == BlendMode::DSTCLR)
				srcidx = BlendMode::DSTALPHA;
			else if (srcidx == BlendMode::INVDSTCLR)
				srcidx = BlendMode::INVDSTALPHA;

			// we can't use GL_SRC_COLOR or GL_ONE_MINUS_SRC_COLOR for destination in alpha channel so use their alpha equivalent instead
			if (dstidx == BlendMode::SRCCLR)
				dstidx = BlendMode::SRCALPHA;
			else if (dstidx == BlendMode::INVSRCCLR)
				dstidx = BlendMode::INVSRCALPHA;
		}
		GLenum srcFactorAlpha = glSrcFactors[srcidx];
		GLenum dstFactorAlpha = glDestFactors[dstidx];
		// blend RGB change
		glBlendFuncSeparate(srcFactor, dstFactor, srcFactorAlpha, dstFactorAlpha);
	}
	s_blendMode = newval;
}

static void DumpFrame(const std::vector<u8>& data, int w, int h)
{
#if defined(HAVE_LIBAV) || defined(_WIN32)
	if (SConfig::GetInstance().m_DumpFrames && !data.empty())
	{
		AVIDump::AddFrame(&data[0], w, h);
	}
#endif
}

void Renderer::AsyncTimewarpDraw()
{
#ifdef HAVE_OCULUSSDK
	auto frameTime = ovrHmd_BeginFrame(hmd, g_ovr_frameindex++);
	g_ovr_lock.unlock();

	if (0 == frameTime.TimewarpPointSeconds) {
		ovr_WaitTillTime(frameTime.TimewarpPointSeconds - 0.002);
	}
	else {
		ovr_WaitTillTime(frameTime.NextFrameSeconds - 0.008);
	}

	g_ovr_lock.lock();
	// Grab the most recent textures
	for (int eye = 0; eye < 2; eye++)
	{
		((ovrGLTexture&)(FramebufferManager::m_eye_texture[eye])).OGL.TexId = FramebufferManager::m_frontBuffer[eye];
	}
#ifdef _WIN32
	//HANDLE thread_handle = g_video_backend->m_video_thread->native_handle();
	//SuspendThread(thread_handle);
#endif
	ovrHmd_EndFrame(hmd, g_front_eye_poses, &FramebufferManager::m_eye_texture[0].Texture);
#ifdef _WIN32
	//ResumeThread(thread_handle);
#endif

	static int w = 0, h = 0;
	// Save screenshot
	if (s_bScreenshot)
	{
		TargetRectangle flipped_trc = GetTargetRectangle();
		if (DriverDetails::HasBug(DriverDetails::BUG_ROTATEDFRAMEBUFFER))
		{
			std::swap(flipped_trc.left, flipped_trc.right);
		}
		else
		{
			// Flip top and bottom for some reason; TODO: Fix the code to suck less?
			std::swap(flipped_trc.top, flipped_trc.bottom);
		}

		glBindFramebuffer(GL_READ_FRAMEBUFFER, 0);
		std::lock_guard<std::mutex> lk(s_criticalScreenshot);
		SaveScreenshot(s_sScreenshotName, flipped_trc);
		// Reset settings
		s_sScreenshotName.clear();
		s_bScreenshot = false;
	}

	// Frame dumps are handled a little differently in Windows
	// Frame dumping disabled entirely on GLES3
	if (GLInterface->GetMode() == GLInterfaceMode::MODE_OPENGL)
	{
#if defined _WIN32 || defined HAVE_LIBAV
		if (SConfig::GetInstance().m_DumpFrames)
		{
			TargetRectangle flipped_trc = GetTargetRectangle();
			if (DriverDetails::HasBug(DriverDetails::BUG_ROTATEDFRAMEBUFFER))
			{
				std::swap(flipped_trc.left, flipped_trc.right);
			}
			else
			{
				// Flip top and bottom for some reason; TODO: Fix the code to suck less?
				std::swap(flipped_trc.top, flipped_trc.bottom);
			}

			glBindFramebuffer(GL_READ_FRAMEBUFFER, 0);
			std::lock_guard<std::mutex> lk(s_criticalScreenshot);
			if (frame_data.empty() || w != flipped_trc.GetWidth() ||
				h != flipped_trc.GetHeight())
			{
				w = flipped_trc.GetWidth();
				h = flipped_trc.GetHeight();
				frame_data.resize(3 * w * h);
			}
			glPixelStorei(GL_PACK_ALIGNMENT, 1);
			glReadPixels(flipped_trc.left, flipped_trc.bottom, w, h, GL_BGR, GL_UNSIGNED_BYTE, &frame_data[0]);
			if (GL_REPORT_ERROR() == GL_NO_ERROR && w > 0 && h > 0)
			{
				if (!bLastFrameDumped)
				{
#ifdef _WIN32
					bAVIDumping = AVIDump::Start(nullptr, w, h);
#else
					bAVIDumping = AVIDump::Start(w, h);
#endif
					if (!bAVIDumping)
					{
						OSD::AddMessage("AVIDump Start failed", 2000);
					}
					else
					{
						OSD::AddMessage(StringFromFormat(
							"Dumping Frames to \"%sframedump0.avi\" (%dx%d RGB24)",
							File::GetUserPath(D_DUMPFRAMES_IDX).c_str(), w, h), 2000);
					}
				}
				if (bAVIDumping)
				{
#ifndef _WIN32
					FlipImageData(&frame_data[0], w, h);
#endif

					AVIDump::AddFrame(&frame_data[0], w, h);
				}

				bLastFrameDumped = true;
			}
			else
			{
				NOTICE_LOG(VIDEO, "Error reading framebuffer");
			}
		}
		else
		{
			if (bLastFrameDumped && bAVIDumping)
			{
				std::vector<u8>().swap(frame_data);
				w = h = 0;
				AVIDump::Stop();
				bAVIDumping = false;
				OSD::AddMessage("Stop dumping frames", 2000);
			}
			bLastFrameDumped = false;
		}
#else
		if (g_ActiveConfig.bDumpFrames)
		{
			glBindFramebuffer(GL_READ_FRAMEBUFFER, 0);
			std::lock_guard<std::mutex> lk(s_criticalScreenshot);
			std::string movie_file_name;
			w = GetTargetRectangle().GetWidth();
			h = GetTargetRectangle().GetHeight();
			frame_data.resize(3 * w * h);
			glPixelStorei(GL_PACK_ALIGNMENT, 1);
			glReadPixels(GetTargetRectangle().left, GetTargetRectangle().bottom, w, h, GL_BGR, GL_UNSIGNED_BYTE, &frame_data[0]);
			if (GL_REPORT_ERROR() == GL_NO_ERROR)
			{
				if (!bLastFrameDumped)
				{
					movie_file_name = File::GetUserPath(D_DUMPFRAMES_IDX) + "framedump.raw";
					pFrameDump.Open(movie_file_name, "wb");
					if (!pFrameDump)
					{
						OSD::AddMessage("Error opening framedump.raw for writing.", 2000);
					}
					else
					{
						OSD::AddMessage(StringFromFormat("Dumping Frames to \"%s\" (%dx%d RGB24)", movie_file_name.c_str(), w, h), 2000);
					}
				}
				if (pFrameDump)
				{
					FlipImageData(&frame_data[0], w, h);
					pFrameDump.WriteBytes(&frame_data[0], w * 3 * h);
					pFrameDump.Flush();
				}
				bLastFrameDumped = true;
			}
		}
		else
		{
			if (bLastFrameDumped)
				pFrameDump.Close();
			bLastFrameDumped = false;
		}
#endif
	}
	// end of frame dumping code
#endif
}

// This function has the final picture. We adjust the aspect ratio here.
void Renderer::SwapImpl(u32 xfbAddr, u32 fbWidth, u32 fbStride, u32 fbHeight, const EFBRectangle& rc, float Gamma)
{
#ifdef HAVE_OCULUSSDK
	if (g_first_rift_frame && g_has_rift && g_ActiveConfig.bEnableVR)
	{
		if (!g_ActiveConfig.bAsynchronousTimewarp)
		{
			g_rift_frame_timing = ovrHmd_BeginFrame(hmd, 0);
			g_eye_poses[ovrEye_Left] = ovrHmd_GetHmdPosePerEye(hmd, ovrEye_Left);
			g_eye_poses[ovrEye_Right] = ovrHmd_GetHmdPosePerEye(hmd, ovrEye_Right);
		}
		g_first_rift_frame = false;

		int cap = 0;
		if (g_ActiveConfig.bOrientationTracking)
			cap |= ovrTrackingCap_Orientation;
		if (g_ActiveConfig.bMagYawCorrection)
			cap |= ovrTrackingCap_MagYawCorrection;
		if (g_ActiveConfig.bPositionTracking)
			cap |= ovrTrackingCap_Position;
		ovrHmd_ConfigureTracking(hmd, cap, 0);
	}
#endif

	static int w = 0, h = 0;
	if (g_bSkipCurrentFrame || (!XFBWrited && !g_ActiveConfig.RealXFBEnabled()) || !fbWidth || !fbHeight)
	{
		DumpFrame(frame_data, w, h);
		Core::Callback_VideoCopiedToXFB(false);
		return;
	}

	u32 xfbCount = 0;
	const XFBSourceBase* const* xfbSourceList = FramebufferManager::GetXFBSource(xfbAddr, fbStride, fbHeight, &xfbCount);
	if (g_ActiveConfig.VirtualXFBEnabled() && (!xfbSourceList || xfbCount == 0))
	{
		DumpFrame(frame_data, w, h);
		Core::Callback_VideoCopiedToXFB(false);
		return;
	}

	eyesFence = glFenceSync(GL_SYNC_GPU_COMMANDS_COMPLETE, 0);
	ResetAPIState();

	UpdateDrawRectangle(s_backbuffer_width, s_backbuffer_height);
	TargetRectangle flipped_trc = GetTargetRectangle();

	// Flip top and bottom for some reason; TODO: Fix the code to suck less?
	std::swap(flipped_trc.top, flipped_trc.bottom);

	// Copy the framebuffer to screen.
	const XFBSource* xfbSource = nullptr;

	if (g_ActiveConfig.bUseXFB)
	{
		// draw each xfb source
		for (u32 i = 0; i < xfbCount; ++i)
		{
			xfbSource = (const XFBSource*) xfbSourceList[i];

			TargetRectangle drawRc;

			if (g_ActiveConfig.bUseRealXFB)
			{
				drawRc = flipped_trc;
			}
			else
			{
				// use virtual xfb with offset
				int xfbHeight = xfbSource->srcHeight;
				int xfbWidth = xfbSource->srcWidth;
				int hOffset = ((s32)xfbSource->srcAddr - (s32)xfbAddr) / ((s32)fbStride * 2);

				drawRc.top = flipped_trc.top - hOffset * flipped_trc.GetHeight() / fbHeight;
				drawRc.bottom = flipped_trc.top - (hOffset + xfbHeight) * flipped_trc.GetHeight() / fbHeight;
				drawRc.left = flipped_trc.left + (flipped_trc.GetWidth() - xfbWidth * flipped_trc.GetWidth() / fbStride) / 2;
				drawRc.right = flipped_trc.left + (flipped_trc.GetWidth() + xfbWidth * flipped_trc.GetWidth() / fbStride) / 2;

				// The following code disables auto stretch.  Kept for reference.
				// scale draw area for a 1 to 1 pixel mapping with the draw target
				//float vScale = (float)fbHeight / (float)flipped_trc.GetHeight();
				//float hScale = (float)fbWidth / (float)flipped_trc.GetWidth();
				//drawRc.top *= vScale;
				//drawRc.bottom *= vScale;
				//drawRc.left *= hScale;
				//drawRc.right *= hScale;
			}
			// Tell the OSD Menu about the current internal resolution
			OSDInternalW = xfbSource->sourceRc.GetWidth(); OSDInternalH = xfbSource->sourceRc.GetHeight();

			TargetRectangle sourceRc;
			sourceRc.left = xfbSource->sourceRc.left;
			sourceRc.right = xfbSource->sourceRc.right;
			sourceRc.top = xfbSource->sourceRc.top;
			sourceRc.bottom = xfbSource->sourceRc.bottom;

			sourceRc.right -= fbStride - fbWidth;

			m_post_processor->BlitFromTexture(sourceRc, drawRc, xfbSource->texture, xfbSource->texWidth, xfbSource->texHeight);
		}
	}
#ifdef HAVE_OCULUSSDK
	else if (g_has_rift && g_ActiveConfig.bEnableVR)
	{
		EFBRectangle sourceRc;
		// In VR we use the whole EFB instead of just the bpmem.copyTexSrc rectangle passed to this function. 
		sourceRc.left = 0;
		sourceRc.right = EFB_WIDTH;
		sourceRc.top = 0;
		sourceRc.bottom = EFB_HEIGHT;
		TargetRectangle targetRc = ConvertEFBRectangle(sourceRc);

		// for msaa mode, we must resolve the efb content to non-msaa
		FramebufferManager::m_eye_texture[0].OGL.TexId = FramebufferManager::ResolveAndGetRenderTarget(sourceRc, 0);
		FramebufferManager::m_eye_texture[1].OGL.TexId = FramebufferManager::ResolveAndGetRenderTarget(sourceRc, 1);

		// Render to the real/postprocessing buffer now. (resolve have changed this in msaa mode)
		//m_post_processor->BindTargetFramebuffer();
		glBindFramebuffer(GL_FRAMEBUFFER, 0);

		//ovrHmd_EndEyeRender(hmd, ovrEye_Left, g_left_eye_pose, &FramebufferManager::m_eye_texture[ovrEye_Left].Texture);
		//ovrHmd_EndEyeRender(hmd, ovrEye_Right, g_right_eye_pose, &FramebufferManager::m_eye_texture[ovrEye_Right].Texture);

		if (!g_ActiveConfig.bAsynchronousTimewarp)
		{
			// Let OVR do distortion rendering, Present and flush/sync.
			static int ElementArrayBufferBinding, ArrayBufferBinding, VertexArrayBinding;
			glGetIntegerv(GL_ELEMENT_ARRAY_BUFFER_BINDING, &ElementArrayBufferBinding);
			glGetIntegerv(GL_ARRAY_BUFFER_BINDING, &ArrayBufferBinding);
			glGetIntegerv(GL_VERTEX_ARRAY_BINDING, &VertexArrayBinding);
			glBindVertexArray(0);
			glBindBuffer(GL_ELEMENT_ARRAY_BUFFER, 0);
			glBindBuffer(GL_ARRAY_BUFFER, 0);
			ovrHmd_EndFrame(hmd, g_eye_poses, &FramebufferManager::m_eye_texture[0].Texture);
			//glBindVertexArray(VertexArrayBinding);
			glBindVertexArray(0);
			glBindBuffer(GL_ELEMENT_ARRAY_BUFFER, ElementArrayBufferBinding);
			glBindBuffer(GL_ARRAY_BUFFER, ArrayBufferBinding);
			// Dismiss health and safety warning as soon as possible (it covers our own health and safety warning).
			ovrHmd_DismissHSWDisplay(hmd);
		}
		else
		{
			// Wait for OpenGL to finish drawing the commands we have given it,
			// and when finished, swap the back buffer textures to the front buffer textures
			do
			{
				eyesFence = glFenceSync(GL_SYNC_GPU_COMMANDS_COMPLETE, 0);
				if (eyesFence != 0) {
					GLenum result = glClientWaitSync(eyesFence, GL_SYNC_FLUSH_COMMANDS_BIT, 0);
					switch (result)
					{
					case GL_ALREADY_SIGNALED:
					case GL_CONDITION_SATISFIED:
						eyesFence = 0;
						g_ovr_lock.lock();
						FramebufferManager::SwapAsyncFrontBuffers();
						g_front_eye_poses[0] = g_eye_poses[0];
						g_front_eye_poses[1] = g_eye_poses[1];
						//glFinish();
						g_ovr_lock.unlock();
						break;
					}
				}
			} while (eyesFence != 0);
		}
	}
#endif
	else
	{
		EFBRectangle sourceRc;
		if (g_has_hmd)
		{
			// In VR we use the whole EFB instead of just the bpmem.copyTexSrc rectangle passed to this function. 
			sourceRc.left = 0;
			sourceRc.right = EFB_WIDTH;
			sourceRc.top = 0;
			sourceRc.bottom = EFB_HEIGHT;
		}
		else
		{
			sourceRc = rc;
		}
		TargetRectangle targetRc = ConvertEFBRectangle(sourceRc);

		// for msaa mode, we must resolve the efb content to non-msaa
		GLuint tex = FramebufferManager::ResolveAndGetRenderTarget(sourceRc, 0);

		m_post_processor->BlitFromTexture(targetRc, flipped_trc, tex, s_target_width, s_target_height);
	}

	glBindFramebuffer(GL_READ_FRAMEBUFFER, 0);

	// Save screenshot
	if (s_bScreenshot && !g_ActiveConfig.bAsynchronousTimewarp)
	{
		std::lock_guard<std::mutex> lk(s_criticalScreenshot);
		SaveScreenshot(s_sScreenshotName, flipped_trc);
		// Reset settings
		s_sScreenshotName.clear();
		s_bScreenshot = false;
	}

	// Frame dumps are handled a little differently in Windows
	// Frame dumping disabled entirely on GLES3, or handled elsewhere for Oculus Rift's Asynchronous Timewarp
	if (GLInterface->GetMode() == GLInterfaceMode::MODE_OPENGL && !g_ActiveConfig.bAsynchronousTimewarp)
	{
#if defined _WIN32 || defined HAVE_LIBAV
		if (SConfig::GetInstance().m_DumpFrames)
		{
			std::lock_guard<std::mutex> lk(s_criticalScreenshot);
			if (frame_data.empty() || w != flipped_trc.GetWidth() ||
				     h != flipped_trc.GetHeight())
			{
				w = flipped_trc.GetWidth();
				h = flipped_trc.GetHeight();
				frame_data.resize(3 * w * h);
			}
			glPixelStorei(GL_PACK_ALIGNMENT, 1);
			glReadPixels(flipped_trc.left, flipped_trc.bottom, w, h, GL_BGR, GL_UNSIGNED_BYTE, &frame_data[0]);
			if (w > 0 && h > 0)
			{
				if (!bLastFrameDumped)
				{
					#ifdef _WIN32
						bAVIDumping = AVIDump::Start(nullptr, w, h);
					#else
						bAVIDumping = AVIDump::Start(w, h);
					#endif
					if (!bAVIDumping)
					{
						OSD::AddMessage("AVIDump Start failed", 2000);
					}
					else
					{
						OSD::AddMessage(StringFromFormat(
									"Dumping Frames to \"%sframedump0.avi\" (%dx%d RGB24)",
									File::GetUserPath(D_DUMPFRAMES_IDX).c_str(), w, h), 2000);
					}
				}
				if (bAVIDumping)
				{
					#ifndef _WIN32
						FlipImageData(&frame_data[0], w, h);
					#endif

						AVIDump::AddFrame(&frame_data[0], w, h);
				}

				bLastFrameDumped = true;
			}
			else
			{
				NOTICE_LOG(VIDEO, "Error reading framebuffer");
			}
		}
		else
		{
			if (bLastFrameDumped && bAVIDumping)
			{
				std::vector<u8>().swap(frame_data);
				w = h = 0;
				AVIDump::Stop();
				bAVIDumping = false;
				OSD::AddMessage("Stop dumping frames", 2000);
			}
			bLastFrameDumped = false;
		}
#else
		if (SConfig::GetInstance().m_DumpFrames)
		{
			std::lock_guard<std::mutex> lk(s_criticalScreenshot);
			std::string movie_file_name;
			w = GetTargetRectangle().GetWidth();
			h = GetTargetRectangle().GetHeight();
			frame_data.resize(3 * w * h);
			glPixelStorei(GL_PACK_ALIGNMENT, 1);
			glReadPixels(GetTargetRectangle().left, GetTargetRectangle().bottom, w, h, GL_BGR, GL_UNSIGNED_BYTE, &frame_data[0]);

			if (!bLastFrameDumped)
			{
				movie_file_name = File::GetUserPath(D_DUMPFRAMES_IDX) + "framedump.raw";
				File::CreateFullPath(movie_file_name);
				pFrameDump.Open(movie_file_name, "wb");
				if (!pFrameDump)
				{
					OSD::AddMessage("Error opening framedump.raw for writing.", 2000);
				}
				else
				{
					OSD::AddMessage(StringFromFormat("Dumping Frames to \"%s\" (%dx%d RGB24)", movie_file_name.c_str(), w, h), 2000);
				}
			}
			if (pFrameDump)
			{
				FlipImageData(&frame_data[0], w, h);
				pFrameDump.WriteBytes(&frame_data[0], w * 3 * h);
				pFrameDump.Flush();
			}
			bLastFrameDumped = true;
		}
		else
		{
			if (bLastFrameDumped)
				pFrameDump.Close();
			bLastFrameDumped = false;
		}
#endif
	}
	// Finish up the current frame, print some stats

	SetWindowSize(fbStride, fbHeight);

	GLInterface->Update(); // just updates the render window position and the backbuffer size

	bool xfbchanged = false;

	if (FramebufferManagerBase::LastXfbWidth() != fbStride || FramebufferManagerBase::LastXfbHeight() != fbHeight)
	{
		xfbchanged = true;
		unsigned int const last_w = (fbStride < 1 || fbStride > MAX_XFB_WIDTH) ? MAX_XFB_WIDTH : fbStride;
		unsigned int const last_h = (fbHeight < 1 || fbHeight > MAX_XFB_HEIGHT) ? MAX_XFB_HEIGHT : fbHeight;
		FramebufferManagerBase::SetLastXfbWidth(last_w);
		FramebufferManagerBase::SetLastXfbHeight(last_h);
	}

	bool WindowResized = false;
	int W = (int)GLInterface->GetBackBufferWidth();
	int H = (int)GLInterface->GetBackBufferHeight();
	if (W != s_backbuffer_width || H != s_backbuffer_height || s_LastEFBScale != g_ActiveConfig.iEFBScale)
	{
		WindowResized = true;
		s_backbuffer_width = W;
		s_backbuffer_height = H;
		s_LastEFBScale = g_ActiveConfig.iEFBScale;
	}

	if (xfbchanged || WindowResized || (s_LastMultisampleMode != g_ActiveConfig.iMultisampleMode))
	{
		UpdateDrawRectangle(s_backbuffer_width, s_backbuffer_height);

		if (CalculateTargetSize(s_backbuffer_width, s_backbuffer_height) || s_LastMultisampleMode != g_ActiveConfig.iMultisampleMode)
		{
			s_LastMultisampleMode = g_ActiveConfig.iMultisampleMode;
			s_MSAASamples = GetNumMSAASamples(s_LastMultisampleMode);
			ApplySSAASettings();

			if (g_ActiveConfig.bAsynchronousTimewarp)
				g_ovr_lock.lock();
			delete g_framebuffer_manager;
			g_framebuffer_manager = new FramebufferManager(s_target_width, s_target_height,
				s_MSAASamples);
			glFinish();
			if (g_ActiveConfig.bAsynchronousTimewarp)
				g_ovr_lock.unlock();
		}
	}

	// ---------------------------------------------------------------------
	if (!DriverDetails::HasBug(DriverDetails::BUG_BROKENSWAP) && !(g_has_rift && g_ActiveConfig.bEnableVR))
	{
		glEnable(GL_BLEND);
		glBlendFunc(GL_SRC_ALPHA, GL_ONE_MINUS_SRC_ALPHA);

		DrawDebugInfo();
		DrawDebugText();

		// Do our OSD callbacks
		OSD::DoCallbacks(OSD::OSD_ONFRAME);
		OSD::DrawMessages();
	}
	// Copy the rendered frame to the real window
	if (!(g_has_rift && g_ActiveConfig.bEnableVR))
		GLInterface->Swap();

<<<<<<< HEAD
	GL_REPORT_ERRORD();

	NewVRFrame();

	// Clear framebuffer
	if (!DriverDetails::HasBug(DriverDetails::BUG_BROKENSWAP))
	{
		FramebufferManager::RenderToEye(0);
		for (int eye = 0; eye < FramebufferManager::m_eye_count; ++eye)
		{
			if (eye)
				FramebufferManager::SwapRenderEye();
//			glClearColor(0, 0, 0, 0);
//			glClearDepth(1);
			glClearColor(0.f, 0.f, 0.f, 1.f);
			glClearDepthf(1.0f);
			glClear(GL_COLOR_BUFFER_BIT | GL_DEPTH_BUFFER_BIT | GL_STENCIL_BUFFER_BIT);
		}
		GL_REPORT_ERRORD();
=======
	// Clear framebuffer
	if (!DriverDetails::HasBug(DriverDetails::BUG_BROKENSWAP))
	{
		glClearColor(0, 0, 0, 0);
		glClear(GL_COLOR_BUFFER_BIT | GL_DEPTH_BUFFER_BIT | GL_STENCIL_BUFFER_BIT);
>>>>>>> a737148d
	}
	// VR
	g_texture_cache->ClearRenderTargets();

	if (s_vsync != g_ActiveConfig.IsVSync())
	{
		s_vsync = g_ActiveConfig.IsVSync();
		GLInterface->SwapInterval(s_vsync);
	}

	// Clean out old stuff from caches. It's not worth it to clean out the shader caches.
	TextureCache::Cleanup();

#ifdef HAVE_OCULUSSDK
	if (g_has_rift)
	{
		if (g_Config.bLowPersistence != g_ActiveConfig.bLowPersistence ||
			g_Config.bDynamicPrediction != g_ActiveConfig.bDynamicPrediction)
		{
			int caps = ovrHmd_GetEnabledCaps(hmd) & ~(ovrHmdCap_DynamicPrediction | ovrHmdCap_LowPersistence);
			if (g_Config.bLowPersistence)
				caps |= ovrHmdCap_LowPersistence;
			if (g_Config.bDynamicPrediction)
				caps |= ovrHmdCap_DynamicPrediction;

			ovrHmd_SetEnabledCaps(hmd, caps);
		}

		if (g_Config.bOrientationTracking != g_ActiveConfig.bOrientationTracking ||
			g_Config.bMagYawCorrection != g_ActiveConfig.bMagYawCorrection ||
			g_Config.bPositionTracking != g_ActiveConfig.bPositionTracking)
		{
			int cap = 0;
			if (g_ActiveConfig.bOrientationTracking)
				cap |= ovrTrackingCap_Orientation;
			if (g_ActiveConfig.bMagYawCorrection)
				cap |= ovrTrackingCap_MagYawCorrection;
			if (g_ActiveConfig.bPositionTracking)
				cap |= ovrTrackingCap_Position;
			ovrHmd_ConfigureTracking(hmd, cap, 0);
		}

		if (g_Config.bChromatic != g_ActiveConfig.bChromatic ||
			g_Config.bTimewarp != g_ActiveConfig.bTimewarp ||
			g_Config.bVignette != g_ActiveConfig.bVignette ||
			g_Config.bNoRestore != g_ActiveConfig.bNoRestore ||
			g_Config.bFlipVertical != g_ActiveConfig.bFlipVertical ||
			g_Config.bSRGB != g_ActiveConfig.bSRGB ||
			g_Config.bOverdrive != g_ActiveConfig.bOverdrive ||
			g_Config.bHqDistortion != g_ActiveConfig.bHqDistortion)
		{
			FramebufferManager::ConfigureRift();
		}
	}
#endif

	// Render to the framebuffer.
	FramebufferManager::SetFramebuffer(0);

	RestoreAPIState();

	g_Config.iSaveTargetId = 0;
	
	// VR layer debugging, sometimes layers need to flash.
	g_Config.iFlashState++;
	if (g_Config.iFlashState >= 10)
		g_Config.iFlashState = 0;

	UpdateActiveConfig();
	// VR XFB isn't implemented yet, so always disable it for VR
	if (g_has_hmd && g_ActiveConfig.bEnableVR)
	{
		g_ActiveConfig.bUseXFB = false;
		// always stretch to fit
		g_ActiveConfig.iAspectRatio = 3; 
	}
	TextureCache::OnConfigChanged(g_ActiveConfig);
#ifdef HAVE_OCULUSSDK
	if (g_has_rift && g_ActiveConfig.bEnableVR && !g_ActiveConfig.bAsynchronousTimewarp)
	{
		g_rift_frame_timing = ovrHmd_BeginFrame(hmd, 0);
	}
#endif

	// For testing zbuffer targets.
	// Renderer::SetZBufferRender();
	// SaveTexture("tex.png", GL_TEXTURE_2D, s_FakeZTarget,
	//	      GetTargetWidth(), GetTargetHeight());

	// Invalidate EFB cache
	ClearEFBCache();
}

// ALWAYS call RestoreAPIState for each ResetAPIState call you're doing
void Renderer::ResetAPIState()
{
	// Gets us to a reasonably sane state where it's possible to do things like
	// image copies with textured quads, etc.
	glDisable(GL_SCISSOR_TEST);
	glDisable(GL_DEPTH_TEST);
	glDisable(GL_CULL_FACE);
	glDisable(GL_BLEND);
	if (GLInterface->GetMode() == GLInterfaceMode::MODE_OPENGL)
	{
		glDisable(GL_COLOR_LOGIC_OP);
		if (g_ActiveConfig.bWireFrame)
			glPolygonMode(GL_FRONT_AND_BACK, GL_FILL);
	}
	glDepthMask(GL_FALSE);
	glColorMask(GL_TRUE, GL_TRUE, GL_TRUE, GL_TRUE);
}

void Renderer::RestoreAPIState()
{
	// Gets us back into a more game-like state.
	for (int eye = 0; eye < FramebufferManager::m_eye_count; ++eye)
	{
		FramebufferManager::RenderToEye(eye);
		if (g_has_hmd)
			glDisable(GL_SCISSOR_TEST);
		else
			glEnable(GL_SCISSOR_TEST);
		SetGenerationMode();
		BPFunctions::SetScissor();
		SetColorMask();
		SetDepthMode();
		SetBlendMode(true);
		SetLogicOpMode();
		SetViewport();

		if (GLInterface->GetMode() == GLInterfaceMode::MODE_OPENGL)
			glPolygonMode(GL_FRONT_AND_BACK, g_ActiveConfig.bWireFrame ? GL_LINE : GL_FILL);
	}

	VertexManager *vm = (OGL::VertexManager*)g_vertex_manager;
	glBindBuffer(GL_ARRAY_BUFFER, vm->m_vertex_buffers);
	if (vm->m_last_vao)
		glBindVertexArray(vm->m_last_vao);

	TextureCache::SetStage();
}

void Renderer::SetGenerationMode()
{
	// none, ccw, cw, ccw
	if (bpmem.genMode.cullmode > 0)
	{
		// TODO: GX_CULL_ALL not supported, yet!
		glEnable(GL_CULL_FACE);
		glFrontFace(bpmem.genMode.cullmode == 2 ? GL_CCW : GL_CW);
	}
	else
	{
		glDisable(GL_CULL_FACE);
	}
}

void Renderer::SetDepthMode()
{
	const GLenum glCmpFuncs[8] =
	{
		GL_NEVER,
		GL_LESS,
		GL_EQUAL,
		GL_LEQUAL,
		GL_GREATER,
		GL_NOTEQUAL,
		GL_GEQUAL,
		GL_ALWAYS
	};

	if (bpmem.zmode.testenable)
	{
		glEnable(GL_DEPTH_TEST);
		glDepthMask(bpmem.zmode.updateenable ? GL_TRUE : GL_FALSE);
		glDepthFunc(glCmpFuncs[bpmem.zmode.func]);
	}
	else
	{
		// if the test is disabled write is disabled too
		// TODO: When PE performance metrics are being emulated via occlusion queries, we should (probably?) enable depth test with depth function ALWAYS here
		glDisable(GL_DEPTH_TEST);
		glDepthMask(GL_FALSE);
	}
}

void Renderer::SetLogicOpMode()
{
	if (GLInterface->GetMode() != GLInterfaceMode::MODE_OPENGL)
		return;
	// Logic ops aren't available in GLES3/GLES2
	const GLenum glLogicOpCodes[16] =
	{
		GL_CLEAR,
		GL_AND,
		GL_AND_REVERSE,
		GL_COPY,
		GL_AND_INVERTED,
		GL_NOOP,
		GL_XOR,
		GL_OR,
		GL_NOR,
		GL_EQUIV,
		GL_INVERT,
		GL_OR_REVERSE,
		GL_COPY_INVERTED,
		GL_OR_INVERTED,
		GL_NAND,
		GL_SET
	};

	if (bpmem.blendmode.logicopenable)
	{
		glEnable(GL_COLOR_LOGIC_OP);
		glLogicOp(glLogicOpCodes[bpmem.blendmode.logicmode]);
	}
	else
	{
		glDisable(GL_COLOR_LOGIC_OP);
	}
}

void Renderer::SetDitherMode()
{
	if (bpmem.blendmode.dither)
		glEnable(GL_DITHER);
	else
		glDisable(GL_DITHER);
}

void Renderer::SetLineWidth()
{
	float fratio = xfmem.viewport.wd != 0 ?
		((float)Renderer::GetTargetWidth() / EFB_WIDTH) : 1.0f;
	if (bpmem.lineptwidth.linesize > 0)
		// scale by ratio of widths
		glLineWidth((float)bpmem.lineptwidth.linesize * fratio / 6.0f);
	if (GLInterface->GetMode() == GLInterfaceMode::MODE_OPENGL && bpmem.lineptwidth.pointsize > 0)
		glPointSize((float)bpmem.lineptwidth.pointsize * fratio / 6.0f);
}

void Renderer::SetSamplerState(int stage, int texindex)
{
	auto const& tex = bpmem.tex[texindex];
	auto const& tm0 = tex.texMode0[stage];
	auto const& tm1 = tex.texMode1[stage];

	g_sampler_cache->SetSamplerState((texindex * 4) + stage, tm0, tm1);
}

void Renderer::SetInterlacingMode()
{
	// TODO
}

void Renderer::FlipImageData(u8 *data, int w, int h, int pixel_width)
{
	// Flip image upside down. Damn OpenGL.
	for (int y = 0; y < h / 2; ++y)
	{
		for (int x = 0; x < w; ++x)
		{
			for (int delta = 0; delta < pixel_width; ++delta)
				std::swap(data[(y * w + x) * pixel_width + delta], data[((h - 1 - y) * w + x) * pixel_width + delta]);
		}
	}
}

}

namespace OGL
{

bool Renderer::SaveScreenshot(const std::string &filename, const TargetRectangle &back_rc)
{
	u32 W = back_rc.GetWidth();
	u32 H = back_rc.GetHeight();
	std::unique_ptr<u8[]> data(new u8[W * 4 * H]);
	glPixelStorei(GL_PACK_ALIGNMENT, 1);

	glReadPixels(back_rc.left, back_rc.bottom, W, H, GL_RGBA, GL_UNSIGNED_BYTE, data.get());

	// Turn image upside down
	FlipImageData(data.get(), W, H, 4);

	return TextureToPng(data.get(), W * 4, filename, W, H, false);

}

int Renderer::GetMaxTextureSize()
{
	int max_size;
	glGetIntegerv(GL_MAX_TEXTURE_SIZE, &max_size);
	return max_size;
}

}<|MERGE_RESOLUTION|>--- conflicted
+++ resolved
@@ -1693,8 +1693,8 @@
 	UpdateDrawRectangle(s_backbuffer_width, s_backbuffer_height);
 	TargetRectangle flipped_trc = GetTargetRectangle();
 
-	// Flip top and bottom for some reason; TODO: Fix the code to suck less?
-	std::swap(flipped_trc.top, flipped_trc.bottom);
+		// Flip top and bottom for some reason; TODO: Fix the code to suck less?
+		std::swap(flipped_trc.top, flipped_trc.bottom);
 
 	// Copy the framebuffer to screen.
 	const XFBSource* xfbSource = nullptr;
@@ -1925,28 +1925,28 @@
 			glPixelStorei(GL_PACK_ALIGNMENT, 1);
 			glReadPixels(GetTargetRectangle().left, GetTargetRectangle().bottom, w, h, GL_BGR, GL_UNSIGNED_BYTE, &frame_data[0]);
 
-			if (!bLastFrameDumped)
-			{
-				movie_file_name = File::GetUserPath(D_DUMPFRAMES_IDX) + "framedump.raw";
+				if (!bLastFrameDumped)
+				{
+					movie_file_name = File::GetUserPath(D_DUMPFRAMES_IDX) + "framedump.raw";
 				File::CreateFullPath(movie_file_name);
-				pFrameDump.Open(movie_file_name, "wb");
-				if (!pFrameDump)
+					pFrameDump.Open(movie_file_name, "wb");
+					if (!pFrameDump)
+					{
+						OSD::AddMessage("Error opening framedump.raw for writing.", 2000);
+					}
+					else
+					{
+						OSD::AddMessage(StringFromFormat("Dumping Frames to \"%s\" (%dx%d RGB24)", movie_file_name.c_str(), w, h), 2000);
+					}
+				}
+				if (pFrameDump)
 				{
-					OSD::AddMessage("Error opening framedump.raw for writing.", 2000);
+					FlipImageData(&frame_data[0], w, h);
+					pFrameDump.WriteBytes(&frame_data[0], w * 3 * h);
+					pFrameDump.Flush();
 				}
-				else
-				{
-					OSD::AddMessage(StringFromFormat("Dumping Frames to \"%s\" (%dx%d RGB24)", movie_file_name.c_str(), w, h), 2000);
-				}
-			}
-			if (pFrameDump)
-			{
-				FlipImageData(&frame_data[0], w, h);
-				pFrameDump.WriteBytes(&frame_data[0], w * 3 * h);
-				pFrameDump.Flush();
-			}
-			bLastFrameDumped = true;
-		}
+				bLastFrameDumped = true;
+			}
 		else
 		{
 			if (bLastFrameDumped)
@@ -2021,9 +2021,6 @@
 	if (!(g_has_rift && g_ActiveConfig.bEnableVR))
 		GLInterface->Swap();
 
-<<<<<<< HEAD
-	GL_REPORT_ERRORD();
-
 	NewVRFrame();
 
 	// Clear framebuffer
@@ -2039,15 +2036,6 @@
 			glClearColor(0.f, 0.f, 0.f, 1.f);
 			glClearDepthf(1.0f);
 			glClear(GL_COLOR_BUFFER_BIT | GL_DEPTH_BUFFER_BIT | GL_STENCIL_BUFFER_BIT);
-		}
-		GL_REPORT_ERRORD();
-=======
-	// Clear framebuffer
-	if (!DriverDetails::HasBug(DriverDetails::BUG_BROKENSWAP))
-	{
-		glClearColor(0, 0, 0, 0);
-		glClear(GL_COLOR_BUFFER_BIT | GL_DEPTH_BUFFER_BIT | GL_STENCIL_BUFFER_BIT);
->>>>>>> a737148d
 	}
 	// VR
 	g_texture_cache->ClearRenderTargets();
