﻿<?xml version="1.0" encoding="utf-8"?>
<Project ToolsVersion="4.0" xmlns="http://schemas.microsoft.com/developer/msbuild/2003">
  <ItemGroup>
    <Filter Include="Decoder">
      <UniqueIdentifier>{f29f8e7f-21ba-49da-8044-e5279a091c8f}</UniqueIdentifier>
    </Filter>
    <Filter Include="GLUtil">
      <UniqueIdentifier>{5bfec41c-1031-4925-8f98-38c7b49b1924}</UniqueIdentifier>
    </Filter>
    <Filter Include="Logging">
      <UniqueIdentifier>{00dadfd8-a906-4b0c-b415-d42a69cf3ca7}</UniqueIdentifier>
    </Filter>
    <Filter Include="Render">
      <UniqueIdentifier>{696df73b-378e-4399-8f21-999b65d78dcd}</UniqueIdentifier>
    </Filter>
  </ItemGroup>
  <ItemGroup>
    <ClCompile Include="NativeVertexFormat.cpp">
      <Filter>Decoder</Filter>
    </ClCompile>
    <ClCompile Include="VertexManager.cpp">
      <Filter>Decoder</Filter>
    </ClCompile>
    <ClCompile Include="TextureConverter.cpp">
      <Filter>GLUtil</Filter>
    </ClCompile>
    <ClCompile Include="RasterFont.cpp">
      <Filter>Logging</Filter>
    </ClCompile>
    <ClCompile Include="BoundingBox.cpp">
      <Filter>Render</Filter>
    </ClCompile>
    <ClCompile Include="FramebufferManager.cpp">
      <Filter>Render</Filter>
    </ClCompile>
    <ClCompile Include="PerfQuery.cpp">
      <Filter>Render</Filter>
    </ClCompile>
    <ClCompile Include="PostProcessing.cpp">
      <Filter>Render</Filter>
    </ClCompile>
    <ClCompile Include="ProgramShaderCache.cpp">
      <Filter>Render</Filter>
    </ClCompile>
    <ClCompile Include="Render.cpp">
      <Filter>Render</Filter>
    </ClCompile>
    <ClCompile Include="StreamBuffer.cpp">
      <Filter>Render</Filter>
    </ClCompile>
    <ClCompile Include="TextureCache.cpp">
      <Filter>Render</Filter>
    </ClCompile>
    <ClCompile Include="main.cpp" />
    <ClCompile Include="SamplerCache.cpp" />
<<<<<<< HEAD
    <ClCompile Include="GLExtensions\GLExtensions.cpp">
      <Filter>GLExtensions</Filter>
    </ClCompile>
    <ClCompile Include="GLInterface\GLInterface.cpp">
      <Filter>GLInterface</Filter>
    </ClCompile>
    <ClCompile Include="GLInterface\WGL.cpp">
      <Filter>GLInterface</Filter>
    </ClCompile>
    <ClCompile Include="VROGL.cpp" />
=======
>>>>>>> 58d893e5
  </ItemGroup>
  <ItemGroup>
    <ClInclude Include="VertexManager.h">
      <Filter>Decoder</Filter>
    </ClInclude>
    <ClInclude Include="TextureConverter.h">
      <Filter>GLUtil</Filter>
    </ClInclude>
    <ClInclude Include="RasterFont.h">
      <Filter>Logging</Filter>
    </ClInclude>
    <ClInclude Include="BoundingBox.h">
      <Filter>Render</Filter>
    </ClInclude>
    <ClInclude Include="FramebufferManager.h">
      <Filter>Render</Filter>
    </ClInclude>
    <ClInclude Include="PerfQuery.h">
      <Filter>Render</Filter>
    </ClInclude>
    <ClInclude Include="PostProcessing.h">
      <Filter>Render</Filter>
    </ClInclude>
    <ClInclude Include="ProgramShaderCache.h">
      <Filter>Render</Filter>
    </ClInclude>
    <ClInclude Include="Render.h">
      <Filter>Render</Filter>
    </ClInclude>
    <ClInclude Include="StreamBuffer.h">
      <Filter>Render</Filter>
    </ClInclude>
    <ClInclude Include="TextureCache.h">
      <Filter>Render</Filter>
    </ClInclude>
    <ClInclude Include="main.h" />
    <ClInclude Include="SamplerCache.h" />
    <ClInclude Include="VideoBackend.h" />
<<<<<<< HEAD
    <ClInclude Include="GLExtensions\ARB_blend_func_extended.h">
      <Filter>GLExtensions</Filter>
    </ClInclude>
    <ClInclude Include="GLExtensions\ARB_buffer_storage.h">
      <Filter>GLExtensions</Filter>
    </ClInclude>
    <ClInclude Include="GLExtensions\ARB_debug_output.h">
      <Filter>GLExtensions</Filter>
    </ClInclude>
    <ClInclude Include="GLExtensions\ARB_draw_elements_base_vertex.h">
      <Filter>GLExtensions</Filter>
    </ClInclude>
    <ClInclude Include="GLExtensions\ARB_ES2_compatibility.h">
      <Filter>GLExtensions</Filter>
    </ClInclude>
    <ClInclude Include="GLExtensions\ARB_framebuffer_object.h">
      <Filter>GLExtensions</Filter>
    </ClInclude>
    <ClInclude Include="GLExtensions\ARB_get_program_binary.h">
      <Filter>GLExtensions</Filter>
    </ClInclude>
    <ClInclude Include="GLExtensions\ARB_map_buffer_range.h">
      <Filter>GLExtensions</Filter>
    </ClInclude>
    <ClInclude Include="GLExtensions\ARB_sample_shading.h">
      <Filter>GLExtensions</Filter>
    </ClInclude>
    <ClInclude Include="GLExtensions\ARB_sampler_objects.h">
      <Filter>GLExtensions</Filter>
    </ClInclude>
    <ClInclude Include="GLExtensions\ARB_sync.h">
      <Filter>GLExtensions</Filter>
    </ClInclude>
    <ClInclude Include="GLExtensions\ARB_uniform_buffer_object.h">
      <Filter>GLExtensions</Filter>
    </ClInclude>
    <ClInclude Include="GLExtensions\ARB_vertex_array_object.h">
      <Filter>GLExtensions</Filter>
    </ClInclude>
    <ClInclude Include="GLExtensions\ARB_viewport_array.h">
      <Filter>GLExtensions</Filter>
    </ClInclude>
    <ClInclude Include="GLExtensions\gl_1_1.h">
      <Filter>GLExtensions</Filter>
    </ClInclude>
    <ClInclude Include="GLExtensions\gl_1_2.h">
      <Filter>GLExtensions</Filter>
    </ClInclude>
    <ClInclude Include="GLExtensions\gl_1_3.h">
      <Filter>GLExtensions</Filter>
    </ClInclude>
    <ClInclude Include="GLExtensions\gl_1_4.h">
      <Filter>GLExtensions</Filter>
    </ClInclude>
    <ClInclude Include="GLExtensions\gl_1_5.h">
      <Filter>GLExtensions</Filter>
    </ClInclude>
    <ClInclude Include="GLExtensions\gl_2_0.h">
      <Filter>GLExtensions</Filter>
    </ClInclude>
    <ClInclude Include="GLExtensions\gl_3_0.h">
      <Filter>GLExtensions</Filter>
    </ClInclude>
    <ClInclude Include="GLExtensions\gl_3_1.h">
      <Filter>GLExtensions</Filter>
    </ClInclude>
    <ClInclude Include="GLExtensions\gl_3_2.h">
      <Filter>GLExtensions</Filter>
    </ClInclude>
    <ClInclude Include="GLExtensions\gl_common.h">
      <Filter>GLExtensions</Filter>
    </ClInclude>
    <ClInclude Include="GLExtensions\GLExtensions.h">
      <Filter>GLExtensions</Filter>
    </ClInclude>
    <ClInclude Include="GLExtensions\NV_occlusion_query_samples.h">
      <Filter>GLExtensions</Filter>
    </ClInclude>
    <ClInclude Include="GLExtensions\NV_primitive_restart.h">
      <Filter>GLExtensions</Filter>
    </ClInclude>
    <ClInclude Include="GLExtensions\KHR_debug.h">
      <Filter>GLExtensions</Filter>
    </ClInclude>
    <ClInclude Include="GLInterface\WGL.h">
      <Filter>GLInterface</Filter>
    </ClInclude>
    <ClInclude Include="GLExtensions\ARB_clip_control.h">
      <Filter>GLExtensions</Filter>
    </ClInclude>
    <ClInclude Include="VROGL.h" />
=======
>>>>>>> 58d893e5
  </ItemGroup>
  <ItemGroup>
    <Text Include="CMakeLists.txt" />
  </ItemGroup>
</Project><|MERGE_RESOLUTION|>--- conflicted
+++ resolved
@@ -53,19 +53,7 @@
     </ClCompile>
     <ClCompile Include="main.cpp" />
     <ClCompile Include="SamplerCache.cpp" />
-<<<<<<< HEAD
-    <ClCompile Include="GLExtensions\GLExtensions.cpp">
-      <Filter>GLExtensions</Filter>
-    </ClCompile>
-    <ClCompile Include="GLInterface\GLInterface.cpp">
-      <Filter>GLInterface</Filter>
-    </ClCompile>
-    <ClCompile Include="GLInterface\WGL.cpp">
-      <Filter>GLInterface</Filter>
-    </ClCompile>
     <ClCompile Include="VROGL.cpp" />
-=======
->>>>>>> 58d893e5
   </ItemGroup>
   <ItemGroup>
     <ClInclude Include="VertexManager.h">
@@ -104,100 +92,7 @@
     <ClInclude Include="main.h" />
     <ClInclude Include="SamplerCache.h" />
     <ClInclude Include="VideoBackend.h" />
-<<<<<<< HEAD
-    <ClInclude Include="GLExtensions\ARB_blend_func_extended.h">
-      <Filter>GLExtensions</Filter>
-    </ClInclude>
-    <ClInclude Include="GLExtensions\ARB_buffer_storage.h">
-      <Filter>GLExtensions</Filter>
-    </ClInclude>
-    <ClInclude Include="GLExtensions\ARB_debug_output.h">
-      <Filter>GLExtensions</Filter>
-    </ClInclude>
-    <ClInclude Include="GLExtensions\ARB_draw_elements_base_vertex.h">
-      <Filter>GLExtensions</Filter>
-    </ClInclude>
-    <ClInclude Include="GLExtensions\ARB_ES2_compatibility.h">
-      <Filter>GLExtensions</Filter>
-    </ClInclude>
-    <ClInclude Include="GLExtensions\ARB_framebuffer_object.h">
-      <Filter>GLExtensions</Filter>
-    </ClInclude>
-    <ClInclude Include="GLExtensions\ARB_get_program_binary.h">
-      <Filter>GLExtensions</Filter>
-    </ClInclude>
-    <ClInclude Include="GLExtensions\ARB_map_buffer_range.h">
-      <Filter>GLExtensions</Filter>
-    </ClInclude>
-    <ClInclude Include="GLExtensions\ARB_sample_shading.h">
-      <Filter>GLExtensions</Filter>
-    </ClInclude>
-    <ClInclude Include="GLExtensions\ARB_sampler_objects.h">
-      <Filter>GLExtensions</Filter>
-    </ClInclude>
-    <ClInclude Include="GLExtensions\ARB_sync.h">
-      <Filter>GLExtensions</Filter>
-    </ClInclude>
-    <ClInclude Include="GLExtensions\ARB_uniform_buffer_object.h">
-      <Filter>GLExtensions</Filter>
-    </ClInclude>
-    <ClInclude Include="GLExtensions\ARB_vertex_array_object.h">
-      <Filter>GLExtensions</Filter>
-    </ClInclude>
-    <ClInclude Include="GLExtensions\ARB_viewport_array.h">
-      <Filter>GLExtensions</Filter>
-    </ClInclude>
-    <ClInclude Include="GLExtensions\gl_1_1.h">
-      <Filter>GLExtensions</Filter>
-    </ClInclude>
-    <ClInclude Include="GLExtensions\gl_1_2.h">
-      <Filter>GLExtensions</Filter>
-    </ClInclude>
-    <ClInclude Include="GLExtensions\gl_1_3.h">
-      <Filter>GLExtensions</Filter>
-    </ClInclude>
-    <ClInclude Include="GLExtensions\gl_1_4.h">
-      <Filter>GLExtensions</Filter>
-    </ClInclude>
-    <ClInclude Include="GLExtensions\gl_1_5.h">
-      <Filter>GLExtensions</Filter>
-    </ClInclude>
-    <ClInclude Include="GLExtensions\gl_2_0.h">
-      <Filter>GLExtensions</Filter>
-    </ClInclude>
-    <ClInclude Include="GLExtensions\gl_3_0.h">
-      <Filter>GLExtensions</Filter>
-    </ClInclude>
-    <ClInclude Include="GLExtensions\gl_3_1.h">
-      <Filter>GLExtensions</Filter>
-    </ClInclude>
-    <ClInclude Include="GLExtensions\gl_3_2.h">
-      <Filter>GLExtensions</Filter>
-    </ClInclude>
-    <ClInclude Include="GLExtensions\gl_common.h">
-      <Filter>GLExtensions</Filter>
-    </ClInclude>
-    <ClInclude Include="GLExtensions\GLExtensions.h">
-      <Filter>GLExtensions</Filter>
-    </ClInclude>
-    <ClInclude Include="GLExtensions\NV_occlusion_query_samples.h">
-      <Filter>GLExtensions</Filter>
-    </ClInclude>
-    <ClInclude Include="GLExtensions\NV_primitive_restart.h">
-      <Filter>GLExtensions</Filter>
-    </ClInclude>
-    <ClInclude Include="GLExtensions\KHR_debug.h">
-      <Filter>GLExtensions</Filter>
-    </ClInclude>
-    <ClInclude Include="GLInterface\WGL.h">
-      <Filter>GLInterface</Filter>
-    </ClInclude>
-    <ClInclude Include="GLExtensions\ARB_clip_control.h">
-      <Filter>GLExtensions</Filter>
-    </ClInclude>
     <ClInclude Include="VROGL.h" />
-=======
->>>>>>> 58d893e5
   </ItemGroup>
   <ItemGroup>
     <Text Include="CMakeLists.txt" />
