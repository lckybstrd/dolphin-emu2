--- conflicted
+++ resolved
@@ -2,16 +2,15 @@
 // Licensed under GPLv2+
 // Refer to the license.txt file included.
 
-<<<<<<< HEAD
+#include <memory>
+#include <vector>
+
+
 #ifdef _WIN32
 #include "Common/GL/GLInterface/WGL.h"
 #else
 #include "Common/GL/GLInterface/GLX.h"
 #endif
-=======
-#include <memory>
-#include <vector>
->>>>>>> 0283ce2a
 
 #include "Common/Common.h"
 #include "Common/CommonFuncs.h"
@@ -106,15 +105,9 @@
 	m_efbDepth = glObj[1];
 	m_efbColorSwap = glObj[2];
 
-<<<<<<< HEAD
 	m_EFBLayers = (g_has_hmd || g_ActiveConfig.iStereoMode > 0) ? 2 : 1;
-	m_efbFramebuffer = new GLuint[m_EFBLayers]();
-	m_resolvedFramebuffer = new GLuint[m_EFBLayers]();
-=======
-	m_EFBLayers = (g_ActiveConfig.iStereoMode > 0) ? 2 : 1;
 	m_efbFramebuffer.resize(m_EFBLayers);
 	m_resolvedFramebuffer.resize(m_EFBLayers);
->>>>>>> 0283ce2a
 
 	// OpenGL MSAA textures are a different kind of texture type and must be allocated
 	// with a different function, so we create them separately.
