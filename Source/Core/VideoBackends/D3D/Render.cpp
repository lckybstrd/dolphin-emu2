<<<<<<< HEAD
// Copyright 2014 Dolphin Emulator Project
// Licensed under GPLv2
// Refer to the license.txt file included.

#include <cinttypes>
#include <cmath>
#include <string>
#include <strsafe.h>
#include <unordered_map>

#include "Common/Atomic.h"
#include "Common/Timer.h"

#include "Core/ConfigManager.h"
#include "Core/Core.h"
#include "Core/Host.h"

#include "VideoBackends/D3D/BoundingBox.h"
#include "VideoBackends/D3D/D3DBase.h"
#include "VideoBackends/D3D/D3DState.h"
#include "VideoBackends/D3D/D3DUtil.h"
#include "VideoBackends/D3D/FramebufferManager.h"
#include "VideoBackends/D3D/GeometryShaderCache.h"
#include "VideoBackends/D3D/PixelShaderCache.h"
#include "VideoBackends/D3D/Render.h"
#include "VideoBackends/D3D/Television.h"
#include "VideoBackends/D3D/TextureCache.h"
#include "VideoBackends/D3D/VertexShaderCache.h"

#include "VideoCommon/AVIDump.h"
#include "VideoCommon/BPFunctions.h"
#include "VideoCommon/Fifo.h"
#include "VideoCommon/FPSCounter.h"
#include "VideoCommon/ImageWrite.h"
#include "VideoCommon/OnScreenDisplay.h"
#include "VideoCommon/PixelEngine.h"
#include "VideoCommon/Statistics.h"
#include "VideoCommon/VertexShaderManager.h"
#include "VideoCommon/VideoConfig.h"
#include "VideoCommon/VR.h"

static bool g_first_rift_frame = true;

namespace DX11
{

static u32 s_LastAA = 0;

static Television s_television;

static bool s_last_fullscreen_mode = false;
static bool s_LastStereo = 0;

ID3D11Buffer* access_efb_cbuf = nullptr;
ID3D11BlendState* clearblendstates[4] = {nullptr};
ID3D11DepthStencilState* cleardepthstates[3] = {nullptr};
ID3D11BlendState* resetblendstate = nullptr;
ID3D11DepthStencilState* resetdepthstate = nullptr;
ID3D11RasterizerState* resetraststate = nullptr;

static ID3D11Texture2D* s_screenshot_texture = nullptr;
static D3DTexture2D* s_3d_vision_texture = nullptr;

// Nvidia stereo blitting struct defined in "nvstereo.h" from the Nvidia SDK
typedef struct _Nv_Stereo_Image_Header
{
	unsigned int    dwSignature;
	unsigned int    dwWidth;
	unsigned int    dwHeight;
	unsigned int    dwBPP;
	unsigned int    dwFlags;
} NVSTEREOIMAGEHEADER, *LPNVSTEREOIMAGEHEADER;

#define NVSTEREO_IMAGE_SIGNATURE 0x4433564e

// GX pipeline state
struct
{
	SamplerState sampler[8];
	BlendState blend;
	ZMode zmode;
	RasterizerState raster;

} gx_state;

StateCache gx_state_cache;

void SetupDeviceObjects()
{
	s_television.Init();

	g_framebuffer_manager = new FramebufferManager;

	HRESULT hr;
	float colmat[20]= {0.0f};
	colmat[0] = colmat[5] = colmat[10] = 1.0f;
	D3D11_BUFFER_DESC cbdesc = CD3D11_BUFFER_DESC(20*sizeof(float), D3D11_BIND_CONSTANT_BUFFER, D3D11_USAGE_DEFAULT);
	D3D11_SUBRESOURCE_DATA data;
	data.pSysMem = colmat;
	hr = D3D::device->CreateBuffer(&cbdesc, &data, &access_efb_cbuf);
	CHECK(hr==S_OK, "Create constant buffer for Renderer::AccessEFB");
	D3D::SetDebugObjectName((ID3D11DeviceChild*)access_efb_cbuf, "constant buffer for Renderer::AccessEFB");

	D3D11_DEPTH_STENCIL_DESC ddesc;
	ddesc.DepthEnable      = FALSE;
	ddesc.DepthWriteMask   = D3D11_DEPTH_WRITE_MASK_ZERO;
	ddesc.DepthFunc        = D3D11_COMPARISON_ALWAYS;
	ddesc.StencilEnable    = FALSE;
	ddesc.StencilReadMask  = D3D11_DEFAULT_STENCIL_READ_MASK;
	ddesc.StencilWriteMask = D3D11_DEFAULT_STENCIL_WRITE_MASK;
	hr = D3D::device->CreateDepthStencilState(&ddesc, &cleardepthstates[0]);
	CHECK(hr==S_OK, "Create depth state for Renderer::ClearScreen");
	ddesc.DepthWriteMask   = D3D11_DEPTH_WRITE_MASK_ALL;
	ddesc.DepthEnable      = TRUE;
	hr = D3D::device->CreateDepthStencilState(&ddesc, &cleardepthstates[1]);
	CHECK(hr==S_OK, "Create depth state for Renderer::ClearScreen");
	ddesc.DepthWriteMask   = D3D11_DEPTH_WRITE_MASK_ZERO;
	hr = D3D::device->CreateDepthStencilState(&ddesc, &cleardepthstates[2]);
	CHECK(hr==S_OK, "Create depth state for Renderer::ClearScreen");
	D3D::SetDebugObjectName((ID3D11DeviceChild*)cleardepthstates[0], "depth state for Renderer::ClearScreen (depth buffer disabled)");
	D3D::SetDebugObjectName((ID3D11DeviceChild*)cleardepthstates[1], "depth state for Renderer::ClearScreen (depth buffer enabled, writing enabled)");
	D3D::SetDebugObjectName((ID3D11DeviceChild*)cleardepthstates[2], "depth state for Renderer::ClearScreen (depth buffer enabled, writing disabled)");

	D3D11_BLEND_DESC blenddesc;
	blenddesc.AlphaToCoverageEnable = FALSE;
	blenddesc.IndependentBlendEnable = FALSE;
	blenddesc.RenderTarget[0].BlendEnable = FALSE;
	blenddesc.RenderTarget[0].RenderTargetWriteMask = D3D11_COLOR_WRITE_ENABLE_ALL;
	blenddesc.RenderTarget[0].SrcBlend = D3D11_BLEND_ONE;
	blenddesc.RenderTarget[0].DestBlend = D3D11_BLEND_ZERO;
	blenddesc.RenderTarget[0].BlendOp = D3D11_BLEND_OP_ADD;
	blenddesc.RenderTarget[0].SrcBlendAlpha = D3D11_BLEND_ONE;
	blenddesc.RenderTarget[0].DestBlendAlpha = D3D11_BLEND_ZERO;
	blenddesc.RenderTarget[0].BlendOpAlpha = D3D11_BLEND_OP_ADD;
	hr = D3D::device->CreateBlendState(&blenddesc, &resetblendstate);
	CHECK(hr==S_OK, "Create blend state for Renderer::ResetAPIState");
	D3D::SetDebugObjectName((ID3D11DeviceChild*)resetblendstate, "blend state for Renderer::ResetAPIState");

	clearblendstates[0] = resetblendstate;
	resetblendstate->AddRef();

	blenddesc.RenderTarget[0].RenderTargetWriteMask = D3D11_COLOR_WRITE_ENABLE_RED|D3D11_COLOR_WRITE_ENABLE_GREEN|D3D11_COLOR_WRITE_ENABLE_BLUE;
	hr = D3D::device->CreateBlendState(&blenddesc, &clearblendstates[1]);
	CHECK(hr==S_OK, "Create blend state for Renderer::ClearScreen");

	blenddesc.RenderTarget[0].RenderTargetWriteMask = D3D11_COLOR_WRITE_ENABLE_ALPHA;
	hr = D3D::device->CreateBlendState(&blenddesc, &clearblendstates[2]);
	CHECK(hr==S_OK, "Create blend state for Renderer::ClearScreen");

	blenddesc.RenderTarget[0].RenderTargetWriteMask = 0;
	hr = D3D::device->CreateBlendState(&blenddesc, &clearblendstates[3]);
	CHECK(hr==S_OK, "Create blend state for Renderer::ClearScreen");

	ddesc.DepthEnable      = FALSE;
	ddesc.DepthWriteMask   = D3D11_DEPTH_WRITE_MASK_ZERO;
	ddesc.DepthFunc        = D3D11_COMPARISON_LESS;
	ddesc.StencilEnable    = FALSE;
	ddesc.StencilReadMask  = D3D11_DEFAULT_STENCIL_READ_MASK;
	ddesc.StencilWriteMask = D3D11_DEFAULT_STENCIL_WRITE_MASK;
	hr = D3D::device->CreateDepthStencilState(&ddesc, &resetdepthstate);
	CHECK(hr==S_OK, "Create depth state for Renderer::ResetAPIState");
	D3D::SetDebugObjectName((ID3D11DeviceChild*)resetdepthstate, "depth stencil state for Renderer::ResetAPIState");

	D3D11_RASTERIZER_DESC rastdesc = CD3D11_RASTERIZER_DESC(D3D11_FILL_SOLID, D3D11_CULL_NONE, false, 0, 0.f, 0.f, false, false, false, false);
	hr = D3D::device->CreateRasterizerState(&rastdesc, &resetraststate);
	CHECK(hr==S_OK, "Create rasterizer state for Renderer::ResetAPIState");
	D3D::SetDebugObjectName((ID3D11DeviceChild*)resetraststate, "rasterizer state for Renderer::ResetAPIState");

	s_screenshot_texture = nullptr;
}

// Kill off all device objects
void TeardownDeviceObjects()
{
	delete g_framebuffer_manager;

	SAFE_RELEASE(access_efb_cbuf);
	SAFE_RELEASE(clearblendstates[0]);
	SAFE_RELEASE(clearblendstates[1]);
	SAFE_RELEASE(clearblendstates[2]);
	SAFE_RELEASE(clearblendstates[3]);
	SAFE_RELEASE(cleardepthstates[0]);
	SAFE_RELEASE(cleardepthstates[1]);
	SAFE_RELEASE(cleardepthstates[2]);
	SAFE_RELEASE(resetblendstate);
	SAFE_RELEASE(resetdepthstate);
	SAFE_RELEASE(resetraststate);
	SAFE_RELEASE(s_screenshot_texture);
	SAFE_RELEASE(s_3d_vision_texture);

	s_television.Shutdown();

	gx_state_cache.Clear();
}

void CreateScreenshotTexture(const TargetRectangle& rc)
{
	D3D11_TEXTURE2D_DESC scrtex_desc = CD3D11_TEXTURE2D_DESC(DXGI_FORMAT_R8G8B8A8_UNORM, rc.GetWidth(), rc.GetHeight(), 1, 1, 0, D3D11_USAGE_STAGING, D3D11_CPU_ACCESS_READ|D3D11_CPU_ACCESS_WRITE);
	HRESULT hr = D3D::device->CreateTexture2D(&scrtex_desc, nullptr, &s_screenshot_texture);
	CHECK(hr==S_OK, "Create screenshot staging texture");
	D3D::SetDebugObjectName((ID3D11DeviceChild*)s_screenshot_texture, "staging screenshot texture");
}

void Create3DVisionTexture(int width, int height)
{
	// Create a staging texture for 3D vision with signature information in the last row.
	// Nvidia 3D Vision supports full SBS, so there is no loss in resolution during this process.
	D3D11_SUBRESOURCE_DATA sysData;
	sysData.SysMemPitch = 4 * width * 2;
	sysData.pSysMem = new u8[(height + 1) * sysData.SysMemPitch];
	LPNVSTEREOIMAGEHEADER header = (LPNVSTEREOIMAGEHEADER)((u8*)sysData.pSysMem + height * sysData.SysMemPitch);
	header->dwSignature = NVSTEREO_IMAGE_SIGNATURE;
	header->dwWidth = width * 2;
	header->dwHeight = height + 1;
	header->dwBPP = 32;
	header->dwFlags = 0;

	s_3d_vision_texture = D3DTexture2D::Create(width * 2, height + 1, D3D11_BIND_RENDER_TARGET, D3D11_USAGE_DEFAULT, DXGI_FORMAT_R8G8B8A8_UNORM, 1, 1, &sysData);
	delete[] sysData.pSysMem;
}

Renderer::Renderer(void *&window_handle)
{
	g_first_rift_frame = true;
	D3D::Create((HWND)window_handle);

	s_backbuffer_width = D3D::GetBackBufferWidth();
	s_backbuffer_height = D3D::GetBackBufferHeight();

	FramebufferManagerBase::SetLastXfbWidth(MAX_XFB_WIDTH);
	FramebufferManagerBase::SetLastXfbHeight(MAX_XFB_HEIGHT);

	UpdateDrawRectangle(s_backbuffer_width, s_backbuffer_height);

	s_LastAA = g_ActiveConfig.iMultisampleMode;
	s_LastEFBScale = g_ActiveConfig.iEFBScale;
	s_last_fullscreen_mode = g_ActiveConfig.bFullscreen && g_ActiveConfig.ExclusiveFullscreenEnabled();
	s_LastStereo = g_ActiveConfig.iStereoMode > 0;
	CalculateTargetSize(s_backbuffer_width, s_backbuffer_height);

	SetupDeviceObjects();

	// Setup GX pipeline state
	gx_state.blend.blend_enable = false;
	gx_state.blend.write_mask = D3D11_COLOR_WRITE_ENABLE_ALL;
	gx_state.blend.src_blend = D3D11_BLEND_ONE;
	gx_state.blend.dst_blend = D3D11_BLEND_ZERO;
	gx_state.blend.blend_op = D3D11_BLEND_OP_ADD;
	gx_state.blend.use_dst_alpha = false;

	for (unsigned int k = 0;k < 8;k++)
	{
		gx_state.sampler[k].packed = 0;
	}

	gx_state.zmode.testenable = false;
	gx_state.zmode.updateenable = false;
	gx_state.zmode.func = ZMode::NEVER;

	gx_state.raster.cull_mode = D3D11_CULL_NONE;

	// Clear EFB textures
	float ClearColor[4] = { 0.f, 0.f, 0.f, 1.f };
	D3D::context->ClearRenderTargetView(FramebufferManager::GetEFBColorTexture()->GetRTV(), ClearColor);
	D3D::context->ClearDepthStencilView(FramebufferManager::GetEFBDepthTexture()->GetDSV(), D3D11_CLEAR_DEPTH, 1.f, 0);

	D3D11_VIEWPORT vp = CD3D11_VIEWPORT(0.f, 0.f, (float)s_target_width, (float)s_target_height);
	D3D::context->RSSetViewports(1, &vp);
	D3D::context->OMSetRenderTargets(1, &FramebufferManager::GetEFBColorTexture()->GetRTV(), FramebufferManager::GetEFBDepthTexture()->GetDSV());
	D3D::BeginFrame();
}

Renderer::~Renderer()
{
#ifdef HAVE_OCULUSSDK
	if (g_has_rift && !g_first_rift_frame && g_ActiveConfig.bEnableVR && !g_ActiveConfig.bAsynchronousTimewarp)
	{
		//TargetRectangle targetRc = ConvertEFBRectangle(rc);

		// for msaa mode, we must resolve the efb content to non-msaa
		//FramebufferManager::ResolveAndGetRenderTarget(rc, 0);
		//FramebufferManager::ResolveAndGetRenderTarget(rc, 1);

		// Render to the real/postprocessing buffer now. (resolve have changed this in msaa mode)

		//ovrHmd_EndEyeRender(hmd, ovrEye_Left, g_left_eye_pose, &FramebufferManager::m_eye_texture[ovrEye_Left].Texture);
		//ovrHmd_EndEyeRender(hmd, ovrEye_Right, g_right_eye_pose, &FramebufferManager::m_eye_texture[ovrEye_Right].Texture);

		// Let OVR do distortion rendering, Present and flush/sync.
		ovrHmd_EndFrame(hmd, g_eye_poses, &FramebufferManager::m_eye_texture[0].Texture);
	}
#endif
	g_first_rift_frame = true;

	TeardownDeviceObjects();
	D3D::EndFrame();
	D3D::Present();
	D3D::Close();
}

void Renderer::RenderText(const std::string& text, int left, int top, u32 color)
{
	D3D::font.DrawTextScaled((float)(left+1), (float)(top+1), 20.f, 0.0f, color & 0xFF000000, text);
	D3D::font.DrawTextScaled((float)left, (float)top, 20.f, 0.0f, color, text);
}

TargetRectangle Renderer::ConvertEFBRectangle(const EFBRectangle& rc)
{
	TargetRectangle result;
	result.left   = EFBToScaledX(rc.left);
	result.top    = EFBToScaledY(rc.top);
	result.right  = EFBToScaledX(rc.right);
	result.bottom = EFBToScaledY(rc.bottom);
	return result;
}

// With D3D, we have to resize the backbuffer if the window changed
// size.
bool Renderer::CheckForResize()
{
	RECT rcWindow;
	GetClientRect(D3D::hWnd, &rcWindow);
	int client_width = rcWindow.right - rcWindow.left;
	int client_height = rcWindow.bottom - rcWindow.top;

	// Sanity check
	if ((client_width != Renderer::GetBackbufferWidth() ||
		client_height != Renderer::GetBackbufferHeight()) &&
		client_width >= 4 && client_height >= 4)
	{
		return true;
	}

	return false;
}

void Renderer::SetScissorRect(const EFBRectangle& rc)
{
	TargetRectangle trc;
	// In VR we use the whole EFB instead of just the bpmem.copyTexSrc rectangle passed to this function. 
	if (g_has_hmd)
	{
		EFBRectangle sourceRc;
		sourceRc.left = 0;
		sourceRc.right = EFB_WIDTH - 1;
		sourceRc.top = 0;
		sourceRc.bottom = EFB_HEIGHT - 1;
		trc = g_renderer->ConvertEFBRectangle(sourceRc);
		D3D::context->RSSetScissorRects(1, trc.AsRECT());
	}
	else
	{
		trc = ConvertEFBRectangle(rc);
		D3D::context->RSSetScissorRects(1, trc.AsRECT());
	}
}

void Renderer::SetColorMask()
{
	// Only enable alpha channel if it's supported by the current EFB format
	UINT8 color_mask = 0;
	if (bpmem.alpha_test.TestResult() != AlphaTest::FAIL)
	{
		if (bpmem.blendmode.alphaupdate && (bpmem.zcontrol.pixel_format == PEControl::RGBA6_Z24))
			color_mask = D3D11_COLOR_WRITE_ENABLE_ALPHA;
		if (bpmem.blendmode.colorupdate)
			color_mask |= D3D11_COLOR_WRITE_ENABLE_RED | D3D11_COLOR_WRITE_ENABLE_GREEN | D3D11_COLOR_WRITE_ENABLE_BLUE;
	}
	gx_state.blend.write_mask = color_mask;
}

// This function allows the CPU to directly access the EFB.
// There are EFB peeks (which will read the color or depth of a pixel)
// and EFB pokes (which will change the color or depth of a pixel).
//
// The behavior of EFB peeks can only be modified by:
//  - GX_PokeAlphaRead
// The behavior of EFB pokes can be modified by:
//  - GX_PokeAlphaMode (TODO)
//  - GX_PokeAlphaUpdate (TODO)
//  - GX_PokeBlendMode (TODO)
//  - GX_PokeColorUpdate (TODO)
//  - GX_PokeDither (TODO)
//  - GX_PokeDstAlpha (TODO)
//  - GX_PokeZMode (TODO)
u32 Renderer::AccessEFB(EFBAccessType type, u32 x, u32 y, u32 poke_data)
{
	// TODO: This function currently is broken if anti-aliasing is enabled
	D3D11_MAPPED_SUBRESOURCE map;
	ID3D11Texture2D* read_tex;

	if (type == POKE_Z)
	{
		static bool alert_only_once = true;
		if (!alert_only_once) return 0;
		PanicAlert("EFB: Poke Z not implemented (tried to poke z value %#x at (%d,%d))", poke_data, x, y);
		alert_only_once = false;
		return 0;
	}

	// Convert EFB dimensions to the ones of our render target
	EFBRectangle efbPixelRc;
	efbPixelRc.left = x;
	efbPixelRc.top = y;
	efbPixelRc.right = x + 1;
	efbPixelRc.bottom = y + 1;
	TargetRectangle targetPixelRc = Renderer::ConvertEFBRectangle(efbPixelRc);

	// Take the mean of the resulting dimensions; TODO: Don't use the center pixel, compute the average color instead
	D3D11_RECT RectToLock;
	if (type == PEEK_COLOR || type == PEEK_Z)
	{
		RectToLock.left = (targetPixelRc.left + targetPixelRc.right) / 2;
		RectToLock.top = (targetPixelRc.top + targetPixelRc.bottom) / 2;
		RectToLock.right = RectToLock.left + 1;
		RectToLock.bottom = RectToLock.top + 1;
	}
	else
	{
		RectToLock.left = targetPixelRc.left;
		RectToLock.right = targetPixelRc.right;
		RectToLock.top = targetPixelRc.top;
		RectToLock.bottom = targetPixelRc.bottom;
	}

	if (type == PEEK_Z)
	{
		ResetAPIState(); // Reset any game specific settings

		// depth buffers can only be completely CopySubresourceRegion'ed, so we're using drawShadedTexQuad instead
		D3D11_VIEWPORT vp = CD3D11_VIEWPORT(0.f, 0.f, 1.f, 1.f);
		D3D::context->RSSetViewports(1, &vp);
		D3D::stateman->SetPixelConstants(0, access_efb_cbuf);
		D3D::context->OMSetRenderTargets(1, &FramebufferManager::GetEFBDepthReadTexture()->GetRTV(), nullptr);
		D3D::SetPointCopySampler();
		D3D::drawShadedTexQuad(FramebufferManager::GetEFBDepthTexture()->GetSRV(),
								&RectToLock,
								Renderer::GetTargetWidth(),
								Renderer::GetTargetHeight(),
								PixelShaderCache::GetColorCopyProgram(true),
								VertexShaderCache::GetSimpleVertexShader(),
								VertexShaderCache::GetSimpleInputLayout());

		D3D::context->OMSetRenderTargets(1, &FramebufferManager::GetEFBColorTexture()->GetRTV(), FramebufferManager::GetEFBDepthTexture()->GetDSV());

		// copy to system memory
		D3D11_BOX box = CD3D11_BOX(0, 0, 0, 1, 1, 1);
		read_tex = FramebufferManager::GetEFBDepthStagingBuffer();
		D3D::context->CopySubresourceRegion(read_tex, 0, 0, 0, 0, FramebufferManager::GetEFBDepthReadTexture()->GetTex(), 0, &box);

		RestoreAPIState(); // restore game state

		// read the data from system memory
		D3D::context->Map(read_tex, 0, D3D11_MAP_READ, 0, &map);

		float val = *(float*)map.pData;
		u32 ret = 0;
		if (bpmem.zcontrol.pixel_format == PEControl::RGB565_Z16)
		{
			// if Z is in 16 bit format you must return a 16 bit integer
			ret = ((u32)(val * 0xffff));
		}
		else
		{
			ret = ((u32)(val * 0xffffff));
		}
		D3D::context->Unmap(read_tex, 0);

		// TODO: in RE0 this value is often off by one in Video_DX9 (where this code is derived from), which causes lighting to disappear
		return ret;
	}
	else if (type == PEEK_COLOR)
	{
		// we can directly copy to system memory here
		read_tex = FramebufferManager::GetEFBColorStagingBuffer();
		D3D11_BOX box = CD3D11_BOX(RectToLock.left, RectToLock.top, 0, RectToLock.right, RectToLock.bottom, 1);
		D3D::context->CopySubresourceRegion(read_tex, 0, 0, 0, 0, FramebufferManager::GetEFBColorTexture()->GetTex(), 0, &box);

		// read the data from system memory
		D3D::context->Map(read_tex, 0, D3D11_MAP_READ, 0, &map);
		u32 ret = 0;
		if (map.pData)
			ret = *(u32*)map.pData;
		D3D::context->Unmap(read_tex, 0);

		// check what to do with the alpha channel (GX_PokeAlphaRead)
		PixelEngine::UPEAlphaReadReg alpha_read_mode = PixelEngine::GetAlphaReadMode();

		if (bpmem.zcontrol.pixel_format == PEControl::RGBA6_Z24)
		{
			ret = RGBA8ToRGBA6ToRGBA8(ret);
		}
		else if (bpmem.zcontrol.pixel_format == PEControl::RGB565_Z16)
		{
			ret = RGBA8ToRGB565ToRGBA8(ret);
		}
		if (bpmem.zcontrol.pixel_format != PEControl::RGBA6_Z24)
		{
			ret |= 0xFF000000;
		}

		if (alpha_read_mode.ReadMode == 2) return ret; // GX_READ_NONE
		else if (alpha_read_mode.ReadMode == 1) return (ret | 0xFF000000); // GX_READ_FF
		else /*if(alpha_read_mode.ReadMode == 0)*/ return (ret & 0x00FFFFFF); // GX_READ_00
	}
	else //if(type == POKE_COLOR)
	{
		u32 rgbaColor = (poke_data & 0xFF00FF00) | ((poke_data >> 16) & 0xFF) | ((poke_data << 16) & 0xFF0000);

		// TODO: The first five PE registers may change behavior of EFB pokes, this isn't implemented, yet.
		ResetAPIState();

		D3D::context->OMSetRenderTargets(1, &FramebufferManager::GetEFBColorTexture()->GetRTV(), nullptr);
		D3D::drawColorQuad(rgbaColor, (float)RectToLock.left   * 2.f / (float)Renderer::GetTargetWidth()  - 1.f,
		                            - (float)RectToLock.top    * 2.f / (float)Renderer::GetTargetHeight() + 1.f,
		                              (float)RectToLock.right  * 2.f / (float)Renderer::GetTargetWidth()  - 1.f,
		                            - (float)RectToLock.bottom * 2.f / (float)Renderer::GetTargetHeight() + 1.f);

		RestoreAPIState();
		return 0;
	}
}


void Renderer::SetViewport()
{
	// reversed gxsetviewport(xorig, yorig, width, height, nearz, farz)
	// [0] = width/2
	// [1] = height/2
	// [2] = 16777215 * (farz - nearz)
	// [3] = xorig + width/2 + 342
	// [4] = yorig + height/2 + 342
	// [5] = 16777215 * farz

	// D3D crashes for zero viewports
	if (xfmem.viewport.wd == 0 || xfmem.viewport.ht == 0)
		return;

	int scissorXOff = bpmem.scissorOffset.x * 2;
	int scissorYOff = bpmem.scissorOffset.y * 2;

	float X, Y, Wd, Ht;
	X = Renderer::EFBToScaledXf(xfmem.viewport.xOrig - xfmem.viewport.wd - scissorXOff);
	Y = Renderer::EFBToScaledYf(xfmem.viewport.yOrig + xfmem.viewport.ht - scissorYOff);
	Wd = Renderer::EFBToScaledXf(2.0f * xfmem.viewport.wd);
	Ht = Renderer::EFBToScaledYf(-2.0f * xfmem.viewport.ht);
	if (Wd < 0.0f)
	{
		X += Wd;
		Wd = -Wd;
	}
	if (Ht < 0.0f)
	{
		Y += Ht;
		Ht = -Ht;
	}
	g_requested_viewport = EFBRectangle((int)X, (int)Y, (int)Wd, (int)Ht);

	if (g_viewport_type != VIEW_RENDER_TO_TEXTURE && g_has_hmd && g_ActiveConfig.bEnableVR)
	{
		// In VR we must use the entire EFB, not just the copyTexSrc area that is normally used.
		// So scale from copyTexSrc to entire EFB, and we won't use copyTexSrc during rendering.
		//X = (xfmem.viewport.xOrig - xfmem.viewport.wd - bpmem.copyTexSrcXY.x - (float)scissorXOff) * (float)GetTargetWidth() / (float)bpmem.copyTexSrcWH.x;
		//Y = (xfmem.viewport.yOrig + xfmem.viewport.ht - bpmem.copyTexSrcXY.y - (float)scissorYOff) * (float)GetTargetHeight() / (float)bpmem.copyTexSrcWH.y;
		//Wd = (2.0f * xfmem.viewport.wd) * (float)GetTargetWidth() / (float)bpmem.copyTexSrcWH.x;
		//Ht = (-2.0f * xfmem.viewport.ht) * (float)GetTargetHeight() / (float)bpmem.copyTexSrcWH.y;
		X = 0.0f; Y = 0.0f; Wd = (float)GetTargetWidth(); Ht = (float)GetTargetHeight();
	}

	// In D3D, the viewport rectangle must fit within the render target.
	X = (X >= 0.f) ? X : 0.f;
	Y = (Y >= 0.f) ? Y : 0.f;
	Wd = (X + Wd <= GetTargetWidth()) ? Wd : (GetTargetWidth() - X);
	Ht = (Y + Ht <= GetTargetHeight()) ? Ht : (GetTargetHeight() - Y);
	g_rendered_viewport = EFBRectangle((int)X, (int)Y, (int)Wd, (int)Ht);

	D3D11_VIEWPORT vp = CD3D11_VIEWPORT(X, Y, Wd, Ht,
		std::max(0.0f, std::min(1.0f, (xfmem.viewport.farZ - xfmem.viewport.zRange) / 16777216.0f)),
		std::max(0.0f, std::min(1.0f, xfmem.viewport.farZ / 16777216.0f)));
	D3D::context->RSSetViewports(1, &vp);
}

void Renderer::ClearScreen(const EFBRectangle& rc, bool colorEnable, bool alphaEnable, bool zEnable, u32 color, u32 z)
{
	ResetAPIState();

	if (colorEnable && alphaEnable) D3D::stateman->PushBlendState(clearblendstates[0]);
	else if (colorEnable) D3D::stateman->PushBlendState(clearblendstates[1]);
	else if (alphaEnable) D3D::stateman->PushBlendState(clearblendstates[2]);
	else D3D::stateman->PushBlendState(clearblendstates[3]);

	// TODO: Should we enable Z testing here?
	/*if (!bpmem.zmode.testenable) D3D::stateman->PushDepthState(cleardepthstates[0]);
	else */if (zEnable) D3D::stateman->PushDepthState(cleardepthstates[1]);
	else /*if (!zEnable)*/ D3D::stateman->PushDepthState(cleardepthstates[2]);

	// Update the view port for clearing the picture
	TargetRectangle targetRc = Renderer::ConvertEFBRectangle(rc);
	D3D11_VIEWPORT vp = CD3D11_VIEWPORT((float)targetRc.left, (float)targetRc.top, (float)targetRc.GetWidth(), (float)targetRc.GetHeight(), 0.f, 1.f);
	D3D::context->RSSetViewports(1, &vp);

	// Color is passed in bgra mode so we need to convert it to rgba
	u32 rgbaColor = (color & 0xFF00FF00) | ((color >> 16) & 0xFF) | ((color << 16) & 0xFF0000);
	D3D::drawClearQuad(rgbaColor, (z & 0xFFFFFF) / float(0xFFFFFF));

	D3D::stateman->PopDepthState();
	D3D::stateman->PopBlendState();

	RestoreAPIState();
}

void Renderer::SkipClearScreen(bool colorEnable, bool alphaEnable, bool zEnable)
{
	ResetAPIState();

	if (colorEnable && alphaEnable) D3D::stateman->PushBlendState(clearblendstates[0]);
	else if (colorEnable) D3D::stateman->PushBlendState(clearblendstates[1]);
	else if (alphaEnable) D3D::stateman->PushBlendState(clearblendstates[2]);
	else D3D::stateman->PushBlendState(clearblendstates[3]);

	// TODO: Should we enable Z testing here?
	/*if (!bpmem.zmode.testenable) D3D::stateman->PushDepthState(cleardepthstates[0]);
	else */if (zEnable) D3D::stateman->PushDepthState(cleardepthstates[1]);
	else /*if (!zEnable)*/ D3D::stateman->PushDepthState(cleardepthstates[2]);

	//To Do: Not needed?
	//D3D::context->VSSetShader(VertexShaderCache::GetClearVertexShader(), nullptr, 0);
	//D3D::context->PSSetShader(PixelShaderCache::GetClearProgram(), nullptr, 0);
	//D3D::context->IASetInputLayout(VertexShaderCache::GetClearInputLayout());

	D3D::stateman->Apply();

	D3D::stateman->PopDepthState();
	D3D::stateman->PopBlendState();

	RestoreAPIState();
}

void Renderer::ReinterpretPixelData(unsigned int convtype)
{
	// TODO: MSAA support..
	D3D11_RECT source = CD3D11_RECT(0, 0, g_renderer->GetTargetWidth(), g_renderer->GetTargetHeight());

	ID3D11PixelShader* pixel_shader;
	if (convtype == 0) pixel_shader = PixelShaderCache::ReinterpRGB8ToRGBA6(true);
	else if (convtype == 2) pixel_shader = PixelShaderCache::ReinterpRGBA6ToRGB8(true);
	else
	{
		ERROR_LOG(VIDEO, "Trying to reinterpret pixel data with unsupported conversion type %d", convtype);
		return;
	}

	// convert data and set the target texture as our new EFB
	g_renderer->ResetAPIState();

	D3D11_VIEWPORT vp = CD3D11_VIEWPORT(0.f, 0.f, (float)g_renderer->GetTargetWidth(), (float)g_renderer->GetTargetHeight());
	D3D::context->RSSetViewports(1, &vp);

	D3D::context->OMSetRenderTargets(1, &FramebufferManager::GetEFBColorTempTexture()->GetRTV(), nullptr);
	D3D::SetPointCopySampler();
	D3D::drawShadedTexQuad(FramebufferManager::GetEFBColorTexture()->GetSRV(), &source, g_renderer->GetTargetWidth(), g_renderer->GetTargetHeight(),
		pixel_shader, VertexShaderCache::GetSimpleVertexShader(), VertexShaderCache::GetSimpleInputLayout(), GeometryShaderCache::GetCopyGeometryShader());

	g_renderer->RestoreAPIState();

	FramebufferManager::SwapReinterpretTexture();
	D3D::context->OMSetRenderTargets(1, &FramebufferManager::GetEFBColorTexture()->GetRTV(), FramebufferManager::GetEFBDepthTexture()->GetDSV());
}

void Renderer::SetBlendMode(bool forceUpdate)
{
	// Our render target always uses an alpha channel, so we need to override the blend functions to assume a destination alpha of 1 if the render target isn't supposed to have an alpha channel
	// Example: D3DBLEND_DESTALPHA needs to be D3DBLEND_ONE since the result without an alpha channel is assumed to always be 1.
	bool target_has_alpha = bpmem.zcontrol.pixel_format == PEControl::RGBA6_Z24;
	const D3D11_BLEND d3dSrcFactors[8] =
	{
		D3D11_BLEND_ZERO,
		D3D11_BLEND_ONE,
		D3D11_BLEND_DEST_COLOR,
		D3D11_BLEND_INV_DEST_COLOR,
		D3D11_BLEND_SRC_ALPHA,
		D3D11_BLEND_INV_SRC_ALPHA, // NOTE: Use SRC1_ALPHA if dst alpha is enabled!
		(target_has_alpha) ? D3D11_BLEND_DEST_ALPHA : D3D11_BLEND_ONE,
		(target_has_alpha) ? D3D11_BLEND_INV_DEST_ALPHA : D3D11_BLEND_ZERO
	};
	const D3D11_BLEND d3dDestFactors[8] =
	{
		D3D11_BLEND_ZERO,
		D3D11_BLEND_ONE,
		D3D11_BLEND_SRC_COLOR,
		D3D11_BLEND_INV_SRC_COLOR,
		D3D11_BLEND_SRC_ALPHA,
		D3D11_BLEND_INV_SRC_ALPHA, // NOTE: Use SRC1_ALPHA if dst alpha is enabled!
		(target_has_alpha) ? D3D11_BLEND_DEST_ALPHA : D3D11_BLEND_ONE,
		(target_has_alpha) ? D3D11_BLEND_INV_DEST_ALPHA : D3D11_BLEND_ZERO
	};

	if (bpmem.blendmode.logicopenable && !bpmem.blendmode.blendenable && !forceUpdate)
		return;

	if (bpmem.blendmode.subtract)
	{
		gx_state.blend.blend_enable = true;
		gx_state.blend.blend_op = D3D11_BLEND_OP_REV_SUBTRACT;
		gx_state.blend.src_blend = D3D11_BLEND_ONE;
		gx_state.blend.dst_blend = D3D11_BLEND_ONE;
	}
	else
	{
		gx_state.blend.blend_enable = (u32)bpmem.blendmode.blendenable;
		if (bpmem.blendmode.blendenable)
		{
			gx_state.blend.blend_op = D3D11_BLEND_OP_ADD;
			gx_state.blend.src_blend = d3dSrcFactors[bpmem.blendmode.srcfactor];
			gx_state.blend.dst_blend = d3dDestFactors[bpmem.blendmode.dstfactor];
		}
	}
}

bool Renderer::SaveScreenshot(const std::string &filename, const TargetRectangle& rc)
{
	if (!s_screenshot_texture)
		CreateScreenshotTexture(rc);

	// copy back buffer to system memory
	D3D11_BOX box = CD3D11_BOX(rc.left, rc.top, 0, rc.right, rc.bottom, 1);
	D3D::context->CopySubresourceRegion(s_screenshot_texture, 0, 0, 0, 0, (ID3D11Resource*)D3D::GetBackBuffer()->GetTex(), 0, &box);

	D3D11_MAPPED_SUBRESOURCE map;
	D3D::context->Map(s_screenshot_texture, 0, D3D11_MAP_READ_WRITE, 0, &map);

	bool saved_png = TextureToPng((u8*)map.pData, map.RowPitch, filename, rc.GetWidth(), rc.GetHeight(), false);

	D3D::context->Unmap(s_screenshot_texture, 0);


	if (saved_png)
	{
		OSD::AddMessage(StringFromFormat("Saved %i x %i %s", rc.GetWidth(),
		                                 rc.GetHeight(), filename.c_str()));
	}
	else
	{
		OSD::AddMessage(StringFromFormat("Error saving %s", filename.c_str()));
	}

	return saved_png;
}

void formatBufferDump(const u8* in, u8* out, int w, int h, int p)
{
	for (int y = 0; y < h; ++y)
	{
		auto line = (in + (h - y - 1) * p);
		for (int x = 0; x < w; ++x)
		{
			out[0] = line[2];
			out[1] = line[1];
			out[2] = line[0];
			out += 3;
			line += 4;
		}
	}
}

void Renderer::AsyncTimewarpDraw()
{
#ifdef HAVE_OCULUSSDK
	//TODO: D3D11 Asynchronous Timewarp
#endif
}

// This function has the final picture. We adjust the aspect ratio here.
void Renderer::SwapImpl(u32 xfbAddr, u32 fbWidth, u32 fbStride, u32 fbHeight, const EFBRectangle& rc, float Gamma)
{
#ifdef HAVE_OCULUSSDK
	if (g_first_rift_frame && g_has_rift && g_ActiveConfig.bEnableVR)
	{
		if (!g_ActiveConfig.bAsynchronousTimewarp)
		{
			g_rift_frame_timing = ovrHmd_BeginFrame(hmd, ++g_ovr_frameindex);
#ifdef OCULUSSDK042
			g_eye_poses[ovrEye_Left] = ovrHmd_GetEyePose(hmd, ovrEye_Left);
			g_eye_poses[ovrEye_Right] = ovrHmd_GetEyePose(hmd, ovrEye_Right);
#else
			ovrVector3f useHmdToEyeViewOffset[2] = { g_eye_render_desc[0].HmdToEyeViewOffset, g_eye_render_desc[1].HmdToEyeViewOffset };
			ovrHmd_GetEyePoses(hmd, g_ovr_frameindex, useHmdToEyeViewOffset, g_eye_poses, nullptr);
#endif
		}
		g_first_rift_frame = false;

		int cap = 0;
		if (g_ActiveConfig.bOrientationTracking)
			cap |= ovrTrackingCap_Orientation;
		if (g_ActiveConfig.bMagYawCorrection)
			cap |= ovrTrackingCap_MagYawCorrection;
		if (g_ActiveConfig.bPositionTracking)
			cap |= ovrTrackingCap_Position;
		ovrHmd_ConfigureTracking(hmd, cap, 0);
	}
#endif

	if (g_bSkipCurrentFrame || (!XFBWrited && !g_ActiveConfig.RealXFBEnabled()) || !fbWidth || !fbHeight)
	{
		if (SConfig::GetInstance().m_DumpFrames && !frame_data.empty())
			AVIDump::AddFrame(&frame_data[0], fbWidth, fbHeight);

		Core::Callback_VideoCopiedToXFB(false);
		return;
	}

	u32 xfbCount = 0;
	const XFBSourceBase* const* xfbSourceList = FramebufferManager::GetXFBSource(xfbAddr, fbStride, fbHeight, &xfbCount);
	if ((!xfbSourceList || xfbCount == 0) && g_ActiveConfig.bUseXFB && !g_ActiveConfig.bUseRealXFB)
	{
		if (SConfig::GetInstance().m_DumpFrames && !frame_data.empty())
			AVIDump::AddFrame(&frame_data[0], fbWidth, fbHeight);

		Core::Callback_VideoCopiedToXFB(false);
		return;
	}

	ResetAPIState();

	// Prepare to copy the XFBs to our backbuffer
	UpdateDrawRectangle(s_backbuffer_width, s_backbuffer_height);
	TargetRectangle targetRc = GetTargetRectangle();

	D3D::context->OMSetRenderTargets(1, &D3D::GetBackBuffer()->GetRTV(), nullptr);

	float ClearColor[4] = { 0.f, 0.f, 0.f, 1.f };
	D3D::context->ClearRenderTargetView(D3D::GetBackBuffer()->GetRTV(), ClearColor);

	// activate linear filtering for the buffer copies
	D3D::SetLinearCopySampler();

	if (g_ActiveConfig.bUseXFB && g_ActiveConfig.bUseRealXFB)
	{
		// TODO: Television should be used to render Virtual XFB mode as well.
		D3D11_VIEWPORT vp = CD3D11_VIEWPORT((float)targetRc.left, (float)targetRc.top, (float)targetRc.GetWidth(), (float)targetRc.GetHeight());
		D3D::context->RSSetViewports(1, &vp);

		s_television.Submit(xfbAddr, fbStride, fbWidth, fbHeight);
		s_television.Render();
	}
	else if (g_ActiveConfig.bUseXFB)
	{
		const XFBSource* xfbSource;

		// draw each xfb source
		for (u32 i = 0; i < xfbCount; ++i)
		{
			xfbSource = (const XFBSource*)xfbSourceList[i];

			TargetRectangle drawRc;

			// use virtual xfb with offset
			int xfbHeight = xfbSource->srcHeight;
			int xfbWidth = xfbSource->srcWidth;
			int hOffset = ((s32)xfbSource->srcAddr - (s32)xfbAddr) / ((s32)fbStride * 2);

			drawRc.top = targetRc.bottom - (hOffset + xfbHeight) * targetRc.GetHeight() / fbHeight;
			drawRc.bottom = targetRc.bottom - hOffset * targetRc.GetHeight() / fbHeight;
			drawRc.left = targetRc.left + (targetRc.GetWidth() - xfbWidth * targetRc.GetWidth() / fbStride) / 2;
			drawRc.right = targetRc.left + (targetRc.GetWidth() + xfbWidth * targetRc.GetWidth() / fbStride) / 2;

			// The following code disables auto stretch.  Kept for reference.
			// scale draw area for a 1 to 1 pixel mapping with the draw target
			//float vScale = (float)fbHeight / (float)s_backbuffer_height;
			//float hScale = (float)fbWidth / (float)s_backbuffer_width;
			//drawRc.top *= vScale;
			//drawRc.bottom *= vScale;
			//drawRc.left *= hScale;
			//drawRc.right *= hScale;

			TargetRectangle sourceRc;
			sourceRc.left = 0;
			sourceRc.top = 0;
			sourceRc.right = (int)xfbSource->texWidth;
			sourceRc.bottom = (int)xfbSource->texHeight;

			BlitScreen(sourceRc, drawRc, xfbSource->tex, xfbSource->texWidth, xfbSource->texHeight, Gamma);
		}
	}
#ifdef HAVE_OCULUSSDK
	else if (g_has_rift && g_ActiveConfig.bEnableVR)
	{
		EFBRectangle sourceRc;
		// In VR we use the whole EFB instead of just the bpmem.copyTexSrc rectangle passed to this function. 
		sourceRc.left = 0;
		sourceRc.right = EFB_WIDTH;
		sourceRc.top = 0;
		sourceRc.bottom = EFB_HEIGHT;
		TargetRectangle targetRc = ConvertEFBRectangle(sourceRc);

		// TODO: Improve sampling algorithm for the pixel shader so that we can use the multisampled EFB texture as source
		D3DTexture2D* read_texture = FramebufferManager::GetResolvedEFBColorTexture();

		D3D11_VIEWPORT Vp = CD3D11_VIEWPORT((float)0, (float)0, (float)Renderer::GetTargetWidth(), (float)Renderer::GetTargetHeight());

		// Render to left eye
		D3D::context->OMSetRenderTargets(1, &FramebufferManager::m_efb.m_frontBuffer[0]->GetRTV(), nullptr);
		D3D::context->RSSetViewports(1, &Vp);
		D3D::drawShadedTexQuad(read_texture->GetSRV(), targetRc.AsRECT(), Renderer::GetTargetWidth(), Renderer::GetTargetHeight(), PixelShaderCache::GetColorCopyProgram(false), VertexShaderCache::GetSimpleVertexShader(), VertexShaderCache::GetSimpleInputLayout(), nullptr, Gamma, 0);
		// Render to right eye
		D3D::context->OMSetRenderTargets(1, &FramebufferManager::m_efb.m_frontBuffer[1]->GetRTV(), nullptr);
		D3D::drawShadedTexQuad(read_texture->GetSRV(), targetRc.AsRECT(), Renderer::GetTargetWidth(), Renderer::GetTargetHeight(), PixelShaderCache::GetColorCopyProgram(false), VertexShaderCache::GetSimpleVertexShader(), VertexShaderCache::GetSimpleInputLayout(), nullptr, Gamma, 1);

		//ovrHmd_EndEyeRender(hmd, ovrEye_Left, g_left_eye_pose, &FramebufferManager::m_eye_texture[ovrEye_Left].Texture);
		//ovrHmd_EndEyeRender(hmd, ovrEye_Right, g_right_eye_pose, &FramebufferManager::m_eye_texture[ovrEye_Right].Texture);

		if (!g_ActiveConfig.bAsynchronousTimewarp)
		{
			//Change to compatible D3D Blend State:
			//Some games (e.g. Paper Mario) do not use a Blend State that is compatible
			//with the Oculus Rift's SDK.  They set RenderTargetWriteMask to 0,
			//which masks out the call's Pixel Shader stage.  This also seems inefficient
			// from a rendering point of view.  Could this be an area Dolphin could be optimized?
			//To Do: Only use this when needed?  Is this slow?
			ID3D11BlendState* g_pOculusRiftBlendState = NULL;

			D3D11_BLEND_DESC oculusBlendDesc;
			ZeroMemory(&oculusBlendDesc, sizeof(D3D11_BLEND_DESC));
			oculusBlendDesc.AlphaToCoverageEnable = FALSE;
			oculusBlendDesc.IndependentBlendEnable = FALSE;
			oculusBlendDesc.RenderTarget[0].BlendEnable = FALSE;
			oculusBlendDesc.RenderTarget[0].RenderTargetWriteMask = D3D11_COLOR_WRITE_ENABLE_ALL;

			HRESULT hr = D3D::device->CreateBlendState(&oculusBlendDesc, &g_pOculusRiftBlendState);
			if (FAILED(hr)) PanicAlert("Failed to create blend state at %s %d\n", __FILE__, __LINE__);
			D3D::SetDebugObjectName((ID3D11DeviceChild*)g_pOculusRiftBlendState, "blend state used to make sure rift draw call works");

			D3D::context->OMSetBlendState(g_pOculusRiftBlendState, NULL, 0xFFFFFFFF);

			// Let OVR do distortion rendering, Present and flush/sync.
			ovrHmd_EndFrame(hmd, g_eye_poses, &FramebufferManager::m_eye_texture[0].Texture);
			Common::AtomicIncrement(g_drawn_vr);

			// VR Synchronous Timewarp
			static int real_frame_count_for_timewarp = 0;

			if (g_ActiveConfig.bPullUp20fpsTimewarp)
			{
				if (real_frame_count_for_timewarp % 4 == 1)
				{
					g_ActiveConfig.iExtraFrames = 2;
				}
				else
				{
					g_ActiveConfig.iExtraFrames = 3;
				}
			}
			else if (g_ActiveConfig.bPullUp30fpsTimewarp)
			{
				if (real_frame_count_for_timewarp % 2 == 1)
				{
					g_ActiveConfig.iExtraFrames = 1;
				}
				else
				{
					g_ActiveConfig.iExtraFrames = 2;
				}
			}
			else if (g_ActiveConfig.bPullUp60fpsTimewarp)
			{
				if (real_frame_count_for_timewarp % 4 == 0)
					g_ActiveConfig.iExtraFrames = 1;
				else
					g_ActiveConfig.iExtraFrames = 0;
			}
			else if (g_ActiveConfig.bPullUp20fps || g_ActiveConfig.bPullUp30fps || g_ActiveConfig.bPullUp60fps)
			{
				g_ActiveConfig.iExtraFrames = 0;
			}

			++real_frame_count_for_timewarp;

			// If 30fps loop once, if 20fps (Zelda: OoT for instance) loop twice.
			for (int i = 0; i < (int)g_ActiveConfig.iExtraFrames; ++i)
			{
				ovrFrameTiming frameTime = ovrHmd_BeginFrame(hmd, ++g_ovr_frameindex);
				//const ovrTexture* new_eye_texture = new ovrTexture(FramebufferManager::m_eye_texture[0].Texture);
				//ovrD3D11Texture new_eye_texture;
				//memcpy((void*)&new_eye_texture, &FramebufferManager::m_eye_texture[0], sizeof(ovrD3D11Texture));

				//ovrPosef new_eye_poses[2];
				//memcpy((void*)&new_eye_poses, g_eye_poses, sizeof(ovrPosef)*2);

				ovr_WaitTillTime(frameTime.NextFrameSeconds - g_ActiveConfig.fTimeWarpTweak);

				ovrHmd_EndFrame(hmd, g_eye_poses, &FramebufferManager::m_eye_texture[0].Texture);
				Common::AtomicIncrement(g_drawn_vr);
			}

		}
		else
		{
			// VR TODO
			// Wait for OpenGL to finish drawing the commands we have given it,
			// and when finished, swap the back buffer textures to the front buffer textures
		}
	}
#endif
	else
	{
		TargetRectangle sourceRc = Renderer::ConvertEFBRectangle(rc);

		// TODO: Improve sampling algorithm for the pixel shader so that we can use the multisampled EFB texture as source
		D3DTexture2D* read_texture = FramebufferManager::GetResolvedEFBColorTexture();
		BlitScreen(sourceRc, targetRc, read_texture, GetTargetWidth(), GetTargetHeight(), Gamma);
	}

	// done with drawing the game stuff, good moment to save a screenshot
	if (s_bScreenshot && !g_ActiveConfig.bAsynchronousTimewarp)
	{
		SaveScreenshot(s_sScreenshotName, GetTargetRectangle());
		s_bScreenshot = false;
	}

	// Dump frames
	static int w = 0, h = 0;
	if (SConfig::GetInstance().m_DumpFrames && !g_ActiveConfig.bAsynchronousTimewarp)
	{
		static int s_recordWidth;
		static int s_recordHeight;

		if (!s_screenshot_texture)
			CreateScreenshotTexture(GetTargetRectangle());

		D3D11_BOX box = CD3D11_BOX(GetTargetRectangle().left, GetTargetRectangle().top, 0, GetTargetRectangle().right, GetTargetRectangle().bottom, 1);
		D3D::context->CopySubresourceRegion(s_screenshot_texture, 0, 0, 0, 0, (ID3D11Resource*)D3D::GetBackBuffer()->GetTex(), 0, &box);
		if (!bLastFrameDumped)
		{
			s_recordWidth = GetTargetRectangle().GetWidth();
			s_recordHeight = GetTargetRectangle().GetHeight();
			bAVIDumping = AVIDump::Start(D3D::hWnd, s_recordWidth, s_recordHeight);
			if (!bAVIDumping)
			{
				PanicAlert("Error dumping frames to AVI.");
			}
			else
			{
				std::string msg = StringFromFormat("Dumping Frames to \"%sframedump0.avi\" (%dx%d RGB24)",
					File::GetUserPath(D_DUMPFRAMES_IDX).c_str(), s_recordWidth, s_recordHeight);

				OSD::AddMessage(msg, 2000);
			}
		}
		if (bAVIDumping)
		{
			D3D11_MAPPED_SUBRESOURCE map;
			D3D::context->Map(s_screenshot_texture, 0, D3D11_MAP_READ, 0, &map);

			if (frame_data.empty() || w != s_recordWidth || h != s_recordHeight)
			{
				frame_data.resize(3 * s_recordWidth * s_recordHeight);
				w = s_recordWidth;
				h = s_recordHeight;
			}
			formatBufferDump((u8*)map.pData, &frame_data[0], s_recordWidth, s_recordHeight, map.RowPitch);
			AVIDump::AddFrame(&frame_data[0], GetTargetRectangle().GetWidth(), GetTargetRectangle().GetHeight());
			D3D::context->Unmap(s_screenshot_texture, 0);
		}
		bLastFrameDumped = true;
	}
	else
	{
		if (bLastFrameDumped && bAVIDumping)
		{
			std::vector<u8>().swap(frame_data);
			w = h = 0;

			AVIDump::Stop();
			bAVIDumping = false;
			OSD::AddMessage("Stop dumping frames to AVI", 2000);
		}
		bLastFrameDumped = false;
	}

	// Reset viewport for drawing text
	D3D11_VIEWPORT vp = CD3D11_VIEWPORT(0.0f, 0.0f, (float)GetBackbufferWidth(), (float)GetBackbufferHeight());
	D3D::context->RSSetViewports(1, &vp);

	Renderer::DrawDebugText();

	OSD::DrawMessages();
	D3D::EndFrame();

	TextureCache::Cleanup();

#ifdef HAVE_OCULUSSDK
	if (g_has_rift)
	{
		if (g_Config.bLowPersistence != g_ActiveConfig.bLowPersistence ||
			g_Config.bDynamicPrediction != g_ActiveConfig.bDynamicPrediction)
		{
			int caps = ovrHmd_GetEnabledCaps(hmd) & ~(ovrHmdCap_DynamicPrediction | ovrHmdCap_LowPersistence);
			if (g_Config.bLowPersistence)
				caps |= ovrHmdCap_LowPersistence;
			if (g_Config.bDynamicPrediction)
				caps |= ovrHmdCap_DynamicPrediction;

			ovrHmd_SetEnabledCaps(hmd, caps);
		}

		if (g_Config.bOrientationTracking != g_ActiveConfig.bOrientationTracking ||
			g_Config.bMagYawCorrection != g_ActiveConfig.bMagYawCorrection ||
			g_Config.bPositionTracking != g_ActiveConfig.bPositionTracking)
		{
			int cap = 0;
			if (g_ActiveConfig.bOrientationTracking)
				cap |= ovrTrackingCap_Orientation;
			if (g_ActiveConfig.bMagYawCorrection)
				cap |= ovrTrackingCap_MagYawCorrection;
			if (g_ActiveConfig.bPositionTracking)
				cap |= ovrTrackingCap_Position;
			ovrHmd_ConfigureTracking(hmd, cap, 0);
		}

		if (g_Config.bChromatic != g_ActiveConfig.bChromatic ||
			g_Config.bTimewarp != g_ActiveConfig.bTimewarp ||
			g_Config.bVignette != g_ActiveConfig.bVignette ||
			g_Config.bNoRestore != g_ActiveConfig.bNoRestore ||
			g_Config.bFlipVertical != g_ActiveConfig.bFlipVertical ||
			g_Config.bSRGB != g_ActiveConfig.bSRGB ||
			g_Config.bOverdrive != g_ActiveConfig.bOverdrive ||
			g_Config.bHqDistortion != g_ActiveConfig.bHqDistortion)
		{
			FramebufferManager::ConfigureRift();
		}
	}
#endif

	// VR layer debugging, sometimes layers need to flash.
	g_Config.iFlashState++;
	if (g_Config.iFlashState >= 10)
		g_Config.iFlashState = 0;

	// Enable configuration changes
	UpdateActiveConfig();
	// VR XFB isn't implemented yet, so always disable it for VR
	if (g_has_hmd && g_ActiveConfig.bEnableVR)
	{
		g_ActiveConfig.bUseXFB = false;
		// always stretch to fit
		g_ActiveConfig.iAspectRatio = 3;
	}
	TextureCache::OnConfigChanged(g_ActiveConfig);
#ifdef HAVE_OCULUSSDK
	if (g_has_rift && g_ActiveConfig.bEnableVR && !g_ActiveConfig.bAsynchronousTimewarp)
	{
		g_rift_frame_timing = ovrHmd_BeginFrame(hmd, ++g_ovr_frameindex);
	}
#endif

	SetWindowSize(fbStride, fbHeight);

	bool windowResized = CheckForResize();
	bool fullscreen = g_ActiveConfig.bFullscreen && g_ActiveConfig.ExclusiveFullscreenEnabled() &&
		!SConfig::GetInstance().m_LocalCoreStartupParameter.bRenderToMain;

	bool fullscreen_changed = s_last_fullscreen_mode != fullscreen;

	bool fullscreen_state;
	if (SUCCEEDED(D3D::GetFullscreenState(&fullscreen_state)))
	{
		if (fullscreen_state != fullscreen && Host_RendererHasFocus())
		{
			// The current fullscreen state does not match the configuration,
			// this may happen when the renderer frame loses focus. When the
			// render frame is in focus again we can re-apply the configuration.
			fullscreen_changed = true;
		}
	}
#ifdef HAVE_OCULUSSDK
	if (g_has_rift && !(hmd->HmdCaps & ovrHmdCap_ExtendDesktop))
	{
		windowResized = false;
		fullscreen = false;
		fullscreen_changed = false;
		fullscreen_state = false;
	}
#endif		

	bool xfbchanged = false;

	if (FramebufferManagerBase::LastXfbWidth() != fbStride || FramebufferManagerBase::LastXfbHeight() != fbHeight)
	{
		xfbchanged = true;
		unsigned int w = (fbStride < 1 || fbStride > MAX_XFB_WIDTH) ? MAX_XFB_WIDTH : fbStride;
		unsigned int h = (fbHeight < 1 || fbHeight > MAX_XFB_HEIGHT) ? MAX_XFB_HEIGHT : fbHeight;
		FramebufferManagerBase::SetLastXfbWidth(w);
		FramebufferManagerBase::SetLastXfbHeight(h);
	}

	// Flip/present backbuffer to frontbuffer here
	if (!g_has_rift)
		D3D::Present();

	NewVRFrame();

	// Resize the back buffers NOW to avoid flickering
	if (xfbchanged ||
		windowResized ||
		fullscreen_changed ||
		s_LastEFBScale != g_ActiveConfig.iEFBScale ||
		s_LastAA != g_ActiveConfig.iMultisampleMode ||
		s_LastStereo != (g_ActiveConfig.iStereoMode > 0))
	{
		s_LastAA = g_ActiveConfig.iMultisampleMode;
		PixelShaderCache::InvalidateMSAAShaders();

		if (windowResized || fullscreen_changed)
		{
			// Apply fullscreen state
			if (fullscreen_changed)
			{
				s_last_fullscreen_mode = fullscreen;
				D3D::SetFullscreenState(fullscreen);

				// Notify the host that it is safe to exit fullscreen
				if (!fullscreen)
				{
					Host_RequestFullscreen(false);
				}
			}

			// TODO: Aren't we still holding a reference to the back buffer right now?
			D3D::Reset();
			SAFE_RELEASE(s_screenshot_texture);
			SAFE_RELEASE(s_3d_vision_texture);
			s_backbuffer_width = D3D::GetBackBufferWidth();
			s_backbuffer_height = D3D::GetBackBufferHeight();
		}

		UpdateDrawRectangle(s_backbuffer_width, s_backbuffer_height);

		s_LastEFBScale = g_ActiveConfig.iEFBScale;
		s_LastStereo = g_ActiveConfig.iStereoMode > 0;
		CalculateTargetSize(s_backbuffer_width, s_backbuffer_height);

		D3D::context->OMSetRenderTargets(1, &D3D::GetBackBuffer()->GetRTV(), nullptr);

		if (g_ActiveConfig.bAsynchronousTimewarp)
			g_ovr_lock.lock();
		delete g_framebuffer_manager;
		g_framebuffer_manager = new FramebufferManager;
		float clear_col[4] = { 0.f, 0.f, 0.f, 1.f };
		D3D::context->ClearRenderTargetView(FramebufferManager::GetEFBColorTexture()->GetRTV(), clear_col);
		D3D::context->ClearDepthStencilView(FramebufferManager::GetEFBDepthTexture()->GetDSV(), D3D11_CLEAR_DEPTH, 1.f, 0);
		if (g_ActiveConfig.bAsynchronousTimewarp)
			g_ovr_lock.unlock();
	}
	else
	{
		// VR Clear screen before every frame
		float clear_col[4] = { 0.f, 0.f, 0.f, 1.f };
		D3D::context->ClearRenderTargetView(FramebufferManager::GetEFBColorTexture()->GetRTV(), clear_col);
		D3D::context->ClearDepthStencilView(FramebufferManager::GetEFBDepthTexture()->GetDSV(), D3D11_CLEAR_DEPTH, 1.f, 0);
	}

	// begin next frame
	RestoreAPIState();
	D3D::BeginFrame();
	D3D::context->OMSetRenderTargets(1, &FramebufferManager::GetEFBColorTexture()->GetRTV(), FramebufferManager::GetEFBDepthTexture()->GetDSV());
	SetViewport();
}

// ALWAYS call RestoreAPIState for each ResetAPIState call you're doing
void Renderer::ResetAPIState()
{
	D3D::stateman->PushBlendState(resetblendstate);
	D3D::stateman->PushDepthState(resetdepthstate);
	D3D::stateman->PushRasterizerState(resetraststate);
}

void Renderer::RestoreAPIState()
{
	// Gets us back into a more game-like state.
	D3D::stateman->PopBlendState();
	D3D::stateman->PopDepthState();
	D3D::stateman->PopRasterizerState();
	SetViewport();
	BPFunctions::SetScissor();
}

void Renderer::ApplyState(bool bUseDstAlpha)
{
	gx_state.blend.use_dst_alpha = bUseDstAlpha;
	D3D::stateman->PushBlendState(gx_state_cache.Get(gx_state.blend));
	D3D::stateman->PushDepthState(gx_state_cache.Get(gx_state.zmode));
	D3D::stateman->PushRasterizerState(gx_state_cache.Get(gx_state.raster));

	for (unsigned int stage = 0; stage < 8; stage++)
	{
		// TODO: cache SamplerState directly, not d3d object
		gx_state.sampler[stage].max_anisotropy = g_ActiveConfig.iMaxAnisotropy;
		D3D::stateman->SetSampler(stage, gx_state_cache.Get(gx_state.sampler[stage]));
	}

	if (bUseDstAlpha)
	{
		// restore actual state
		SetBlendMode(false);
		SetLogicOpMode();
	}

	ID3D11Buffer* vertexConstants = VertexShaderCache::GetConstantBuffer();

	D3D::stateman->SetPixelConstants(PixelShaderCache::GetConstantBuffer(), g_ActiveConfig.bEnablePixelLighting ? vertexConstants : nullptr);
	D3D::stateman->SetVertexConstants(vertexConstants);
	D3D::stateman->SetGeometryConstants(GeometryShaderCache::GetConstantBuffer());

	D3D::stateman->SetPixelShader(PixelShaderCache::GetActiveShader());
	D3D::stateman->SetVertexShader(VertexShaderCache::GetActiveShader());
	D3D::stateman->SetGeometryShader(GeometryShaderCache::GetActiveShader());
}

void Renderer::RestoreState()
{
	D3D::stateman->PopBlendState();
	D3D::stateman->PopDepthState();
	D3D::stateman->PopRasterizerState();
}

void Renderer::ApplyCullDisable()
{
	RasterizerState rast = gx_state.raster;
	rast.cull_mode = D3D11_CULL_NONE;

	ID3D11RasterizerState* raststate = gx_state_cache.Get(rast);
	D3D::stateman->PushRasterizerState(raststate);
}

void Renderer::RestoreCull()
{
	D3D::stateman->PopRasterizerState();
}

void Renderer::SetGenerationMode()
{
	const D3D11_CULL_MODE d3dCullModes[4] =
	{
		D3D11_CULL_NONE,
		D3D11_CULL_BACK,
		D3D11_CULL_FRONT,
		D3D11_CULL_BACK
	};

	// rastdc.FrontCounterClockwise must be false for this to work
	// TODO: GX_CULL_ALL not supported, yet!
	gx_state.raster.cull_mode = d3dCullModes[bpmem.genMode.cullmode];
}

void Renderer::SetDepthMode()
{
	gx_state.zmode = bpmem.zmode;
}

void Renderer::SetLogicOpMode()
{
	// D3D11 doesn't support logic blending, so this is a huge hack
	// TODO: Make use of D3D11.1's logic blending support

	// 0   0x00
	// 1   Source & destination
	// 2   Source & ~destination
	// 3   Source
	// 4   ~Source & destination
	// 5   Destination
	// 6   Source ^ destination =  Source & ~destination | ~Source & destination
	// 7   Source | destination
	// 8   ~(Source | destination)
	// 9   ~(Source ^ destination) = ~Source & ~destination | Source & destination
	// 10  ~Destination
	// 11  Source | ~destination
	// 12  ~Source
	// 13  ~Source | destination
	// 14  ~(Source & destination)
	// 15  0xff
	const D3D11_BLEND_OP d3dLogicOps[16] =
	{
		D3D11_BLEND_OP_ADD,//0
		D3D11_BLEND_OP_ADD,//1
		D3D11_BLEND_OP_SUBTRACT,//2
		D3D11_BLEND_OP_ADD,//3
		D3D11_BLEND_OP_REV_SUBTRACT,//4
		D3D11_BLEND_OP_ADD,//5
		D3D11_BLEND_OP_MAX,//6
		D3D11_BLEND_OP_ADD,//7
		D3D11_BLEND_OP_MAX,//8
		D3D11_BLEND_OP_MAX,//9
		D3D11_BLEND_OP_ADD,//10
		D3D11_BLEND_OP_ADD,//11
		D3D11_BLEND_OP_ADD,//12
		D3D11_BLEND_OP_ADD,//13
		D3D11_BLEND_OP_ADD,//14
		D3D11_BLEND_OP_ADD//15
	};
	const D3D11_BLEND d3dLogicOpSrcFactors[16] =
	{
		D3D11_BLEND_ZERO,//0
		D3D11_BLEND_DEST_COLOR,//1
		D3D11_BLEND_ONE,//2
		D3D11_BLEND_ONE,//3
		D3D11_BLEND_DEST_COLOR,//4
		D3D11_BLEND_ZERO,//5
		D3D11_BLEND_INV_DEST_COLOR,//6
		D3D11_BLEND_INV_DEST_COLOR,//7
		D3D11_BLEND_INV_SRC_COLOR,//8
		D3D11_BLEND_INV_SRC_COLOR,//9
		D3D11_BLEND_INV_DEST_COLOR,//10
		D3D11_BLEND_ONE,//11
		D3D11_BLEND_INV_SRC_COLOR,//12
		D3D11_BLEND_INV_SRC_COLOR,//13
		D3D11_BLEND_INV_DEST_COLOR,//14
		D3D11_BLEND_ONE//15
	};
	const D3D11_BLEND d3dLogicOpDestFactors[16] =
	{
		D3D11_BLEND_ZERO,//0
		D3D11_BLEND_ZERO,//1
		D3D11_BLEND_INV_SRC_COLOR,//2
		D3D11_BLEND_ZERO,//3
		D3D11_BLEND_ONE,//4
		D3D11_BLEND_ONE,//5
		D3D11_BLEND_INV_SRC_COLOR,//6
		D3D11_BLEND_ONE,//7
		D3D11_BLEND_INV_DEST_COLOR,//8
		D3D11_BLEND_SRC_COLOR,//9
		D3D11_BLEND_INV_DEST_COLOR,//10
		D3D11_BLEND_INV_DEST_COLOR,//11
		D3D11_BLEND_INV_SRC_COLOR,//12
		D3D11_BLEND_ONE,//13
		D3D11_BLEND_INV_SRC_COLOR,//14
		D3D11_BLEND_ONE//15
	};

	if (bpmem.blendmode.logicopenable && !bpmem.blendmode.blendenable)
	{
		gx_state.blend.blend_enable = true;
		gx_state.blend.blend_op = d3dLogicOps[bpmem.blendmode.logicmode];
		gx_state.blend.src_blend = d3dLogicOpSrcFactors[bpmem.blendmode.logicmode];
		gx_state.blend.dst_blend = d3dLogicOpDestFactors[bpmem.blendmode.logicmode];
	}
	else
	{
		SetBlendMode(true);
	}
}

void Renderer::SetDitherMode()
{
	// TODO: Set dither mode to bpmem.blendmode.dither
}

void Renderer::SetSamplerState(int stage, int texindex)
{
	const FourTexUnits &tex = bpmem.tex[texindex];
	const TexMode0 &tm0 = tex.texMode0[stage];
	const TexMode1 &tm1 = tex.texMode1[stage];

	if (texindex)
		stage += 4;

	if (g_ActiveConfig.bForceFiltering)
	{
		gx_state.sampler[stage].min_filter = 6; // 4 (linear mip) | 2 (linear min)
		gx_state.sampler[stage].mag_filter = 1; // linear mag
	}
	else
	{
		gx_state.sampler[stage].min_filter = (u32)tm0.min_filter;
		gx_state.sampler[stage].mag_filter = (u32)tm0.mag_filter;
	}

	gx_state.sampler[stage].wrap_s = (u32)tm0.wrap_s;
	gx_state.sampler[stage].wrap_t = (u32)tm0.wrap_t;
	gx_state.sampler[stage].max_lod = (u32)tm1.max_lod;
	gx_state.sampler[stage].min_lod = (u32)tm1.min_lod;
	gx_state.sampler[stage].lod_bias = (s32)tm0.lod_bias;
}

void Renderer::SetInterlacingMode()
{
	// TODO
}

int Renderer::GetMaxTextureSize()
{
	return DX11::D3D::GetMaxTextureSize();
}

u16 Renderer::BBoxRead(int index)
{
	// Here we get the min/max value of the truncated position of the upscaled framebuffer.
	// So we have to correct them to the unscaled EFB sizes.
	int value = BBox::Get(index);

	if (index < 2)
	{
		// left/right
		value = value * EFB_WIDTH / s_target_width;
	}
	else
	{
		// up/down
		value = value * EFB_HEIGHT / s_target_height;
	}
	if (index & 1)
		value++; // fix max values to describe the outer border

	return value;
}

void Renderer::BBoxWrite(int index, u16 _value)
{
	int value = _value; // u16 isn't enough to multiply by the efb width
	if (index & 1)
		value--;
	if (index < 2)
	{
		value = value * s_target_width / EFB_WIDTH;
	}
	else
	{
		value = value * s_target_height / EFB_HEIGHT;
	}

	BBox::Set(index, value);
}

void Renderer::BlitScreen(TargetRectangle src, TargetRectangle dst, D3DTexture2D* src_texture, u32 src_width, u32 src_height, float Gamma)
{
	if (g_ActiveConfig.iStereoMode == STEREO_SBS || g_ActiveConfig.iStereoMode == STEREO_TAB)
	{
		TargetRectangle leftRc, rightRc;
		ConvertStereoRectangle(dst, leftRc, rightRc);

		D3D11_VIEWPORT leftVp = CD3D11_VIEWPORT((float)leftRc.left, (float)leftRc.top, (float)leftRc.GetWidth(), (float)leftRc.GetHeight());
		D3D11_VIEWPORT rightVp = CD3D11_VIEWPORT((float)rightRc.left, (float)rightRc.top, (float)rightRc.GetWidth(), (float)rightRc.GetHeight());

		D3D::context->RSSetViewports(1, &leftVp);
		D3D::drawShadedTexQuad(src_texture->GetSRV(), src.AsRECT(), src_width, src_height, PixelShaderCache::GetColorCopyProgram(false), VertexShaderCache::GetSimpleVertexShader(), VertexShaderCache::GetSimpleInputLayout(), nullptr, Gamma, 0);

		D3D::context->RSSetViewports(1, &rightVp);
		D3D::drawShadedTexQuad(src_texture->GetSRV(), src.AsRECT(), src_width, src_height, PixelShaderCache::GetColorCopyProgram(false), VertexShaderCache::GetSimpleVertexShader(), VertexShaderCache::GetSimpleInputLayout(), nullptr, Gamma, 1);
	}
	else if (g_ActiveConfig.iStereoMode == STEREO_3DVISION)
	{
		if (!s_3d_vision_texture)
			Create3DVisionTexture(s_backbuffer_width, s_backbuffer_height);

		D3D11_VIEWPORT leftVp = CD3D11_VIEWPORT((float)dst.left, (float)dst.top, (float)dst.GetWidth(), (float)dst.GetHeight());
		D3D11_VIEWPORT rightVp = CD3D11_VIEWPORT((float)(dst.left + s_backbuffer_width), (float)dst.top, (float)dst.GetWidth(), (float)dst.GetHeight());

		// Render to staging texture which is double the width of the backbuffer
		D3D::context->OMSetRenderTargets(1, &s_3d_vision_texture->GetRTV(), nullptr);

		D3D::context->RSSetViewports(1, &leftVp);
		D3D::drawShadedTexQuad(src_texture->GetSRV(), src.AsRECT(), src_width, src_height, PixelShaderCache::GetColorCopyProgram(false), VertexShaderCache::GetSimpleVertexShader(), VertexShaderCache::GetSimpleInputLayout(), nullptr, Gamma, 0);

		D3D::context->RSSetViewports(1, &rightVp);
		D3D::drawShadedTexQuad(src_texture->GetSRV(), src.AsRECT(), src_width, src_height, PixelShaderCache::GetColorCopyProgram(false), VertexShaderCache::GetSimpleVertexShader(), VertexShaderCache::GetSimpleInputLayout(), nullptr, Gamma, 1);

		// Copy the left eye to the backbuffer, if Nvidia 3D Vision is enabled it should
		// recognize the signature and automatically include the right eye frame.
		D3D11_BOX box = CD3D11_BOX(0, 0, 0, s_backbuffer_width, s_backbuffer_height, 1);
		D3D::context->CopySubresourceRegion(D3D::GetBackBuffer()->GetTex(), 0, 0, 0, 0, s_3d_vision_texture->GetTex(), 0, &box);

		// Restore render target to backbuffer
		D3D::context->OMSetRenderTargets(1, &D3D::GetBackBuffer()->GetRTV(), nullptr);
	}
	else
	{
		D3D11_VIEWPORT vp = CD3D11_VIEWPORT((float)dst.left, (float)dst.top, (float)dst.GetWidth(), (float)dst.GetHeight());
		D3D::context->RSSetViewports(1, &vp);
		D3D::drawShadedTexQuad(src_texture->GetSRV(), src.AsRECT(), src_width, src_height, (g_Config.iStereoMode == STEREO_ANAGLYPH) ? PixelShaderCache::GetAnaglyphProgram() : PixelShaderCache::GetColorCopyProgram(false), VertexShaderCache::GetSimpleVertexShader(), VertexShaderCache::GetSimpleInputLayout(), nullptr, Gamma);
	}
}

}  // namespace DX11
=======
// Copyright 2013 Dolphin Emulator Project
// Licensed under GPLv2
// Refer to the license.txt file included.

#include <cinttypes>
#include <cmath>
#include <string>
#include <strsafe.h>
#include <unordered_map>

#include "Common/Timer.h"

#include "Core/ConfigManager.h"
#include "Core/Core.h"
#include "Core/Host.h"

#include "VideoBackends/D3D/BoundingBox.h"
#include "VideoBackends/D3D/D3DBase.h"
#include "VideoBackends/D3D/D3DState.h"
#include "VideoBackends/D3D/D3DUtil.h"
#include "VideoBackends/D3D/FramebufferManager.h"
#include "VideoBackends/D3D/GeometryShaderCache.h"
#include "VideoBackends/D3D/PixelShaderCache.h"
#include "VideoBackends/D3D/Render.h"
#include "VideoBackends/D3D/Television.h"
#include "VideoBackends/D3D/TextureCache.h"
#include "VideoBackends/D3D/VertexShaderCache.h"

#include "VideoCommon/AVIDump.h"
#include "VideoCommon/BPFunctions.h"
#include "VideoCommon/Fifo.h"
#include "VideoCommon/FPSCounter.h"
#include "VideoCommon/ImageWrite.h"
#include "VideoCommon/OnScreenDisplay.h"
#include "VideoCommon/PixelEngine.h"
#include "VideoCommon/Statistics.h"
#include "VideoCommon/VertexShaderManager.h"
#include "VideoCommon/VideoConfig.h"

namespace DX11
{

static u32 s_last_multisample_mode = 0;

static Television s_television;

static bool s_last_fullscreen_mode = false;
static bool s_last_stereo_mode = 0;
static bool s_last_xfb_mode = false;

ID3D11Buffer* access_efb_cbuf = nullptr;
ID3D11BlendState* clearblendstates[4] = {nullptr};
ID3D11DepthStencilState* cleardepthstates[3] = {nullptr};
ID3D11BlendState* resetblendstate = nullptr;
ID3D11DepthStencilState* resetdepthstate = nullptr;
ID3D11RasterizerState* resetraststate = nullptr;

static ID3D11Texture2D* s_screenshot_texture = nullptr;
static D3DTexture2D* s_3d_vision_texture = nullptr;

// Nvidia stereo blitting struct defined in "nvstereo.h" from the Nvidia SDK
typedef struct _Nv_Stereo_Image_Header
{
	unsigned int    dwSignature;
	unsigned int    dwWidth;
	unsigned int    dwHeight;
	unsigned int    dwBPP;
	unsigned int    dwFlags;
} NVSTEREOIMAGEHEADER, *LPNVSTEREOIMAGEHEADER;

#define NVSTEREO_IMAGE_SIGNATURE 0x4433564e

// GX pipeline state
struct
{
	SamplerState sampler[8];
	BlendState blend;
	ZMode zmode;
	RasterizerState raster;

} gx_state;

StateCache gx_state_cache;

void SetupDeviceObjects()
{
	s_television.Init();

	g_framebuffer_manager = new FramebufferManager;

	HRESULT hr;
	float colmat[20]= {0.0f};
	colmat[0] = colmat[5] = colmat[10] = 1.0f;
	D3D11_BUFFER_DESC cbdesc = CD3D11_BUFFER_DESC(20*sizeof(float), D3D11_BIND_CONSTANT_BUFFER, D3D11_USAGE_DEFAULT);
	D3D11_SUBRESOURCE_DATA data;
	data.pSysMem = colmat;
	hr = D3D::device->CreateBuffer(&cbdesc, &data, &access_efb_cbuf);
	CHECK(hr==S_OK, "Create constant buffer for Renderer::AccessEFB");
	D3D::SetDebugObjectName((ID3D11DeviceChild*)access_efb_cbuf, "constant buffer for Renderer::AccessEFB");

	D3D11_DEPTH_STENCIL_DESC ddesc;
	ddesc.DepthEnable      = FALSE;
	ddesc.DepthWriteMask   = D3D11_DEPTH_WRITE_MASK_ZERO;
	ddesc.DepthFunc        = D3D11_COMPARISON_ALWAYS;
	ddesc.StencilEnable    = FALSE;
	ddesc.StencilReadMask  = D3D11_DEFAULT_STENCIL_READ_MASK;
	ddesc.StencilWriteMask = D3D11_DEFAULT_STENCIL_WRITE_MASK;
	hr = D3D::device->CreateDepthStencilState(&ddesc, &cleardepthstates[0]);
	CHECK(hr==S_OK, "Create depth state for Renderer::ClearScreen");
	ddesc.DepthWriteMask   = D3D11_DEPTH_WRITE_MASK_ALL;
	ddesc.DepthEnable      = TRUE;
	hr = D3D::device->CreateDepthStencilState(&ddesc, &cleardepthstates[1]);
	CHECK(hr==S_OK, "Create depth state for Renderer::ClearScreen");
	ddesc.DepthWriteMask   = D3D11_DEPTH_WRITE_MASK_ZERO;
	hr = D3D::device->CreateDepthStencilState(&ddesc, &cleardepthstates[2]);
	CHECK(hr==S_OK, "Create depth state for Renderer::ClearScreen");
	D3D::SetDebugObjectName((ID3D11DeviceChild*)cleardepthstates[0], "depth state for Renderer::ClearScreen (depth buffer disabled)");
	D3D::SetDebugObjectName((ID3D11DeviceChild*)cleardepthstates[1], "depth state for Renderer::ClearScreen (depth buffer enabled, writing enabled)");
	D3D::SetDebugObjectName((ID3D11DeviceChild*)cleardepthstates[2], "depth state for Renderer::ClearScreen (depth buffer enabled, writing disabled)");

	D3D11_BLEND_DESC blenddesc;
	blenddesc.AlphaToCoverageEnable = FALSE;
	blenddesc.IndependentBlendEnable = FALSE;
	blenddesc.RenderTarget[0].BlendEnable = FALSE;
	blenddesc.RenderTarget[0].RenderTargetWriteMask = D3D11_COLOR_WRITE_ENABLE_ALL;
	blenddesc.RenderTarget[0].SrcBlend = D3D11_BLEND_ONE;
	blenddesc.RenderTarget[0].DestBlend = D3D11_BLEND_ZERO;
	blenddesc.RenderTarget[0].BlendOp = D3D11_BLEND_OP_ADD;
	blenddesc.RenderTarget[0].SrcBlendAlpha = D3D11_BLEND_ONE;
	blenddesc.RenderTarget[0].DestBlendAlpha = D3D11_BLEND_ZERO;
	blenddesc.RenderTarget[0].BlendOpAlpha = D3D11_BLEND_OP_ADD;
	hr = D3D::device->CreateBlendState(&blenddesc, &resetblendstate);
	CHECK(hr==S_OK, "Create blend state for Renderer::ResetAPIState");
	D3D::SetDebugObjectName((ID3D11DeviceChild*)resetblendstate, "blend state for Renderer::ResetAPIState");

	clearblendstates[0] = resetblendstate;
	resetblendstate->AddRef();

	blenddesc.RenderTarget[0].RenderTargetWriteMask = D3D11_COLOR_WRITE_ENABLE_RED|D3D11_COLOR_WRITE_ENABLE_GREEN|D3D11_COLOR_WRITE_ENABLE_BLUE;
	hr = D3D::device->CreateBlendState(&blenddesc, &clearblendstates[1]);
	CHECK(hr==S_OK, "Create blend state for Renderer::ClearScreen");

	blenddesc.RenderTarget[0].RenderTargetWriteMask = D3D11_COLOR_WRITE_ENABLE_ALPHA;
	hr = D3D::device->CreateBlendState(&blenddesc, &clearblendstates[2]);
	CHECK(hr==S_OK, "Create blend state for Renderer::ClearScreen");

	blenddesc.RenderTarget[0].RenderTargetWriteMask = 0;
	hr = D3D::device->CreateBlendState(&blenddesc, &clearblendstates[3]);
	CHECK(hr==S_OK, "Create blend state for Renderer::ClearScreen");

	ddesc.DepthEnable      = FALSE;
	ddesc.DepthWriteMask   = D3D11_DEPTH_WRITE_MASK_ZERO;
	ddesc.DepthFunc        = D3D11_COMPARISON_LESS;
	ddesc.StencilEnable    = FALSE;
	ddesc.StencilReadMask  = D3D11_DEFAULT_STENCIL_READ_MASK;
	ddesc.StencilWriteMask = D3D11_DEFAULT_STENCIL_WRITE_MASK;
	hr = D3D::device->CreateDepthStencilState(&ddesc, &resetdepthstate);
	CHECK(hr==S_OK, "Create depth state for Renderer::ResetAPIState");
	D3D::SetDebugObjectName((ID3D11DeviceChild*)resetdepthstate, "depth stencil state for Renderer::ResetAPIState");

	D3D11_RASTERIZER_DESC rastdesc = CD3D11_RASTERIZER_DESC(D3D11_FILL_SOLID, D3D11_CULL_NONE, false, 0, 0.f, 0.f, false, false, false, false);
	hr = D3D::device->CreateRasterizerState(&rastdesc, &resetraststate);
	CHECK(hr==S_OK, "Create rasterizer state for Renderer::ResetAPIState");
	D3D::SetDebugObjectName((ID3D11DeviceChild*)resetraststate, "rasterizer state for Renderer::ResetAPIState");

	s_screenshot_texture = nullptr;
}

// Kill off all device objects
void TeardownDeviceObjects()
{
	delete g_framebuffer_manager;

	SAFE_RELEASE(access_efb_cbuf);
	SAFE_RELEASE(clearblendstates[0]);
	SAFE_RELEASE(clearblendstates[1]);
	SAFE_RELEASE(clearblendstates[2]);
	SAFE_RELEASE(clearblendstates[3]);
	SAFE_RELEASE(cleardepthstates[0]);
	SAFE_RELEASE(cleardepthstates[1]);
	SAFE_RELEASE(cleardepthstates[2]);
	SAFE_RELEASE(resetblendstate);
	SAFE_RELEASE(resetdepthstate);
	SAFE_RELEASE(resetraststate);
	SAFE_RELEASE(s_screenshot_texture);
	SAFE_RELEASE(s_3d_vision_texture);

	s_television.Shutdown();

	gx_state_cache.Clear();
}

void CreateScreenshotTexture(const TargetRectangle& rc)
{
	D3D11_TEXTURE2D_DESC scrtex_desc = CD3D11_TEXTURE2D_DESC(DXGI_FORMAT_R8G8B8A8_UNORM, rc.GetWidth(), rc.GetHeight(), 1, 1, 0, D3D11_USAGE_STAGING, D3D11_CPU_ACCESS_READ|D3D11_CPU_ACCESS_WRITE);
	HRESULT hr = D3D::device->CreateTexture2D(&scrtex_desc, nullptr, &s_screenshot_texture);
	CHECK(hr==S_OK, "Create screenshot staging texture");
	D3D::SetDebugObjectName((ID3D11DeviceChild*)s_screenshot_texture, "staging screenshot texture");
}

void Create3DVisionTexture(int width, int height)
{
	// Create a staging texture for 3D vision with signature information in the last row.
	// Nvidia 3D Vision supports full SBS, so there is no loss in resolution during this process.
	D3D11_SUBRESOURCE_DATA sysData;
	sysData.SysMemPitch = 4 * width * 2;
	sysData.pSysMem = new u8[(height + 1) * sysData.SysMemPitch];
	LPNVSTEREOIMAGEHEADER header = (LPNVSTEREOIMAGEHEADER)((u8*)sysData.pSysMem + height * sysData.SysMemPitch);
	header->dwSignature = NVSTEREO_IMAGE_SIGNATURE;
	header->dwWidth = width * 2;
	header->dwHeight = height + 1;
	header->dwBPP = 32;
	header->dwFlags = 0;

	s_3d_vision_texture = D3DTexture2D::Create(width * 2, height + 1, D3D11_BIND_RENDER_TARGET, D3D11_USAGE_DEFAULT, DXGI_FORMAT_R8G8B8A8_UNORM, 1, 1, &sysData);
	delete[] sysData.pSysMem;
}

Renderer::Renderer(void *&window_handle)
{
	D3D::Create((HWND)window_handle);

	s_backbuffer_width = D3D::GetBackBufferWidth();
	s_backbuffer_height = D3D::GetBackBufferHeight();

	FramebufferManagerBase::SetLastXfbWidth(MAX_XFB_WIDTH);
	FramebufferManagerBase::SetLastXfbHeight(MAX_XFB_HEIGHT);

	UpdateDrawRectangle(s_backbuffer_width, s_backbuffer_height);

	s_last_multisample_mode = g_ActiveConfig.iMultisampleMode;
	s_last_efb_scale = g_ActiveConfig.iEFBScale;
	s_last_fullscreen_mode = g_ActiveConfig.bFullscreen;
	s_last_stereo_mode = g_ActiveConfig.iStereoMode > 0;
	s_last_xfb_mode = g_ActiveConfig.bUseRealXFB;
	CalculateTargetSize(s_backbuffer_width, s_backbuffer_height);

	SetupDeviceObjects();

	// Setup GX pipeline state
	gx_state.blend.blend_enable = false;
	gx_state.blend.write_mask = D3D11_COLOR_WRITE_ENABLE_ALL;
	gx_state.blend.src_blend = D3D11_BLEND_ONE;
	gx_state.blend.dst_blend = D3D11_BLEND_ZERO;
	gx_state.blend.blend_op = D3D11_BLEND_OP_ADD;
	gx_state.blend.use_dst_alpha = false;

	for (unsigned int k = 0;k < 8;k++)
	{
		gx_state.sampler[k].packed = 0;
	}

	gx_state.zmode.testenable = false;
	gx_state.zmode.updateenable = false;
	gx_state.zmode.func = ZMode::NEVER;

	gx_state.raster.cull_mode = D3D11_CULL_NONE;

	// Clear EFB textures
	float ClearColor[4] = { 0.f, 0.f, 0.f, 1.f };
	D3D::context->ClearRenderTargetView(FramebufferManager::GetEFBColorTexture()->GetRTV(), ClearColor);
	D3D::context->ClearDepthStencilView(FramebufferManager::GetEFBDepthTexture()->GetDSV(), D3D11_CLEAR_DEPTH, 1.f, 0);

	D3D11_VIEWPORT vp = CD3D11_VIEWPORT(0.f, 0.f, (float)s_target_width, (float)s_target_height);
	D3D::context->RSSetViewports(1, &vp);
	D3D::context->OMSetRenderTargets(1, &FramebufferManager::GetEFBColorTexture()->GetRTV(), FramebufferManager::GetEFBDepthTexture()->GetDSV());
	D3D::BeginFrame();
}

Renderer::~Renderer()
{
	TeardownDeviceObjects();
	D3D::EndFrame();
	D3D::Present();
	D3D::Close();
}

void Renderer::RenderText(const std::string& text, int left, int top, u32 color)
{
	D3D::font.DrawTextScaled((float)(left+1), (float)(top+1), 20.f, 0.0f, color & 0xFF000000, text);
	D3D::font.DrawTextScaled((float)left, (float)top, 20.f, 0.0f, color, text);
}

TargetRectangle Renderer::ConvertEFBRectangle(const EFBRectangle& rc)
{
	TargetRectangle result;
	result.left   = EFBToScaledX(rc.left);
	result.top    = EFBToScaledY(rc.top);
	result.right  = EFBToScaledX(rc.right);
	result.bottom = EFBToScaledY(rc.bottom);
	return result;
}

// With D3D, we have to resize the backbuffer if the window changed
// size.
bool Renderer::CheckForResize()
{
	RECT rcWindow;
	GetClientRect(D3D::hWnd, &rcWindow);
	int client_width = rcWindow.right - rcWindow.left;
	int client_height = rcWindow.bottom - rcWindow.top;

	// Sanity check
	if ((client_width != Renderer::GetBackbufferWidth() ||
		client_height != Renderer::GetBackbufferHeight()) &&
		client_width >= 4 && client_height >= 4)
	{
		return true;
	}

	return false;
}

void Renderer::SetScissorRect(const EFBRectangle& rc)
{
	TargetRectangle trc = ConvertEFBRectangle(rc);
	D3D::context->RSSetScissorRects(1, trc.AsRECT());
}

void Renderer::SetColorMask()
{
	// Only enable alpha channel if it's supported by the current EFB format
	UINT8 color_mask = 0;
	if (bpmem.alpha_test.TestResult() != AlphaTest::FAIL)
	{
		if (bpmem.blendmode.alphaupdate && (bpmem.zcontrol.pixel_format == PEControl::RGBA6_Z24))
			color_mask = D3D11_COLOR_WRITE_ENABLE_ALPHA;
		if (bpmem.blendmode.colorupdate)
			color_mask |= D3D11_COLOR_WRITE_ENABLE_RED | D3D11_COLOR_WRITE_ENABLE_GREEN | D3D11_COLOR_WRITE_ENABLE_BLUE;
	}
	gx_state.blend.write_mask = color_mask;
}

// This function allows the CPU to directly access the EFB.
// There are EFB peeks (which will read the color or depth of a pixel)
// and EFB pokes (which will change the color or depth of a pixel).
//
// The behavior of EFB peeks can only be modified by:
//  - GX_PokeAlphaRead
// The behavior of EFB pokes can be modified by:
//  - GX_PokeAlphaMode (TODO)
//  - GX_PokeAlphaUpdate (TODO)
//  - GX_PokeBlendMode (TODO)
//  - GX_PokeColorUpdate (TODO)
//  - GX_PokeDither (TODO)
//  - GX_PokeDstAlpha (TODO)
//  - GX_PokeZMode (TODO)
u32 Renderer::AccessEFB(EFBAccessType type, u32 x, u32 y, u32 poke_data)
{
	// TODO: This function currently is broken if anti-aliasing is enabled
	D3D11_MAPPED_SUBRESOURCE map;
	ID3D11Texture2D* read_tex;

	if (type == POKE_Z)
	{
		static bool alert_only_once = true;
		if (!alert_only_once) return 0;
		PanicAlert("EFB: Poke Z not implemented (tried to poke z value %#x at (%d,%d))", poke_data, x, y);
		alert_only_once = false;
		return 0;
	}

	// Convert EFB dimensions to the ones of our render target
	EFBRectangle efbPixelRc;
	efbPixelRc.left = x;
	efbPixelRc.top = y;
	efbPixelRc.right = x + 1;
	efbPixelRc.bottom = y + 1;
	TargetRectangle targetPixelRc = Renderer::ConvertEFBRectangle(efbPixelRc);

	// Take the mean of the resulting dimensions; TODO: Don't use the center pixel, compute the average color instead
	D3D11_RECT RectToLock;
	if (type == PEEK_COLOR || type == PEEK_Z)
	{
		RectToLock.left = (targetPixelRc.left + targetPixelRc.right) / 2;
		RectToLock.top = (targetPixelRc.top + targetPixelRc.bottom) / 2;
		RectToLock.right = RectToLock.left + 1;
		RectToLock.bottom = RectToLock.top + 1;
	}
	else
	{
		RectToLock.left = targetPixelRc.left;
		RectToLock.right = targetPixelRc.right;
		RectToLock.top = targetPixelRc.top;
		RectToLock.bottom = targetPixelRc.bottom;
	}

	if (type == PEEK_Z)
	{
		ResetAPIState(); // Reset any game specific settings

		// depth buffers can only be completely CopySubresourceRegion'ed, so we're using drawShadedTexQuad instead
		D3D11_VIEWPORT vp = CD3D11_VIEWPORT(0.f, 0.f, 1.f, 1.f);
		D3D::context->RSSetViewports(1, &vp);
		D3D::stateman->SetPixelConstants(0, access_efb_cbuf);
		D3D::context->OMSetRenderTargets(1, &FramebufferManager::GetEFBDepthReadTexture()->GetRTV(), nullptr);
		D3D::SetPointCopySampler();
		D3D::drawShadedTexQuad(FramebufferManager::GetEFBDepthTexture()->GetSRV(),
								&RectToLock,
								Renderer::GetTargetWidth(),
								Renderer::GetTargetHeight(),
								PixelShaderCache::GetColorCopyProgram(true),
								VertexShaderCache::GetSimpleVertexShader(),
								VertexShaderCache::GetSimpleInputLayout());

		D3D::context->OMSetRenderTargets(1, &FramebufferManager::GetEFBColorTexture()->GetRTV(), FramebufferManager::GetEFBDepthTexture()->GetDSV());

		// copy to system memory
		D3D11_BOX box = CD3D11_BOX(0, 0, 0, 1, 1, 1);
		read_tex = FramebufferManager::GetEFBDepthStagingBuffer();
		D3D::context->CopySubresourceRegion(read_tex, 0, 0, 0, 0, FramebufferManager::GetEFBDepthReadTexture()->GetTex(), 0, &box);

		RestoreAPIState(); // restore game state

		// read the data from system memory
		D3D::context->Map(read_tex, 0, D3D11_MAP_READ, 0, &map);

		float val = *(float*)map.pData;
		u32 ret = 0;
		if (bpmem.zcontrol.pixel_format == PEControl::RGB565_Z16)
		{
			// if Z is in 16 bit format you must return a 16 bit integer
			ret = ((u32)(val * 0xffff));
		}
		else
		{
			ret = ((u32)(val * 0xffffff));
		}
		D3D::context->Unmap(read_tex, 0);

		// TODO: in RE0 this value is often off by one in Video_DX9 (where this code is derived from), which causes lighting to disappear
		return ret;
	}
	else if (type == PEEK_COLOR)
	{
		// we can directly copy to system memory here
		read_tex = FramebufferManager::GetEFBColorStagingBuffer();
		D3D11_BOX box = CD3D11_BOX(RectToLock.left, RectToLock.top, 0, RectToLock.right, RectToLock.bottom, 1);
		D3D::context->CopySubresourceRegion(read_tex, 0, 0, 0, 0, FramebufferManager::GetEFBColorTexture()->GetTex(), 0, &box);

		// read the data from system memory
		D3D::context->Map(read_tex, 0, D3D11_MAP_READ, 0, &map);
		u32 ret = 0;
		if (map.pData)
			ret = *(u32*)map.pData;
		D3D::context->Unmap(read_tex, 0);

		// check what to do with the alpha channel (GX_PokeAlphaRead)
		PixelEngine::UPEAlphaReadReg alpha_read_mode = PixelEngine::GetAlphaReadMode();

		if (bpmem.zcontrol.pixel_format == PEControl::RGBA6_Z24)
		{
			ret = RGBA8ToRGBA6ToRGBA8(ret);
		}
		else if (bpmem.zcontrol.pixel_format == PEControl::RGB565_Z16)
		{
			ret = RGBA8ToRGB565ToRGBA8(ret);
		}
		if (bpmem.zcontrol.pixel_format != PEControl::RGBA6_Z24)
		{
			ret |= 0xFF000000;
		}

		if (alpha_read_mode.ReadMode == 2) return ret; // GX_READ_NONE
		else if (alpha_read_mode.ReadMode == 1) return (ret | 0xFF000000); // GX_READ_FF
		else /*if(alpha_read_mode.ReadMode == 0)*/ return (ret & 0x00FFFFFF); // GX_READ_00
	}
	else //if(type == POKE_COLOR)
	{
		u32 rgbaColor = (poke_data & 0xFF00FF00) | ((poke_data >> 16) & 0xFF) | ((poke_data << 16) & 0xFF0000);

		// TODO: The first five PE registers may change behavior of EFB pokes, this isn't implemented, yet.
		ResetAPIState();

		D3D::context->OMSetRenderTargets(1, &FramebufferManager::GetEFBColorTexture()->GetRTV(), nullptr);
		D3D::drawColorQuad(rgbaColor, (float)RectToLock.left   * 2.f / (float)Renderer::GetTargetWidth()  - 1.f,
		                            - (float)RectToLock.top    * 2.f / (float)Renderer::GetTargetHeight() + 1.f,
		                              (float)RectToLock.right  * 2.f / (float)Renderer::GetTargetWidth()  - 1.f,
		                            - (float)RectToLock.bottom * 2.f / (float)Renderer::GetTargetHeight() + 1.f);

		RestoreAPIState();
		return 0;
	}
}


void Renderer::SetViewport()
{
	// reversed gxsetviewport(xorig, yorig, width, height, nearz, farz)
	// [0] = width/2
	// [1] = height/2
	// [2] = 16777215 * (farz - nearz)
	// [3] = xorig + width/2 + 342
	// [4] = yorig + height/2 + 342
	// [5] = 16777215 * farz

	// D3D crashes for zero viewports
	if (xfmem.viewport.wd == 0 || xfmem.viewport.ht == 0)
		return;

	int scissorXOff = bpmem.scissorOffset.x * 2;
	int scissorYOff = bpmem.scissorOffset.y * 2;

	float X = Renderer::EFBToScaledXf(xfmem.viewport.xOrig - xfmem.viewport.wd - scissorXOff);
	float Y = Renderer::EFBToScaledYf(xfmem.viewport.yOrig + xfmem.viewport.ht - scissorYOff);
	float Wd = Renderer::EFBToScaledXf(2.0f * xfmem.viewport.wd);
	float Ht = Renderer::EFBToScaledYf(-2.0f * xfmem.viewport.ht);
	if (Wd < 0.0f)
	{
		X += Wd;
		Wd = -Wd;
	}
	if (Ht < 0.0f)
	{
		Y += Ht;
		Ht = -Ht;
	}

	// In D3D, the viewport rectangle must fit within the render target.
	X = (X >= 0.f) ? X : 0.f;
	Y = (Y >= 0.f) ? Y : 0.f;
	Wd = (X + Wd <= GetTargetWidth()) ? Wd : (GetTargetWidth() - X);
	Ht = (Y + Ht <= GetTargetHeight()) ? Ht : (GetTargetHeight() - Y);

	D3D11_VIEWPORT vp = CD3D11_VIEWPORT(X, Y, Wd, Ht,
		std::max(0.0f, std::min(1.0f, (xfmem.viewport.farZ - xfmem.viewport.zRange) / 16777216.0f)),
		std::max(0.0f, std::min(1.0f, xfmem.viewport.farZ / 16777216.0f)));
	D3D::context->RSSetViewports(1, &vp);
}

void Renderer::ClearScreen(const EFBRectangle& rc, bool colorEnable, bool alphaEnable, bool zEnable, u32 color, u32 z)
{
	ResetAPIState();

	if (colorEnable && alphaEnable) D3D::stateman->PushBlendState(clearblendstates[0]);
	else if (colorEnable) D3D::stateman->PushBlendState(clearblendstates[1]);
	else if (alphaEnable) D3D::stateman->PushBlendState(clearblendstates[2]);
	else D3D::stateman->PushBlendState(clearblendstates[3]);

	// TODO: Should we enable Z testing here?
	/*if (!bpmem.zmode.testenable) D3D::stateman->PushDepthState(cleardepthstates[0]);
	else */if (zEnable) D3D::stateman->PushDepthState(cleardepthstates[1]);
	else /*if (!zEnable)*/ D3D::stateman->PushDepthState(cleardepthstates[2]);

	// Update the view port for clearing the picture
	TargetRectangle targetRc = Renderer::ConvertEFBRectangle(rc);
	D3D11_VIEWPORT vp = CD3D11_VIEWPORT((float)targetRc.left, (float)targetRc.top, (float)targetRc.GetWidth(), (float)targetRc.GetHeight(), 0.f, 1.f);
	D3D::context->RSSetViewports(1, &vp);

	// Color is passed in bgra mode so we need to convert it to rgba
	u32 rgbaColor = (color & 0xFF00FF00) | ((color >> 16) & 0xFF) | ((color << 16) & 0xFF0000);
	D3D::drawClearQuad(rgbaColor, (z & 0xFFFFFF) / float(0xFFFFFF));

	D3D::stateman->PopDepthState();
	D3D::stateman->PopBlendState();

	RestoreAPIState();
}

void Renderer::ReinterpretPixelData(unsigned int convtype)
{
	// TODO: MSAA support..
	D3D11_RECT source = CD3D11_RECT(0, 0, g_renderer->GetTargetWidth(), g_renderer->GetTargetHeight());

	ID3D11PixelShader* pixel_shader;
	if (convtype == 0) pixel_shader = PixelShaderCache::ReinterpRGB8ToRGBA6(true);
	else if (convtype == 2) pixel_shader = PixelShaderCache::ReinterpRGBA6ToRGB8(true);
	else
	{
		ERROR_LOG(VIDEO, "Trying to reinterpret pixel data with unsupported conversion type %d", convtype);
		return;
	}

	// convert data and set the target texture as our new EFB
	g_renderer->ResetAPIState();

	D3D11_VIEWPORT vp = CD3D11_VIEWPORT(0.f, 0.f, (float)g_renderer->GetTargetWidth(), (float)g_renderer->GetTargetHeight());
	D3D::context->RSSetViewports(1, &vp);

	D3D::context->OMSetRenderTargets(1, &FramebufferManager::GetEFBColorTempTexture()->GetRTV(), nullptr);
	D3D::SetPointCopySampler();
	D3D::drawShadedTexQuad(FramebufferManager::GetEFBColorTexture()->GetSRV(), &source, g_renderer->GetTargetWidth(), g_renderer->GetTargetHeight(),
		pixel_shader, VertexShaderCache::GetSimpleVertexShader(), VertexShaderCache::GetSimpleInputLayout(), GeometryShaderCache::GetCopyGeometryShader());

	g_renderer->RestoreAPIState();

	FramebufferManager::SwapReinterpretTexture();
	D3D::context->OMSetRenderTargets(1, &FramebufferManager::GetEFBColorTexture()->GetRTV(), FramebufferManager::GetEFBDepthTexture()->GetDSV());
}

void Renderer::SetBlendMode(bool forceUpdate)
{
	// Our render target always uses an alpha channel, so we need to override the blend functions to assume a destination alpha of 1 if the render target isn't supposed to have an alpha channel
	// Example: D3DBLEND_DESTALPHA needs to be D3DBLEND_ONE since the result without an alpha channel is assumed to always be 1.
	bool target_has_alpha = bpmem.zcontrol.pixel_format == PEControl::RGBA6_Z24;
	const D3D11_BLEND d3dSrcFactors[8] =
	{
		D3D11_BLEND_ZERO,
		D3D11_BLEND_ONE,
		D3D11_BLEND_DEST_COLOR,
		D3D11_BLEND_INV_DEST_COLOR,
		D3D11_BLEND_SRC_ALPHA,
		D3D11_BLEND_INV_SRC_ALPHA, // NOTE: Use SRC1_ALPHA if dst alpha is enabled!
		(target_has_alpha) ? D3D11_BLEND_DEST_ALPHA : D3D11_BLEND_ONE,
		(target_has_alpha) ? D3D11_BLEND_INV_DEST_ALPHA : D3D11_BLEND_ZERO
	};
	const D3D11_BLEND d3dDestFactors[8] =
	{
		D3D11_BLEND_ZERO,
		D3D11_BLEND_ONE,
		D3D11_BLEND_SRC_COLOR,
		D3D11_BLEND_INV_SRC_COLOR,
		D3D11_BLEND_SRC_ALPHA,
		D3D11_BLEND_INV_SRC_ALPHA, // NOTE: Use SRC1_ALPHA if dst alpha is enabled!
		(target_has_alpha) ? D3D11_BLEND_DEST_ALPHA : D3D11_BLEND_ONE,
		(target_has_alpha) ? D3D11_BLEND_INV_DEST_ALPHA : D3D11_BLEND_ZERO
	};

	if (bpmem.blendmode.logicopenable && !bpmem.blendmode.blendenable && !forceUpdate)
		return;

	if (bpmem.blendmode.subtract)
	{
		gx_state.blend.blend_enable = true;
		gx_state.blend.blend_op = D3D11_BLEND_OP_REV_SUBTRACT;
		gx_state.blend.src_blend = D3D11_BLEND_ONE;
		gx_state.blend.dst_blend = D3D11_BLEND_ONE;
	}
	else
	{
		gx_state.blend.blend_enable = (u32)bpmem.blendmode.blendenable;
		if (bpmem.blendmode.blendenable)
		{
			gx_state.blend.blend_op = D3D11_BLEND_OP_ADD;
			gx_state.blend.src_blend = d3dSrcFactors[bpmem.blendmode.srcfactor];
			gx_state.blend.dst_blend = d3dDestFactors[bpmem.blendmode.dstfactor];
		}
	}
}

bool Renderer::SaveScreenshot(const std::string &filename, const TargetRectangle& rc)
{
	if (!s_screenshot_texture)
		CreateScreenshotTexture(rc);

	// copy back buffer to system memory
	D3D11_BOX box = CD3D11_BOX(rc.left, rc.top, 0, rc.right, rc.bottom, 1);
	D3D::context->CopySubresourceRegion(s_screenshot_texture, 0, 0, 0, 0, (ID3D11Resource*)D3D::GetBackBuffer()->GetTex(), 0, &box);

	D3D11_MAPPED_SUBRESOURCE map;
	D3D::context->Map(s_screenshot_texture, 0, D3D11_MAP_READ_WRITE, 0, &map);

	bool saved_png = TextureToPng((u8*)map.pData, map.RowPitch, filename, rc.GetWidth(), rc.GetHeight(), false);

	D3D::context->Unmap(s_screenshot_texture, 0);


	if (saved_png)
	{
		OSD::AddMessage(StringFromFormat("Saved %i x %i %s", rc.GetWidth(),
		                                 rc.GetHeight(), filename.c_str()));
	}
	else
	{
		OSD::AddMessage(StringFromFormat("Error saving %s", filename.c_str()));
	}

	return saved_png;
}

void formatBufferDump(const u8* in, u8* out, int w, int h, int p)
{
	for (int y = 0; y < h; ++y)
	{
		auto line = (in + (h - y - 1) * p);
		for (int x = 0; x < w; ++x)
		{
			out[0] = line[2];
			out[1] = line[1];
			out[2] = line[0];
			out += 3;
			line += 4;
		}
	}
}

// This function has the final picture. We adjust the aspect ratio here.
void Renderer::SwapImpl(u32 xfbAddr, u32 fbWidth, u32 fbStride, u32 fbHeight, const EFBRectangle& rc, float Gamma)
{
	if (g_bSkipCurrentFrame || (!XFBWrited && !g_ActiveConfig.RealXFBEnabled()) || !fbWidth || !fbHeight)
	{
		if (SConfig::GetInstance().m_DumpFrames && !frame_data.empty())
			AVIDump::AddFrame(&frame_data[0], fbWidth, fbHeight);

		Core::Callback_VideoCopiedToXFB(false);
		return;
	}

	u32 xfbCount = 0;
	const XFBSourceBase* const* xfbSourceList = FramebufferManager::GetXFBSource(xfbAddr, fbStride, fbHeight, &xfbCount);
	if ((!xfbSourceList || xfbCount == 0) && g_ActiveConfig.bUseXFB && !g_ActiveConfig.bUseRealXFB)
	{
		if (SConfig::GetInstance().m_DumpFrames && !frame_data.empty())
			AVIDump::AddFrame(&frame_data[0], fbWidth, fbHeight);

		Core::Callback_VideoCopiedToXFB(false);
		return;
	}

	ResetAPIState();

	// Prepare to copy the XFBs to our backbuffer
	UpdateDrawRectangle(s_backbuffer_width, s_backbuffer_height);
	TargetRectangle targetRc = GetTargetRectangle();

	D3D::context->OMSetRenderTargets(1, &D3D::GetBackBuffer()->GetRTV(), nullptr);

	float ClearColor[4] = { 0.f, 0.f, 0.f, 1.f };
	D3D::context->ClearRenderTargetView(D3D::GetBackBuffer()->GetRTV(), ClearColor);

	// activate linear filtering for the buffer copies
	D3D::SetLinearCopySampler();

	if (g_ActiveConfig.bUseXFB && g_ActiveConfig.bUseRealXFB)
	{
		// TODO: Television should be used to render Virtual XFB mode as well.
		D3D11_VIEWPORT vp = CD3D11_VIEWPORT((float)targetRc.left, (float)targetRc.top, (float)targetRc.GetWidth(), (float)targetRc.GetHeight());
		D3D::context->RSSetViewports(1, &vp);

		s_television.Submit(xfbAddr, fbStride, fbWidth, fbHeight);
		s_television.Render();
	}
	else if (g_ActiveConfig.bUseXFB)
	{
		const XFBSource* xfbSource;

		// draw each xfb source
		for (u32 i = 0; i < xfbCount; ++i)
		{
			xfbSource = (const XFBSource*)xfbSourceList[i];

			TargetRectangle drawRc;

			// use virtual xfb with offset
			int xfbHeight = xfbSource->srcHeight;
			int xfbWidth = xfbSource->srcWidth;
			int hOffset = ((s32)xfbSource->srcAddr - (s32)xfbAddr) / ((s32)fbStride * 2);

			drawRc.top = targetRc.top + hOffset * targetRc.GetHeight() / fbHeight;
			drawRc.bottom = targetRc.top + (hOffset + xfbHeight) * targetRc.GetHeight() / fbHeight;
			drawRc.left = targetRc.left + (targetRc.GetWidth() - xfbWidth * targetRc.GetWidth() / fbStride) / 2;
			drawRc.right = targetRc.left + (targetRc.GetWidth() + xfbWidth * targetRc.GetWidth() / fbStride) / 2;

			// The following code disables auto stretch.  Kept for reference.
			// scale draw area for a 1 to 1 pixel mapping with the draw target
			//float vScale = (float)fbHeight / (float)s_backbuffer_height;
			//float hScale = (float)fbWidth / (float)s_backbuffer_width;
			//drawRc.top *= vScale;
			//drawRc.bottom *= vScale;
			//drawRc.left *= hScale;
			//drawRc.right *= hScale;

			TargetRectangle sourceRc;
			sourceRc.left = 0;
			sourceRc.top = 0;
			sourceRc.right = (int)xfbSource->texWidth;
			sourceRc.bottom = (int)xfbSource->texHeight;

			BlitScreen(sourceRc, drawRc, xfbSource->tex, xfbSource->texWidth, xfbSource->texHeight, Gamma);
		}
	}
	else
	{
		TargetRectangle sourceRc = Renderer::ConvertEFBRectangle(rc);

		// TODO: Improve sampling algorithm for the pixel shader so that we can use the multisampled EFB texture as source
		D3DTexture2D* read_texture = FramebufferManager::GetResolvedEFBColorTexture();
		BlitScreen(sourceRc, targetRc, read_texture, GetTargetWidth(), GetTargetHeight(), Gamma);
	}

	// done with drawing the game stuff, good moment to save a screenshot
	if (s_bScreenshot)
	{
		SaveScreenshot(s_sScreenshotName, GetTargetRectangle());
		s_bScreenshot = false;
	}

	// Dump frames
	static int w = 0, h = 0;
	if (SConfig::GetInstance().m_DumpFrames)
	{
		static int s_recordWidth;
		static int s_recordHeight;

		if (!s_screenshot_texture)
			CreateScreenshotTexture(GetTargetRectangle());

		D3D11_BOX box = CD3D11_BOX(GetTargetRectangle().left, GetTargetRectangle().top, 0, GetTargetRectangle().right, GetTargetRectangle().bottom, 1);
		D3D::context->CopySubresourceRegion(s_screenshot_texture, 0, 0, 0, 0, (ID3D11Resource*)D3D::GetBackBuffer()->GetTex(), 0, &box);
		if (!bLastFrameDumped)
		{
			s_recordWidth = GetTargetRectangle().GetWidth();
			s_recordHeight = GetTargetRectangle().GetHeight();
			bAVIDumping = AVIDump::Start(D3D::hWnd, s_recordWidth, s_recordHeight);
			if (!bAVIDumping)
			{
				PanicAlert("Error dumping frames to AVI.");
			}
			else
			{
				std::string msg = StringFromFormat("Dumping Frames to \"%sframedump0.avi\" (%dx%d RGB24)",
					File::GetUserPath(D_DUMPFRAMES_IDX).c_str(), s_recordWidth, s_recordHeight);

				OSD::AddMessage(msg, 2000);
			}
		}
		if (bAVIDumping)
		{
			D3D11_MAPPED_SUBRESOURCE map;
			D3D::context->Map(s_screenshot_texture, 0, D3D11_MAP_READ, 0, &map);

			if (frame_data.empty() || w != s_recordWidth || h != s_recordHeight)
			{
				frame_data.resize(3 * s_recordWidth * s_recordHeight);
				w = s_recordWidth;
				h = s_recordHeight;
			}
			formatBufferDump((u8*)map.pData, &frame_data[0], s_recordWidth, s_recordHeight, map.RowPitch);
			AVIDump::AddFrame(&frame_data[0], GetTargetRectangle().GetWidth(), GetTargetRectangle().GetHeight());
			D3D::context->Unmap(s_screenshot_texture, 0);
		}
		bLastFrameDumped = true;
	}
	else
	{
		if (bLastFrameDumped && bAVIDumping)
		{
			std::vector<u8>().swap(frame_data);
			w = h = 0;

			AVIDump::Stop();
			bAVIDumping = false;
			OSD::AddMessage("Stop dumping frames to AVI", 2000);
		}
		bLastFrameDumped = false;
	}

	// Reset viewport for drawing text
	D3D11_VIEWPORT vp = CD3D11_VIEWPORT(0.0f, 0.0f, (float)GetBackbufferWidth(), (float)GetBackbufferHeight());
	D3D::context->RSSetViewports(1, &vp);

	Renderer::DrawDebugText();

	OSD::DrawMessages();
	D3D::EndFrame();

	TextureCache::Cleanup();

	// Enable configuration changes
	UpdateActiveConfig();
	TextureCache::OnConfigChanged(g_ActiveConfig);

	SetWindowSize(fbStride, fbHeight);

	const bool windowResized = CheckForResize();
	const bool fullscreen = g_ActiveConfig.bFullscreen &&
		!SConfig::GetInstance().m_LocalCoreStartupParameter.bRenderToMain;

	bool fullscreen_changed = s_last_fullscreen_mode != fullscreen;

	bool fullscreen_state;
	if (SUCCEEDED(D3D::GetFullscreenState(&fullscreen_state)))
	{
		if (fullscreen_state != fullscreen && Host_RendererHasFocus())
		{
			// The current fullscreen state does not match the configuration,
			// this may happen when the renderer frame loses focus. When the
			// render frame is in focus again we can re-apply the configuration.
			fullscreen_changed = true;
		}
	}

	bool xfbchanged = s_last_xfb_mode != g_ActiveConfig.bUseRealXFB;

	if (FramebufferManagerBase::LastXfbWidth() != fbStride || FramebufferManagerBase::LastXfbHeight() != fbHeight)
	{
		xfbchanged = true;
		unsigned int w = (fbStride < 1 || fbStride > MAX_XFB_WIDTH) ? MAX_XFB_WIDTH : fbStride;
		unsigned int h = (fbHeight < 1 || fbHeight > MAX_XFB_HEIGHT) ? MAX_XFB_HEIGHT : fbHeight;
		FramebufferManagerBase::SetLastXfbWidth(w);
		FramebufferManagerBase::SetLastXfbHeight(h);
	}

	// Flip/present backbuffer to frontbuffer here
	D3D::Present();

	// Resize the back buffers NOW to avoid flickering
	if (xfbchanged ||
		windowResized ||
		fullscreen_changed ||
		s_last_efb_scale != g_ActiveConfig.iEFBScale ||
		s_last_multisample_mode != g_ActiveConfig.iMultisampleMode ||
		s_last_stereo_mode != (g_ActiveConfig.iStereoMode > 0))
	{
		s_last_xfb_mode = g_ActiveConfig.bUseRealXFB;
		s_last_multisample_mode = g_ActiveConfig.iMultisampleMode;
		PixelShaderCache::InvalidateMSAAShaders();

		if (windowResized || fullscreen_changed)
		{
			// Apply fullscreen state
			if (fullscreen_changed)
			{
				s_last_fullscreen_mode = fullscreen;
				D3D::SetFullscreenState(fullscreen);

				// Notify the host that it is safe to exit fullscreen
				if (!fullscreen)
				{
					Host_RequestFullscreen(false);
				}
			}

			// TODO: Aren't we still holding a reference to the back buffer right now?
			D3D::Reset();
			SAFE_RELEASE(s_screenshot_texture);
			SAFE_RELEASE(s_3d_vision_texture);
			s_backbuffer_width = D3D::GetBackBufferWidth();
			s_backbuffer_height = D3D::GetBackBufferHeight();
		}

		UpdateDrawRectangle(s_backbuffer_width, s_backbuffer_height);

		s_last_efb_scale = g_ActiveConfig.iEFBScale;
		s_last_stereo_mode = g_ActiveConfig.iStereoMode > 0;
		CalculateTargetSize(s_backbuffer_width, s_backbuffer_height);

		D3D::context->OMSetRenderTargets(1, &D3D::GetBackBuffer()->GetRTV(), nullptr);

		delete g_framebuffer_manager;
		g_framebuffer_manager = new FramebufferManager;
		float clear_col[4] = { 0.f, 0.f, 0.f, 1.f };
		D3D::context->ClearRenderTargetView(FramebufferManager::GetEFBColorTexture()->GetRTV(), clear_col);
		D3D::context->ClearDepthStencilView(FramebufferManager::GetEFBDepthTexture()->GetDSV(), D3D11_CLEAR_DEPTH, 1.f, 0);
	}

	// begin next frame
	RestoreAPIState();
	D3D::BeginFrame();
	D3D::context->OMSetRenderTargets(1, &FramebufferManager::GetEFBColorTexture()->GetRTV(), FramebufferManager::GetEFBDepthTexture()->GetDSV());
	SetViewport();
}

// ALWAYS call RestoreAPIState for each ResetAPIState call you're doing
void Renderer::ResetAPIState()
{
	D3D::stateman->PushBlendState(resetblendstate);
	D3D::stateman->PushDepthState(resetdepthstate);
	D3D::stateman->PushRasterizerState(resetraststate);
}

void Renderer::RestoreAPIState()
{
	// Gets us back into a more game-like state.
	D3D::stateman->PopBlendState();
	D3D::stateman->PopDepthState();
	D3D::stateman->PopRasterizerState();
	SetViewport();
	BPFunctions::SetScissor();
}

void Renderer::ApplyState(bool bUseDstAlpha)
{
	gx_state.blend.use_dst_alpha = bUseDstAlpha;
	D3D::stateman->PushBlendState(gx_state_cache.Get(gx_state.blend));
	D3D::stateman->PushDepthState(gx_state_cache.Get(gx_state.zmode));
	D3D::stateman->PushRasterizerState(gx_state_cache.Get(gx_state.raster));

	for (unsigned int stage = 0; stage < 8; stage++)
	{
		// TODO: cache SamplerState directly, not d3d object
		gx_state.sampler[stage].max_anisotropy = g_ActiveConfig.iMaxAnisotropy;
		D3D::stateman->SetSampler(stage, gx_state_cache.Get(gx_state.sampler[stage]));
	}

	if (bUseDstAlpha)
	{
		// restore actual state
		SetBlendMode(false);
		SetLogicOpMode();
	}

	ID3D11Buffer* vertexConstants = VertexShaderCache::GetConstantBuffer();

	D3D::stateman->SetPixelConstants(PixelShaderCache::GetConstantBuffer(), g_ActiveConfig.bEnablePixelLighting ? vertexConstants : nullptr);
	D3D::stateman->SetVertexConstants(vertexConstants);
	D3D::stateman->SetGeometryConstants(GeometryShaderCache::GetConstantBuffer());

	D3D::stateman->SetPixelShader(PixelShaderCache::GetActiveShader());
	D3D::stateman->SetVertexShader(VertexShaderCache::GetActiveShader());
	D3D::stateman->SetGeometryShader(GeometryShaderCache::GetActiveShader());
}

void Renderer::RestoreState()
{
	D3D::stateman->PopBlendState();
	D3D::stateman->PopDepthState();
	D3D::stateman->PopRasterizerState();
}

void Renderer::ApplyCullDisable()
{
	RasterizerState rast = gx_state.raster;
	rast.cull_mode = D3D11_CULL_NONE;

	ID3D11RasterizerState* raststate = gx_state_cache.Get(rast);
	D3D::stateman->PushRasterizerState(raststate);
}

void Renderer::RestoreCull()
{
	D3D::stateman->PopRasterizerState();
}

void Renderer::SetGenerationMode()
{
	const D3D11_CULL_MODE d3dCullModes[4] =
	{
		D3D11_CULL_NONE,
		D3D11_CULL_BACK,
		D3D11_CULL_FRONT,
		D3D11_CULL_BACK
	};

	// rastdc.FrontCounterClockwise must be false for this to work
	// TODO: GX_CULL_ALL not supported, yet!
	gx_state.raster.cull_mode = d3dCullModes[bpmem.genMode.cullmode];
}

void Renderer::SetDepthMode()
{
	gx_state.zmode = bpmem.zmode;
}

void Renderer::SetLogicOpMode()
{
	// D3D11 doesn't support logic blending, so this is a huge hack
	// TODO: Make use of D3D11.1's logic blending support

	// 0   0x00
	// 1   Source & destination
	// 2   Source & ~destination
	// 3   Source
	// 4   ~Source & destination
	// 5   Destination
	// 6   Source ^ destination =  Source & ~destination | ~Source & destination
	// 7   Source | destination
	// 8   ~(Source | destination)
	// 9   ~(Source ^ destination) = ~Source & ~destination | Source & destination
	// 10  ~Destination
	// 11  Source | ~destination
	// 12  ~Source
	// 13  ~Source | destination
	// 14  ~(Source & destination)
	// 15  0xff
	const D3D11_BLEND_OP d3dLogicOps[16] =
	{
		D3D11_BLEND_OP_ADD,//0
		D3D11_BLEND_OP_ADD,//1
		D3D11_BLEND_OP_SUBTRACT,//2
		D3D11_BLEND_OP_ADD,//3
		D3D11_BLEND_OP_REV_SUBTRACT,//4
		D3D11_BLEND_OP_ADD,//5
		D3D11_BLEND_OP_MAX,//6
		D3D11_BLEND_OP_ADD,//7
		D3D11_BLEND_OP_MAX,//8
		D3D11_BLEND_OP_MAX,//9
		D3D11_BLEND_OP_ADD,//10
		D3D11_BLEND_OP_ADD,//11
		D3D11_BLEND_OP_ADD,//12
		D3D11_BLEND_OP_ADD,//13
		D3D11_BLEND_OP_ADD,//14
		D3D11_BLEND_OP_ADD//15
	};
	const D3D11_BLEND d3dLogicOpSrcFactors[16] =
	{
		D3D11_BLEND_ZERO,//0
		D3D11_BLEND_DEST_COLOR,//1
		D3D11_BLEND_ONE,//2
		D3D11_BLEND_ONE,//3
		D3D11_BLEND_DEST_COLOR,//4
		D3D11_BLEND_ZERO,//5
		D3D11_BLEND_INV_DEST_COLOR,//6
		D3D11_BLEND_INV_DEST_COLOR,//7
		D3D11_BLEND_INV_SRC_COLOR,//8
		D3D11_BLEND_INV_SRC_COLOR,//9
		D3D11_BLEND_INV_DEST_COLOR,//10
		D3D11_BLEND_ONE,//11
		D3D11_BLEND_INV_SRC_COLOR,//12
		D3D11_BLEND_INV_SRC_COLOR,//13
		D3D11_BLEND_INV_DEST_COLOR,//14
		D3D11_BLEND_ONE//15
	};
	const D3D11_BLEND d3dLogicOpDestFactors[16] =
	{
		D3D11_BLEND_ZERO,//0
		D3D11_BLEND_ZERO,//1
		D3D11_BLEND_INV_SRC_COLOR,//2
		D3D11_BLEND_ZERO,//3
		D3D11_BLEND_ONE,//4
		D3D11_BLEND_ONE,//5
		D3D11_BLEND_INV_SRC_COLOR,//6
		D3D11_BLEND_ONE,//7
		D3D11_BLEND_INV_DEST_COLOR,//8
		D3D11_BLEND_SRC_COLOR,//9
		D3D11_BLEND_INV_DEST_COLOR,//10
		D3D11_BLEND_INV_DEST_COLOR,//11
		D3D11_BLEND_INV_SRC_COLOR,//12
		D3D11_BLEND_ONE,//13
		D3D11_BLEND_INV_SRC_COLOR,//14
		D3D11_BLEND_ONE//15
	};

	if (bpmem.blendmode.logicopenable && !bpmem.blendmode.blendenable)
	{
		gx_state.blend.blend_enable = true;
		gx_state.blend.blend_op = d3dLogicOps[bpmem.blendmode.logicmode];
		gx_state.blend.src_blend = d3dLogicOpSrcFactors[bpmem.blendmode.logicmode];
		gx_state.blend.dst_blend = d3dLogicOpDestFactors[bpmem.blendmode.logicmode];
	}
	else
	{
		SetBlendMode(true);
	}
}

void Renderer::SetDitherMode()
{
	// TODO: Set dither mode to bpmem.blendmode.dither
}

void Renderer::SetSamplerState(int stage, int texindex)
{
	const FourTexUnits &tex = bpmem.tex[texindex];
	const TexMode0 &tm0 = tex.texMode0[stage];
	const TexMode1 &tm1 = tex.texMode1[stage];

	if (texindex)
		stage += 4;

	if (g_ActiveConfig.bForceFiltering)
	{
		gx_state.sampler[stage].min_filter = 6; // 4 (linear mip) | 2 (linear min)
		gx_state.sampler[stage].mag_filter = 1; // linear mag
	}
	else
	{
		gx_state.sampler[stage].min_filter = (u32)tm0.min_filter;
		gx_state.sampler[stage].mag_filter = (u32)tm0.mag_filter;
	}

	gx_state.sampler[stage].wrap_s = (u32)tm0.wrap_s;
	gx_state.sampler[stage].wrap_t = (u32)tm0.wrap_t;
	gx_state.sampler[stage].max_lod = (u32)tm1.max_lod;
	gx_state.sampler[stage].min_lod = (u32)tm1.min_lod;
	gx_state.sampler[stage].lod_bias = (s32)tm0.lod_bias;
}

void Renderer::SetInterlacingMode()
{
	// TODO
}

int Renderer::GetMaxTextureSize()
{
	return DX11::D3D::GetMaxTextureSize();
}

u16 Renderer::BBoxRead(int index)
{
	// Here we get the min/max value of the truncated position of the upscaled framebuffer.
	// So we have to correct them to the unscaled EFB sizes.
	int value = BBox::Get(index);

	if (index < 2)
	{
		// left/right
		value = value * EFB_WIDTH / s_target_width;
	}
	else
	{
		// up/down
		value = value * EFB_HEIGHT / s_target_height;
	}
	if (index & 1)
		value++; // fix max values to describe the outer border

	return value;
}

void Renderer::BBoxWrite(int index, u16 _value)
{
	int value = _value; // u16 isn't enough to multiply by the efb width
	if (index & 1)
		value--;
	if (index < 2)
	{
		value = value * s_target_width / EFB_WIDTH;
	}
	else
	{
		value = value * s_target_height / EFB_HEIGHT;
	}

	BBox::Set(index, value);
}

void Renderer::BlitScreen(TargetRectangle src, TargetRectangle dst, D3DTexture2D* src_texture, u32 src_width, u32 src_height, float Gamma)
{
	if (g_ActiveConfig.iStereoMode == STEREO_SBS || g_ActiveConfig.iStereoMode == STEREO_TAB)
	{
		TargetRectangle leftRc, rightRc;
		ConvertStereoRectangle(dst, leftRc, rightRc);

		D3D11_VIEWPORT leftVp = CD3D11_VIEWPORT((float)leftRc.left, (float)leftRc.top, (float)leftRc.GetWidth(), (float)leftRc.GetHeight());
		D3D11_VIEWPORT rightVp = CD3D11_VIEWPORT((float)rightRc.left, (float)rightRc.top, (float)rightRc.GetWidth(), (float)rightRc.GetHeight());

		D3D::context->RSSetViewports(1, &leftVp);
		D3D::drawShadedTexQuad(src_texture->GetSRV(), src.AsRECT(), src_width, src_height, PixelShaderCache::GetColorCopyProgram(false), VertexShaderCache::GetSimpleVertexShader(), VertexShaderCache::GetSimpleInputLayout(), nullptr, Gamma, 0);

		D3D::context->RSSetViewports(1, &rightVp);
		D3D::drawShadedTexQuad(src_texture->GetSRV(), src.AsRECT(), src_width, src_height, PixelShaderCache::GetColorCopyProgram(false), VertexShaderCache::GetSimpleVertexShader(), VertexShaderCache::GetSimpleInputLayout(), nullptr, Gamma, 1);
	}
	else if (g_ActiveConfig.iStereoMode == STEREO_3DVISION)
	{
		if (!s_3d_vision_texture)
			Create3DVisionTexture(s_backbuffer_width, s_backbuffer_height);

		D3D11_VIEWPORT leftVp = CD3D11_VIEWPORT((float)dst.left, (float)dst.top, (float)dst.GetWidth(), (float)dst.GetHeight());
		D3D11_VIEWPORT rightVp = CD3D11_VIEWPORT((float)(dst.left + s_backbuffer_width), (float)dst.top, (float)dst.GetWidth(), (float)dst.GetHeight());

		// Render to staging texture which is double the width of the backbuffer
		D3D::context->OMSetRenderTargets(1, &s_3d_vision_texture->GetRTV(), nullptr);

		D3D::context->RSSetViewports(1, &leftVp);
		D3D::drawShadedTexQuad(src_texture->GetSRV(), src.AsRECT(), src_width, src_height, PixelShaderCache::GetColorCopyProgram(false), VertexShaderCache::GetSimpleVertexShader(), VertexShaderCache::GetSimpleInputLayout(), nullptr, Gamma, 0);

		D3D::context->RSSetViewports(1, &rightVp);
		D3D::drawShadedTexQuad(src_texture->GetSRV(), src.AsRECT(), src_width, src_height, PixelShaderCache::GetColorCopyProgram(false), VertexShaderCache::GetSimpleVertexShader(), VertexShaderCache::GetSimpleInputLayout(), nullptr, Gamma, 1);

		// Copy the left eye to the backbuffer, if Nvidia 3D Vision is enabled it should
		// recognize the signature and automatically include the right eye frame.
		D3D11_BOX box = CD3D11_BOX(0, 0, 0, s_backbuffer_width, s_backbuffer_height, 1);
		D3D::context->CopySubresourceRegion(D3D::GetBackBuffer()->GetTex(), 0, 0, 0, 0, s_3d_vision_texture->GetTex(), 0, &box);

		// Restore render target to backbuffer
		D3D::context->OMSetRenderTargets(1, &D3D::GetBackBuffer()->GetRTV(), nullptr);
	}
	else
	{
		D3D11_VIEWPORT vp = CD3D11_VIEWPORT((float)dst.left, (float)dst.top, (float)dst.GetWidth(), (float)dst.GetHeight());
		D3D::context->RSSetViewports(1, &vp);
		D3D::drawShadedTexQuad(src_texture->GetSRV(), src.AsRECT(), src_width, src_height, (g_Config.iStereoMode == STEREO_ANAGLYPH) ? PixelShaderCache::GetAnaglyphProgram() : PixelShaderCache::GetColorCopyProgram(false), VertexShaderCache::GetSimpleVertexShader(), VertexShaderCache::GetSimpleInputLayout(), nullptr, Gamma);
	}
}

}  // namespace DX11
>>>>>>> a09d8546
<|MERGE_RESOLUTION|>--- conflicted
+++ resolved
@@ -1,2852 +1,1585 @@
-<<<<<<< HEAD
-// Copyright 2014 Dolphin Emulator Project
-// Licensed under GPLv2
-// Refer to the license.txt file included.
-
-#include <cinttypes>
-#include <cmath>
-#include <string>
-#include <strsafe.h>
-#include <unordered_map>
-
-#include "Common/Atomic.h"
-#include "Common/Timer.h"
-
-#include "Core/ConfigManager.h"
-#include "Core/Core.h"
-#include "Core/Host.h"
-
-#include "VideoBackends/D3D/BoundingBox.h"
-#include "VideoBackends/D3D/D3DBase.h"
-#include "VideoBackends/D3D/D3DState.h"
-#include "VideoBackends/D3D/D3DUtil.h"
-#include "VideoBackends/D3D/FramebufferManager.h"
-#include "VideoBackends/D3D/GeometryShaderCache.h"
-#include "VideoBackends/D3D/PixelShaderCache.h"
-#include "VideoBackends/D3D/Render.h"
-#include "VideoBackends/D3D/Television.h"
-#include "VideoBackends/D3D/TextureCache.h"
-#include "VideoBackends/D3D/VertexShaderCache.h"
-
-#include "VideoCommon/AVIDump.h"
-#include "VideoCommon/BPFunctions.h"
-#include "VideoCommon/Fifo.h"
-#include "VideoCommon/FPSCounter.h"
-#include "VideoCommon/ImageWrite.h"
-#include "VideoCommon/OnScreenDisplay.h"
-#include "VideoCommon/PixelEngine.h"
-#include "VideoCommon/Statistics.h"
-#include "VideoCommon/VertexShaderManager.h"
-#include "VideoCommon/VideoConfig.h"
-#include "VideoCommon/VR.h"
-
-static bool g_first_rift_frame = true;
-
-namespace DX11
-{
-
-static u32 s_LastAA = 0;
-
-static Television s_television;
-
-static bool s_last_fullscreen_mode = false;
-static bool s_LastStereo = 0;
-
-ID3D11Buffer* access_efb_cbuf = nullptr;
-ID3D11BlendState* clearblendstates[4] = {nullptr};
-ID3D11DepthStencilState* cleardepthstates[3] = {nullptr};
-ID3D11BlendState* resetblendstate = nullptr;
-ID3D11DepthStencilState* resetdepthstate = nullptr;
-ID3D11RasterizerState* resetraststate = nullptr;
-
-static ID3D11Texture2D* s_screenshot_texture = nullptr;
-static D3DTexture2D* s_3d_vision_texture = nullptr;
-
-// Nvidia stereo blitting struct defined in "nvstereo.h" from the Nvidia SDK
-typedef struct _Nv_Stereo_Image_Header
-{
-	unsigned int    dwSignature;
-	unsigned int    dwWidth;
-	unsigned int    dwHeight;
-	unsigned int    dwBPP;
-	unsigned int    dwFlags;
-} NVSTEREOIMAGEHEADER, *LPNVSTEREOIMAGEHEADER;
-
-#define NVSTEREO_IMAGE_SIGNATURE 0x4433564e
-
-// GX pipeline state
-struct
-{
-	SamplerState sampler[8];
-	BlendState blend;
-	ZMode zmode;
-	RasterizerState raster;
-
-} gx_state;
-
-StateCache gx_state_cache;
-
-void SetupDeviceObjects()
-{
-	s_television.Init();
-
-	g_framebuffer_manager = new FramebufferManager;
-
-	HRESULT hr;
-	float colmat[20]= {0.0f};
-	colmat[0] = colmat[5] = colmat[10] = 1.0f;
-	D3D11_BUFFER_DESC cbdesc = CD3D11_BUFFER_DESC(20*sizeof(float), D3D11_BIND_CONSTANT_BUFFER, D3D11_USAGE_DEFAULT);
-	D3D11_SUBRESOURCE_DATA data;
-	data.pSysMem = colmat;
-	hr = D3D::device->CreateBuffer(&cbdesc, &data, &access_efb_cbuf);
-	CHECK(hr==S_OK, "Create constant buffer for Renderer::AccessEFB");
-	D3D::SetDebugObjectName((ID3D11DeviceChild*)access_efb_cbuf, "constant buffer for Renderer::AccessEFB");
-
-	D3D11_DEPTH_STENCIL_DESC ddesc;
-	ddesc.DepthEnable      = FALSE;
-	ddesc.DepthWriteMask   = D3D11_DEPTH_WRITE_MASK_ZERO;
-	ddesc.DepthFunc        = D3D11_COMPARISON_ALWAYS;
-	ddesc.StencilEnable    = FALSE;
-	ddesc.StencilReadMask  = D3D11_DEFAULT_STENCIL_READ_MASK;
-	ddesc.StencilWriteMask = D3D11_DEFAULT_STENCIL_WRITE_MASK;
-	hr = D3D::device->CreateDepthStencilState(&ddesc, &cleardepthstates[0]);
-	CHECK(hr==S_OK, "Create depth state for Renderer::ClearScreen");
-	ddesc.DepthWriteMask   = D3D11_DEPTH_WRITE_MASK_ALL;
-	ddesc.DepthEnable      = TRUE;
-	hr = D3D::device->CreateDepthStencilState(&ddesc, &cleardepthstates[1]);
-	CHECK(hr==S_OK, "Create depth state for Renderer::ClearScreen");
-	ddesc.DepthWriteMask   = D3D11_DEPTH_WRITE_MASK_ZERO;
-	hr = D3D::device->CreateDepthStencilState(&ddesc, &cleardepthstates[2]);
-	CHECK(hr==S_OK, "Create depth state for Renderer::ClearScreen");
-	D3D::SetDebugObjectName((ID3D11DeviceChild*)cleardepthstates[0], "depth state for Renderer::ClearScreen (depth buffer disabled)");
-	D3D::SetDebugObjectName((ID3D11DeviceChild*)cleardepthstates[1], "depth state for Renderer::ClearScreen (depth buffer enabled, writing enabled)");
-	D3D::SetDebugObjectName((ID3D11DeviceChild*)cleardepthstates[2], "depth state for Renderer::ClearScreen (depth buffer enabled, writing disabled)");
-
-	D3D11_BLEND_DESC blenddesc;
-	blenddesc.AlphaToCoverageEnable = FALSE;
-	blenddesc.IndependentBlendEnable = FALSE;
-	blenddesc.RenderTarget[0].BlendEnable = FALSE;
-	blenddesc.RenderTarget[0].RenderTargetWriteMask = D3D11_COLOR_WRITE_ENABLE_ALL;
-	blenddesc.RenderTarget[0].SrcBlend = D3D11_BLEND_ONE;
-	blenddesc.RenderTarget[0].DestBlend = D3D11_BLEND_ZERO;
-	blenddesc.RenderTarget[0].BlendOp = D3D11_BLEND_OP_ADD;
-	blenddesc.RenderTarget[0].SrcBlendAlpha = D3D11_BLEND_ONE;
-	blenddesc.RenderTarget[0].DestBlendAlpha = D3D11_BLEND_ZERO;
-	blenddesc.RenderTarget[0].BlendOpAlpha = D3D11_BLEND_OP_ADD;
-	hr = D3D::device->CreateBlendState(&blenddesc, &resetblendstate);
-	CHECK(hr==S_OK, "Create blend state for Renderer::ResetAPIState");
-	D3D::SetDebugObjectName((ID3D11DeviceChild*)resetblendstate, "blend state for Renderer::ResetAPIState");
-
-	clearblendstates[0] = resetblendstate;
-	resetblendstate->AddRef();
-
-	blenddesc.RenderTarget[0].RenderTargetWriteMask = D3D11_COLOR_WRITE_ENABLE_RED|D3D11_COLOR_WRITE_ENABLE_GREEN|D3D11_COLOR_WRITE_ENABLE_BLUE;
-	hr = D3D::device->CreateBlendState(&blenddesc, &clearblendstates[1]);
-	CHECK(hr==S_OK, "Create blend state for Renderer::ClearScreen");
-
-	blenddesc.RenderTarget[0].RenderTargetWriteMask = D3D11_COLOR_WRITE_ENABLE_ALPHA;
-	hr = D3D::device->CreateBlendState(&blenddesc, &clearblendstates[2]);
-	CHECK(hr==S_OK, "Create blend state for Renderer::ClearScreen");
-
-	blenddesc.RenderTarget[0].RenderTargetWriteMask = 0;
-	hr = D3D::device->CreateBlendState(&blenddesc, &clearblendstates[3]);
-	CHECK(hr==S_OK, "Create blend state for Renderer::ClearScreen");
-
-	ddesc.DepthEnable      = FALSE;
-	ddesc.DepthWriteMask   = D3D11_DEPTH_WRITE_MASK_ZERO;
-	ddesc.DepthFunc        = D3D11_COMPARISON_LESS;
-	ddesc.StencilEnable    = FALSE;
-	ddesc.StencilReadMask  = D3D11_DEFAULT_STENCIL_READ_MASK;
-	ddesc.StencilWriteMask = D3D11_DEFAULT_STENCIL_WRITE_MASK;
-	hr = D3D::device->CreateDepthStencilState(&ddesc, &resetdepthstate);
-	CHECK(hr==S_OK, "Create depth state for Renderer::ResetAPIState");
-	D3D::SetDebugObjectName((ID3D11DeviceChild*)resetdepthstate, "depth stencil state for Renderer::ResetAPIState");
-
-	D3D11_RASTERIZER_DESC rastdesc = CD3D11_RASTERIZER_DESC(D3D11_FILL_SOLID, D3D11_CULL_NONE, false, 0, 0.f, 0.f, false, false, false, false);
-	hr = D3D::device->CreateRasterizerState(&rastdesc, &resetraststate);
-	CHECK(hr==S_OK, "Create rasterizer state for Renderer::ResetAPIState");
-	D3D::SetDebugObjectName((ID3D11DeviceChild*)resetraststate, "rasterizer state for Renderer::ResetAPIState");
-
-	s_screenshot_texture = nullptr;
-}
-
-// Kill off all device objects
-void TeardownDeviceObjects()
-{
-	delete g_framebuffer_manager;
-
-	SAFE_RELEASE(access_efb_cbuf);
-	SAFE_RELEASE(clearblendstates[0]);
-	SAFE_RELEASE(clearblendstates[1]);
-	SAFE_RELEASE(clearblendstates[2]);
-	SAFE_RELEASE(clearblendstates[3]);
-	SAFE_RELEASE(cleardepthstates[0]);
-	SAFE_RELEASE(cleardepthstates[1]);
-	SAFE_RELEASE(cleardepthstates[2]);
-	SAFE_RELEASE(resetblendstate);
-	SAFE_RELEASE(resetdepthstate);
-	SAFE_RELEASE(resetraststate);
-	SAFE_RELEASE(s_screenshot_texture);
-	SAFE_RELEASE(s_3d_vision_texture);
-
-	s_television.Shutdown();
-
-	gx_state_cache.Clear();
-}
-
-void CreateScreenshotTexture(const TargetRectangle& rc)
-{
-	D3D11_TEXTURE2D_DESC scrtex_desc = CD3D11_TEXTURE2D_DESC(DXGI_FORMAT_R8G8B8A8_UNORM, rc.GetWidth(), rc.GetHeight(), 1, 1, 0, D3D11_USAGE_STAGING, D3D11_CPU_ACCESS_READ|D3D11_CPU_ACCESS_WRITE);
-	HRESULT hr = D3D::device->CreateTexture2D(&scrtex_desc, nullptr, &s_screenshot_texture);
-	CHECK(hr==S_OK, "Create screenshot staging texture");
-	D3D::SetDebugObjectName((ID3D11DeviceChild*)s_screenshot_texture, "staging screenshot texture");
-}
-
-void Create3DVisionTexture(int width, int height)
-{
-	// Create a staging texture for 3D vision with signature information in the last row.
-	// Nvidia 3D Vision supports full SBS, so there is no loss in resolution during this process.
-	D3D11_SUBRESOURCE_DATA sysData;
-	sysData.SysMemPitch = 4 * width * 2;
-	sysData.pSysMem = new u8[(height + 1) * sysData.SysMemPitch];
-	LPNVSTEREOIMAGEHEADER header = (LPNVSTEREOIMAGEHEADER)((u8*)sysData.pSysMem + height * sysData.SysMemPitch);
-	header->dwSignature = NVSTEREO_IMAGE_SIGNATURE;
-	header->dwWidth = width * 2;
-	header->dwHeight = height + 1;
-	header->dwBPP = 32;
-	header->dwFlags = 0;
-
-	s_3d_vision_texture = D3DTexture2D::Create(width * 2, height + 1, D3D11_BIND_RENDER_TARGET, D3D11_USAGE_DEFAULT, DXGI_FORMAT_R8G8B8A8_UNORM, 1, 1, &sysData);
-	delete[] sysData.pSysMem;
-}
-
-Renderer::Renderer(void *&window_handle)
-{
-	g_first_rift_frame = true;
-	D3D::Create((HWND)window_handle);
-
-	s_backbuffer_width = D3D::GetBackBufferWidth();
-	s_backbuffer_height = D3D::GetBackBufferHeight();
-
-	FramebufferManagerBase::SetLastXfbWidth(MAX_XFB_WIDTH);
-	FramebufferManagerBase::SetLastXfbHeight(MAX_XFB_HEIGHT);
-
-	UpdateDrawRectangle(s_backbuffer_width, s_backbuffer_height);
-
-	s_LastAA = g_ActiveConfig.iMultisampleMode;
-	s_LastEFBScale = g_ActiveConfig.iEFBScale;
-	s_last_fullscreen_mode = g_ActiveConfig.bFullscreen && g_ActiveConfig.ExclusiveFullscreenEnabled();
-	s_LastStereo = g_ActiveConfig.iStereoMode > 0;
-	CalculateTargetSize(s_backbuffer_width, s_backbuffer_height);
-
-	SetupDeviceObjects();
-
-	// Setup GX pipeline state
-	gx_state.blend.blend_enable = false;
-	gx_state.blend.write_mask = D3D11_COLOR_WRITE_ENABLE_ALL;
-	gx_state.blend.src_blend = D3D11_BLEND_ONE;
-	gx_state.blend.dst_blend = D3D11_BLEND_ZERO;
-	gx_state.blend.blend_op = D3D11_BLEND_OP_ADD;
-	gx_state.blend.use_dst_alpha = false;
-
-	for (unsigned int k = 0;k < 8;k++)
-	{
-		gx_state.sampler[k].packed = 0;
-	}
-
-	gx_state.zmode.testenable = false;
-	gx_state.zmode.updateenable = false;
-	gx_state.zmode.func = ZMode::NEVER;
-
-	gx_state.raster.cull_mode = D3D11_CULL_NONE;
-
-	// Clear EFB textures
-	float ClearColor[4] = { 0.f, 0.f, 0.f, 1.f };
-	D3D::context->ClearRenderTargetView(FramebufferManager::GetEFBColorTexture()->GetRTV(), ClearColor);
-	D3D::context->ClearDepthStencilView(FramebufferManager::GetEFBDepthTexture()->GetDSV(), D3D11_CLEAR_DEPTH, 1.f, 0);
-
-	D3D11_VIEWPORT vp = CD3D11_VIEWPORT(0.f, 0.f, (float)s_target_width, (float)s_target_height);
-	D3D::context->RSSetViewports(1, &vp);
-	D3D::context->OMSetRenderTargets(1, &FramebufferManager::GetEFBColorTexture()->GetRTV(), FramebufferManager::GetEFBDepthTexture()->GetDSV());
-	D3D::BeginFrame();
-}
-
-Renderer::~Renderer()
-{
-#ifdef HAVE_OCULUSSDK
-	if (g_has_rift && !g_first_rift_frame && g_ActiveConfig.bEnableVR && !g_ActiveConfig.bAsynchronousTimewarp)
-	{
-		//TargetRectangle targetRc = ConvertEFBRectangle(rc);
-
-		// for msaa mode, we must resolve the efb content to non-msaa
-		//FramebufferManager::ResolveAndGetRenderTarget(rc, 0);
-		//FramebufferManager::ResolveAndGetRenderTarget(rc, 1);
-
-		// Render to the real/postprocessing buffer now. (resolve have changed this in msaa mode)
-
-		//ovrHmd_EndEyeRender(hmd, ovrEye_Left, g_left_eye_pose, &FramebufferManager::m_eye_texture[ovrEye_Left].Texture);
-		//ovrHmd_EndEyeRender(hmd, ovrEye_Right, g_right_eye_pose, &FramebufferManager::m_eye_texture[ovrEye_Right].Texture);
-
-		// Let OVR do distortion rendering, Present and flush/sync.
-		ovrHmd_EndFrame(hmd, g_eye_poses, &FramebufferManager::m_eye_texture[0].Texture);
-	}
-#endif
-	g_first_rift_frame = true;
-
-	TeardownDeviceObjects();
-	D3D::EndFrame();
-	D3D::Present();
-	D3D::Close();
-}
-
-void Renderer::RenderText(const std::string& text, int left, int top, u32 color)
-{
-	D3D::font.DrawTextScaled((float)(left+1), (float)(top+1), 20.f, 0.0f, color & 0xFF000000, text);
-	D3D::font.DrawTextScaled((float)left, (float)top, 20.f, 0.0f, color, text);
-}
-
-TargetRectangle Renderer::ConvertEFBRectangle(const EFBRectangle& rc)
-{
-	TargetRectangle result;
-	result.left   = EFBToScaledX(rc.left);
-	result.top    = EFBToScaledY(rc.top);
-	result.right  = EFBToScaledX(rc.right);
-	result.bottom = EFBToScaledY(rc.bottom);
-	return result;
-}
-
-// With D3D, we have to resize the backbuffer if the window changed
-// size.
-bool Renderer::CheckForResize()
-{
-	RECT rcWindow;
-	GetClientRect(D3D::hWnd, &rcWindow);
-	int client_width = rcWindow.right - rcWindow.left;
-	int client_height = rcWindow.bottom - rcWindow.top;
-
-	// Sanity check
-	if ((client_width != Renderer::GetBackbufferWidth() ||
-		client_height != Renderer::GetBackbufferHeight()) &&
-		client_width >= 4 && client_height >= 4)
-	{
-		return true;
-	}
-
-	return false;
-}
-
-void Renderer::SetScissorRect(const EFBRectangle& rc)
-{
-	TargetRectangle trc;
-	// In VR we use the whole EFB instead of just the bpmem.copyTexSrc rectangle passed to this function. 
-	if (g_has_hmd)
-	{
-		EFBRectangle sourceRc;
-		sourceRc.left = 0;
-		sourceRc.right = EFB_WIDTH - 1;
-		sourceRc.top = 0;
-		sourceRc.bottom = EFB_HEIGHT - 1;
-		trc = g_renderer->ConvertEFBRectangle(sourceRc);
-		D3D::context->RSSetScissorRects(1, trc.AsRECT());
-	}
-	else
-	{
-		trc = ConvertEFBRectangle(rc);
-		D3D::context->RSSetScissorRects(1, trc.AsRECT());
-	}
-}
-
-void Renderer::SetColorMask()
-{
-	// Only enable alpha channel if it's supported by the current EFB format
-	UINT8 color_mask = 0;
-	if (bpmem.alpha_test.TestResult() != AlphaTest::FAIL)
-	{
-		if (bpmem.blendmode.alphaupdate && (bpmem.zcontrol.pixel_format == PEControl::RGBA6_Z24))
-			color_mask = D3D11_COLOR_WRITE_ENABLE_ALPHA;
-		if (bpmem.blendmode.colorupdate)
-			color_mask |= D3D11_COLOR_WRITE_ENABLE_RED | D3D11_COLOR_WRITE_ENABLE_GREEN | D3D11_COLOR_WRITE_ENABLE_BLUE;
-	}
-	gx_state.blend.write_mask = color_mask;
-}
-
-// This function allows the CPU to directly access the EFB.
-// There are EFB peeks (which will read the color or depth of a pixel)
-// and EFB pokes (which will change the color or depth of a pixel).
-//
-// The behavior of EFB peeks can only be modified by:
-//  - GX_PokeAlphaRead
-// The behavior of EFB pokes can be modified by:
-//  - GX_PokeAlphaMode (TODO)
-//  - GX_PokeAlphaUpdate (TODO)
-//  - GX_PokeBlendMode (TODO)
-//  - GX_PokeColorUpdate (TODO)
-//  - GX_PokeDither (TODO)
-//  - GX_PokeDstAlpha (TODO)
-//  - GX_PokeZMode (TODO)
-u32 Renderer::AccessEFB(EFBAccessType type, u32 x, u32 y, u32 poke_data)
-{
-	// TODO: This function currently is broken if anti-aliasing is enabled
-	D3D11_MAPPED_SUBRESOURCE map;
-	ID3D11Texture2D* read_tex;
-
-	if (type == POKE_Z)
-	{
-		static bool alert_only_once = true;
-		if (!alert_only_once) return 0;
-		PanicAlert("EFB: Poke Z not implemented (tried to poke z value %#x at (%d,%d))", poke_data, x, y);
-		alert_only_once = false;
-		return 0;
-	}
-
-	// Convert EFB dimensions to the ones of our render target
-	EFBRectangle efbPixelRc;
-	efbPixelRc.left = x;
-	efbPixelRc.top = y;
-	efbPixelRc.right = x + 1;
-	efbPixelRc.bottom = y + 1;
-	TargetRectangle targetPixelRc = Renderer::ConvertEFBRectangle(efbPixelRc);
-
-	// Take the mean of the resulting dimensions; TODO: Don't use the center pixel, compute the average color instead
-	D3D11_RECT RectToLock;
-	if (type == PEEK_COLOR || type == PEEK_Z)
-	{
-		RectToLock.left = (targetPixelRc.left + targetPixelRc.right) / 2;
-		RectToLock.top = (targetPixelRc.top + targetPixelRc.bottom) / 2;
-		RectToLock.right = RectToLock.left + 1;
-		RectToLock.bottom = RectToLock.top + 1;
-	}
-	else
-	{
-		RectToLock.left = targetPixelRc.left;
-		RectToLock.right = targetPixelRc.right;
-		RectToLock.top = targetPixelRc.top;
-		RectToLock.bottom = targetPixelRc.bottom;
-	}
-
-	if (type == PEEK_Z)
-	{
-		ResetAPIState(); // Reset any game specific settings
-
-		// depth buffers can only be completely CopySubresourceRegion'ed, so we're using drawShadedTexQuad instead
-		D3D11_VIEWPORT vp = CD3D11_VIEWPORT(0.f, 0.f, 1.f, 1.f);
-		D3D::context->RSSetViewports(1, &vp);
-		D3D::stateman->SetPixelConstants(0, access_efb_cbuf);
-		D3D::context->OMSetRenderTargets(1, &FramebufferManager::GetEFBDepthReadTexture()->GetRTV(), nullptr);
-		D3D::SetPointCopySampler();
-		D3D::drawShadedTexQuad(FramebufferManager::GetEFBDepthTexture()->GetSRV(),
-								&RectToLock,
-								Renderer::GetTargetWidth(),
-								Renderer::GetTargetHeight(),
-								PixelShaderCache::GetColorCopyProgram(true),
-								VertexShaderCache::GetSimpleVertexShader(),
-								VertexShaderCache::GetSimpleInputLayout());
-
-		D3D::context->OMSetRenderTargets(1, &FramebufferManager::GetEFBColorTexture()->GetRTV(), FramebufferManager::GetEFBDepthTexture()->GetDSV());
-
-		// copy to system memory
-		D3D11_BOX box = CD3D11_BOX(0, 0, 0, 1, 1, 1);
-		read_tex = FramebufferManager::GetEFBDepthStagingBuffer();
-		D3D::context->CopySubresourceRegion(read_tex, 0, 0, 0, 0, FramebufferManager::GetEFBDepthReadTexture()->GetTex(), 0, &box);
-
-		RestoreAPIState(); // restore game state
-
-		// read the data from system memory
-		D3D::context->Map(read_tex, 0, D3D11_MAP_READ, 0, &map);
-
-		float val = *(float*)map.pData;
-		u32 ret = 0;
-		if (bpmem.zcontrol.pixel_format == PEControl::RGB565_Z16)
-		{
-			// if Z is in 16 bit format you must return a 16 bit integer
-			ret = ((u32)(val * 0xffff));
-		}
-		else
-		{
-			ret = ((u32)(val * 0xffffff));
-		}
-		D3D::context->Unmap(read_tex, 0);
-
-		// TODO: in RE0 this value is often off by one in Video_DX9 (where this code is derived from), which causes lighting to disappear
-		return ret;
-	}
-	else if (type == PEEK_COLOR)
-	{
-		// we can directly copy to system memory here
-		read_tex = FramebufferManager::GetEFBColorStagingBuffer();
-		D3D11_BOX box = CD3D11_BOX(RectToLock.left, RectToLock.top, 0, RectToLock.right, RectToLock.bottom, 1);
-		D3D::context->CopySubresourceRegion(read_tex, 0, 0, 0, 0, FramebufferManager::GetEFBColorTexture()->GetTex(), 0, &box);
-
-		// read the data from system memory
-		D3D::context->Map(read_tex, 0, D3D11_MAP_READ, 0, &map);
-		u32 ret = 0;
-		if (map.pData)
-			ret = *(u32*)map.pData;
-		D3D::context->Unmap(read_tex, 0);
-
-		// check what to do with the alpha channel (GX_PokeAlphaRead)
-		PixelEngine::UPEAlphaReadReg alpha_read_mode = PixelEngine::GetAlphaReadMode();
-
-		if (bpmem.zcontrol.pixel_format == PEControl::RGBA6_Z24)
-		{
-			ret = RGBA8ToRGBA6ToRGBA8(ret);
-		}
-		else if (bpmem.zcontrol.pixel_format == PEControl::RGB565_Z16)
-		{
-			ret = RGBA8ToRGB565ToRGBA8(ret);
-		}
-		if (bpmem.zcontrol.pixel_format != PEControl::RGBA6_Z24)
-		{
-			ret |= 0xFF000000;
-		}
-
-		if (alpha_read_mode.ReadMode == 2) return ret; // GX_READ_NONE
-		else if (alpha_read_mode.ReadMode == 1) return (ret | 0xFF000000); // GX_READ_FF
-		else /*if(alpha_read_mode.ReadMode == 0)*/ return (ret & 0x00FFFFFF); // GX_READ_00
-	}
-	else //if(type == POKE_COLOR)
-	{
-		u32 rgbaColor = (poke_data & 0xFF00FF00) | ((poke_data >> 16) & 0xFF) | ((poke_data << 16) & 0xFF0000);
-
-		// TODO: The first five PE registers may change behavior of EFB pokes, this isn't implemented, yet.
-		ResetAPIState();
-
-		D3D::context->OMSetRenderTargets(1, &FramebufferManager::GetEFBColorTexture()->GetRTV(), nullptr);
-		D3D::drawColorQuad(rgbaColor, (float)RectToLock.left   * 2.f / (float)Renderer::GetTargetWidth()  - 1.f,
-		                            - (float)RectToLock.top    * 2.f / (float)Renderer::GetTargetHeight() + 1.f,
-		                              (float)RectToLock.right  * 2.f / (float)Renderer::GetTargetWidth()  - 1.f,
-		                            - (float)RectToLock.bottom * 2.f / (float)Renderer::GetTargetHeight() + 1.f);
-
-		RestoreAPIState();
-		return 0;
-	}
-}
-
-
-void Renderer::SetViewport()
-{
-	// reversed gxsetviewport(xorig, yorig, width, height, nearz, farz)
-	// [0] = width/2
-	// [1] = height/2
-	// [2] = 16777215 * (farz - nearz)
-	// [3] = xorig + width/2 + 342
-	// [4] = yorig + height/2 + 342
-	// [5] = 16777215 * farz
-
-	// D3D crashes for zero viewports
-	if (xfmem.viewport.wd == 0 || xfmem.viewport.ht == 0)
-		return;
-
-	int scissorXOff = bpmem.scissorOffset.x * 2;
-	int scissorYOff = bpmem.scissorOffset.y * 2;
-
-	float X, Y, Wd, Ht;
-	X = Renderer::EFBToScaledXf(xfmem.viewport.xOrig - xfmem.viewport.wd - scissorXOff);
-	Y = Renderer::EFBToScaledYf(xfmem.viewport.yOrig + xfmem.viewport.ht - scissorYOff);
-	Wd = Renderer::EFBToScaledXf(2.0f * xfmem.viewport.wd);
-	Ht = Renderer::EFBToScaledYf(-2.0f * xfmem.viewport.ht);
-	if (Wd < 0.0f)
-	{
-		X += Wd;
-		Wd = -Wd;
-	}
-	if (Ht < 0.0f)
-	{
-		Y += Ht;
-		Ht = -Ht;
-	}
-	g_requested_viewport = EFBRectangle((int)X, (int)Y, (int)Wd, (int)Ht);
-
-	if (g_viewport_type != VIEW_RENDER_TO_TEXTURE && g_has_hmd && g_ActiveConfig.bEnableVR)
-	{
-		// In VR we must use the entire EFB, not just the copyTexSrc area that is normally used.
-		// So scale from copyTexSrc to entire EFB, and we won't use copyTexSrc during rendering.
-		//X = (xfmem.viewport.xOrig - xfmem.viewport.wd - bpmem.copyTexSrcXY.x - (float)scissorXOff) * (float)GetTargetWidth() / (float)bpmem.copyTexSrcWH.x;
-		//Y = (xfmem.viewport.yOrig + xfmem.viewport.ht - bpmem.copyTexSrcXY.y - (float)scissorYOff) * (float)GetTargetHeight() / (float)bpmem.copyTexSrcWH.y;
-		//Wd = (2.0f * xfmem.viewport.wd) * (float)GetTargetWidth() / (float)bpmem.copyTexSrcWH.x;
-		//Ht = (-2.0f * xfmem.viewport.ht) * (float)GetTargetHeight() / (float)bpmem.copyTexSrcWH.y;
-		X = 0.0f; Y = 0.0f; Wd = (float)GetTargetWidth(); Ht = (float)GetTargetHeight();
-	}
-
-	// In D3D, the viewport rectangle must fit within the render target.
-	X = (X >= 0.f) ? X : 0.f;
-	Y = (Y >= 0.f) ? Y : 0.f;
-	Wd = (X + Wd <= GetTargetWidth()) ? Wd : (GetTargetWidth() - X);
-	Ht = (Y + Ht <= GetTargetHeight()) ? Ht : (GetTargetHeight() - Y);
-	g_rendered_viewport = EFBRectangle((int)X, (int)Y, (int)Wd, (int)Ht);
-
-	D3D11_VIEWPORT vp = CD3D11_VIEWPORT(X, Y, Wd, Ht,
-		std::max(0.0f, std::min(1.0f, (xfmem.viewport.farZ - xfmem.viewport.zRange) / 16777216.0f)),
-		std::max(0.0f, std::min(1.0f, xfmem.viewport.farZ / 16777216.0f)));
-	D3D::context->RSSetViewports(1, &vp);
-}
-
-void Renderer::ClearScreen(const EFBRectangle& rc, bool colorEnable, bool alphaEnable, bool zEnable, u32 color, u32 z)
-{
-	ResetAPIState();
-
-	if (colorEnable && alphaEnable) D3D::stateman->PushBlendState(clearblendstates[0]);
-	else if (colorEnable) D3D::stateman->PushBlendState(clearblendstates[1]);
-	else if (alphaEnable) D3D::stateman->PushBlendState(clearblendstates[2]);
-	else D3D::stateman->PushBlendState(clearblendstates[3]);
-
-	// TODO: Should we enable Z testing here?
-	/*if (!bpmem.zmode.testenable) D3D::stateman->PushDepthState(cleardepthstates[0]);
-	else */if (zEnable) D3D::stateman->PushDepthState(cleardepthstates[1]);
-	else /*if (!zEnable)*/ D3D::stateman->PushDepthState(cleardepthstates[2]);
-
-	// Update the view port for clearing the picture
-	TargetRectangle targetRc = Renderer::ConvertEFBRectangle(rc);
-	D3D11_VIEWPORT vp = CD3D11_VIEWPORT((float)targetRc.left, (float)targetRc.top, (float)targetRc.GetWidth(), (float)targetRc.GetHeight(), 0.f, 1.f);
-	D3D::context->RSSetViewports(1, &vp);
-
-	// Color is passed in bgra mode so we need to convert it to rgba
-	u32 rgbaColor = (color & 0xFF00FF00) | ((color >> 16) & 0xFF) | ((color << 16) & 0xFF0000);
-	D3D::drawClearQuad(rgbaColor, (z & 0xFFFFFF) / float(0xFFFFFF));
-
-	D3D::stateman->PopDepthState();
-	D3D::stateman->PopBlendState();
-
-	RestoreAPIState();
-}
-
-void Renderer::SkipClearScreen(bool colorEnable, bool alphaEnable, bool zEnable)
-{
-	ResetAPIState();
-
-	if (colorEnable && alphaEnable) D3D::stateman->PushBlendState(clearblendstates[0]);
-	else if (colorEnable) D3D::stateman->PushBlendState(clearblendstates[1]);
-	else if (alphaEnable) D3D::stateman->PushBlendState(clearblendstates[2]);
-	else D3D::stateman->PushBlendState(clearblendstates[3]);
-
-	// TODO: Should we enable Z testing here?
-	/*if (!bpmem.zmode.testenable) D3D::stateman->PushDepthState(cleardepthstates[0]);
-	else */if (zEnable) D3D::stateman->PushDepthState(cleardepthstates[1]);
-	else /*if (!zEnable)*/ D3D::stateman->PushDepthState(cleardepthstates[2]);
-
-	//To Do: Not needed?
-	//D3D::context->VSSetShader(VertexShaderCache::GetClearVertexShader(), nullptr, 0);
-	//D3D::context->PSSetShader(PixelShaderCache::GetClearProgram(), nullptr, 0);
-	//D3D::context->IASetInputLayout(VertexShaderCache::GetClearInputLayout());
-
-	D3D::stateman->Apply();
-
-	D3D::stateman->PopDepthState();
-	D3D::stateman->PopBlendState();
-
-	RestoreAPIState();
-}
-
-void Renderer::ReinterpretPixelData(unsigned int convtype)
-{
-	// TODO: MSAA support..
-	D3D11_RECT source = CD3D11_RECT(0, 0, g_renderer->GetTargetWidth(), g_renderer->GetTargetHeight());
-
-	ID3D11PixelShader* pixel_shader;
-	if (convtype == 0) pixel_shader = PixelShaderCache::ReinterpRGB8ToRGBA6(true);
-	else if (convtype == 2) pixel_shader = PixelShaderCache::ReinterpRGBA6ToRGB8(true);
-	else
-	{
-		ERROR_LOG(VIDEO, "Trying to reinterpret pixel data with unsupported conversion type %d", convtype);
-		return;
-	}
-
-	// convert data and set the target texture as our new EFB
-	g_renderer->ResetAPIState();
-
-	D3D11_VIEWPORT vp = CD3D11_VIEWPORT(0.f, 0.f, (float)g_renderer->GetTargetWidth(), (float)g_renderer->GetTargetHeight());
-	D3D::context->RSSetViewports(1, &vp);
-
-	D3D::context->OMSetRenderTargets(1, &FramebufferManager::GetEFBColorTempTexture()->GetRTV(), nullptr);
-	D3D::SetPointCopySampler();
-	D3D::drawShadedTexQuad(FramebufferManager::GetEFBColorTexture()->GetSRV(), &source, g_renderer->GetTargetWidth(), g_renderer->GetTargetHeight(),
-		pixel_shader, VertexShaderCache::GetSimpleVertexShader(), VertexShaderCache::GetSimpleInputLayout(), GeometryShaderCache::GetCopyGeometryShader());
-
-	g_renderer->RestoreAPIState();
-
-	FramebufferManager::SwapReinterpretTexture();
-	D3D::context->OMSetRenderTargets(1, &FramebufferManager::GetEFBColorTexture()->GetRTV(), FramebufferManager::GetEFBDepthTexture()->GetDSV());
-}
-
-void Renderer::SetBlendMode(bool forceUpdate)
-{
-	// Our render target always uses an alpha channel, so we need to override the blend functions to assume a destination alpha of 1 if the render target isn't supposed to have an alpha channel
-	// Example: D3DBLEND_DESTALPHA needs to be D3DBLEND_ONE since the result without an alpha channel is assumed to always be 1.
-	bool target_has_alpha = bpmem.zcontrol.pixel_format == PEControl::RGBA6_Z24;
-	const D3D11_BLEND d3dSrcFactors[8] =
-	{
-		D3D11_BLEND_ZERO,
-		D3D11_BLEND_ONE,
-		D3D11_BLEND_DEST_COLOR,
-		D3D11_BLEND_INV_DEST_COLOR,
-		D3D11_BLEND_SRC_ALPHA,
-		D3D11_BLEND_INV_SRC_ALPHA, // NOTE: Use SRC1_ALPHA if dst alpha is enabled!
-		(target_has_alpha) ? D3D11_BLEND_DEST_ALPHA : D3D11_BLEND_ONE,
-		(target_has_alpha) ? D3D11_BLEND_INV_DEST_ALPHA : D3D11_BLEND_ZERO
-	};
-	const D3D11_BLEND d3dDestFactors[8] =
-	{
-		D3D11_BLEND_ZERO,
-		D3D11_BLEND_ONE,
-		D3D11_BLEND_SRC_COLOR,
-		D3D11_BLEND_INV_SRC_COLOR,
-		D3D11_BLEND_SRC_ALPHA,
-		D3D11_BLEND_INV_SRC_ALPHA, // NOTE: Use SRC1_ALPHA if dst alpha is enabled!
-		(target_has_alpha) ? D3D11_BLEND_DEST_ALPHA : D3D11_BLEND_ONE,
-		(target_has_alpha) ? D3D11_BLEND_INV_DEST_ALPHA : D3D11_BLEND_ZERO
-	};
-
-	if (bpmem.blendmode.logicopenable && !bpmem.blendmode.blendenable && !forceUpdate)
-		return;
-
-	if (bpmem.blendmode.subtract)
-	{
-		gx_state.blend.blend_enable = true;
-		gx_state.blend.blend_op = D3D11_BLEND_OP_REV_SUBTRACT;
-		gx_state.blend.src_blend = D3D11_BLEND_ONE;
-		gx_state.blend.dst_blend = D3D11_BLEND_ONE;
-	}
-	else
-	{
-		gx_state.blend.blend_enable = (u32)bpmem.blendmode.blendenable;
-		if (bpmem.blendmode.blendenable)
-		{
-			gx_state.blend.blend_op = D3D11_BLEND_OP_ADD;
-			gx_state.blend.src_blend = d3dSrcFactors[bpmem.blendmode.srcfactor];
-			gx_state.blend.dst_blend = d3dDestFactors[bpmem.blendmode.dstfactor];
-		}
-	}
-}
-
-bool Renderer::SaveScreenshot(const std::string &filename, const TargetRectangle& rc)
-{
-	if (!s_screenshot_texture)
-		CreateScreenshotTexture(rc);
-
-	// copy back buffer to system memory
-	D3D11_BOX box = CD3D11_BOX(rc.left, rc.top, 0, rc.right, rc.bottom, 1);
-	D3D::context->CopySubresourceRegion(s_screenshot_texture, 0, 0, 0, 0, (ID3D11Resource*)D3D::GetBackBuffer()->GetTex(), 0, &box);
-
-	D3D11_MAPPED_SUBRESOURCE map;
-	D3D::context->Map(s_screenshot_texture, 0, D3D11_MAP_READ_WRITE, 0, &map);
-
-	bool saved_png = TextureToPng((u8*)map.pData, map.RowPitch, filename, rc.GetWidth(), rc.GetHeight(), false);
-
-	D3D::context->Unmap(s_screenshot_texture, 0);
-
-
-	if (saved_png)
-	{
-		OSD::AddMessage(StringFromFormat("Saved %i x %i %s", rc.GetWidth(),
-		                                 rc.GetHeight(), filename.c_str()));
-	}
-	else
-	{
-		OSD::AddMessage(StringFromFormat("Error saving %s", filename.c_str()));
-	}
-
-	return saved_png;
-}
-
-void formatBufferDump(const u8* in, u8* out, int w, int h, int p)
-{
-	for (int y = 0; y < h; ++y)
-	{
-		auto line = (in + (h - y - 1) * p);
-		for (int x = 0; x < w; ++x)
-		{
-			out[0] = line[2];
-			out[1] = line[1];
-			out[2] = line[0];
-			out += 3;
-			line += 4;
-		}
-	}
-}
-
-void Renderer::AsyncTimewarpDraw()
-{
-#ifdef HAVE_OCULUSSDK
-	//TODO: D3D11 Asynchronous Timewarp
-#endif
-}
-
-// This function has the final picture. We adjust the aspect ratio here.
-void Renderer::SwapImpl(u32 xfbAddr, u32 fbWidth, u32 fbStride, u32 fbHeight, const EFBRectangle& rc, float Gamma)
-{
-#ifdef HAVE_OCULUSSDK
-	if (g_first_rift_frame && g_has_rift && g_ActiveConfig.bEnableVR)
-	{
-		if (!g_ActiveConfig.bAsynchronousTimewarp)
-		{
-			g_rift_frame_timing = ovrHmd_BeginFrame(hmd, ++g_ovr_frameindex);
-#ifdef OCULUSSDK042
-			g_eye_poses[ovrEye_Left] = ovrHmd_GetEyePose(hmd, ovrEye_Left);
-			g_eye_poses[ovrEye_Right] = ovrHmd_GetEyePose(hmd, ovrEye_Right);
-#else
-			ovrVector3f useHmdToEyeViewOffset[2] = { g_eye_render_desc[0].HmdToEyeViewOffset, g_eye_render_desc[1].HmdToEyeViewOffset };
-			ovrHmd_GetEyePoses(hmd, g_ovr_frameindex, useHmdToEyeViewOffset, g_eye_poses, nullptr);
-#endif
-		}
-		g_first_rift_frame = false;
-
-		int cap = 0;
-		if (g_ActiveConfig.bOrientationTracking)
-			cap |= ovrTrackingCap_Orientation;
-		if (g_ActiveConfig.bMagYawCorrection)
-			cap |= ovrTrackingCap_MagYawCorrection;
-		if (g_ActiveConfig.bPositionTracking)
-			cap |= ovrTrackingCap_Position;
-		ovrHmd_ConfigureTracking(hmd, cap, 0);
-	}
-#endif
-
-	if (g_bSkipCurrentFrame || (!XFBWrited && !g_ActiveConfig.RealXFBEnabled()) || !fbWidth || !fbHeight)
-	{
-		if (SConfig::GetInstance().m_DumpFrames && !frame_data.empty())
-			AVIDump::AddFrame(&frame_data[0], fbWidth, fbHeight);
-
-		Core::Callback_VideoCopiedToXFB(false);
-		return;
-	}
-
-	u32 xfbCount = 0;
-	const XFBSourceBase* const* xfbSourceList = FramebufferManager::GetXFBSource(xfbAddr, fbStride, fbHeight, &xfbCount);
-	if ((!xfbSourceList || xfbCount == 0) && g_ActiveConfig.bUseXFB && !g_ActiveConfig.bUseRealXFB)
-	{
-		if (SConfig::GetInstance().m_DumpFrames && !frame_data.empty())
-			AVIDump::AddFrame(&frame_data[0], fbWidth, fbHeight);
-
-		Core::Callback_VideoCopiedToXFB(false);
-		return;
-	}
-
-	ResetAPIState();
-
-	// Prepare to copy the XFBs to our backbuffer
-	UpdateDrawRectangle(s_backbuffer_width, s_backbuffer_height);
-	TargetRectangle targetRc = GetTargetRectangle();
-
-	D3D::context->OMSetRenderTargets(1, &D3D::GetBackBuffer()->GetRTV(), nullptr);
-
-	float ClearColor[4] = { 0.f, 0.f, 0.f, 1.f };
-	D3D::context->ClearRenderTargetView(D3D::GetBackBuffer()->GetRTV(), ClearColor);
-
-	// activate linear filtering for the buffer copies
-	D3D::SetLinearCopySampler();
-
-	if (g_ActiveConfig.bUseXFB && g_ActiveConfig.bUseRealXFB)
-	{
-		// TODO: Television should be used to render Virtual XFB mode as well.
-		D3D11_VIEWPORT vp = CD3D11_VIEWPORT((float)targetRc.left, (float)targetRc.top, (float)targetRc.GetWidth(), (float)targetRc.GetHeight());
-		D3D::context->RSSetViewports(1, &vp);
-
-		s_television.Submit(xfbAddr, fbStride, fbWidth, fbHeight);
-		s_television.Render();
-	}
-	else if (g_ActiveConfig.bUseXFB)
-	{
-		const XFBSource* xfbSource;
-
-		// draw each xfb source
-		for (u32 i = 0; i < xfbCount; ++i)
-		{
-			xfbSource = (const XFBSource*)xfbSourceList[i];
-
-			TargetRectangle drawRc;
-
-			// use virtual xfb with offset
-			int xfbHeight = xfbSource->srcHeight;
-			int xfbWidth = xfbSource->srcWidth;
-			int hOffset = ((s32)xfbSource->srcAddr - (s32)xfbAddr) / ((s32)fbStride * 2);
-
-			drawRc.top = targetRc.bottom - (hOffset + xfbHeight) * targetRc.GetHeight() / fbHeight;
-			drawRc.bottom = targetRc.bottom - hOffset * targetRc.GetHeight() / fbHeight;
-			drawRc.left = targetRc.left + (targetRc.GetWidth() - xfbWidth * targetRc.GetWidth() / fbStride) / 2;
-			drawRc.right = targetRc.left + (targetRc.GetWidth() + xfbWidth * targetRc.GetWidth() / fbStride) / 2;
-
-			// The following code disables auto stretch.  Kept for reference.
-			// scale draw area for a 1 to 1 pixel mapping with the draw target
-			//float vScale = (float)fbHeight / (float)s_backbuffer_height;
-			//float hScale = (float)fbWidth / (float)s_backbuffer_width;
-			//drawRc.top *= vScale;
-			//drawRc.bottom *= vScale;
-			//drawRc.left *= hScale;
-			//drawRc.right *= hScale;
-
-			TargetRectangle sourceRc;
-			sourceRc.left = 0;
-			sourceRc.top = 0;
-			sourceRc.right = (int)xfbSource->texWidth;
-			sourceRc.bottom = (int)xfbSource->texHeight;
-
-			BlitScreen(sourceRc, drawRc, xfbSource->tex, xfbSource->texWidth, xfbSource->texHeight, Gamma);
-		}
-	}
-#ifdef HAVE_OCULUSSDK
-	else if (g_has_rift && g_ActiveConfig.bEnableVR)
-	{
-		EFBRectangle sourceRc;
-		// In VR we use the whole EFB instead of just the bpmem.copyTexSrc rectangle passed to this function. 
-		sourceRc.left = 0;
-		sourceRc.right = EFB_WIDTH;
-		sourceRc.top = 0;
-		sourceRc.bottom = EFB_HEIGHT;
-		TargetRectangle targetRc = ConvertEFBRectangle(sourceRc);
-
-		// TODO: Improve sampling algorithm for the pixel shader so that we can use the multisampled EFB texture as source
-		D3DTexture2D* read_texture = FramebufferManager::GetResolvedEFBColorTexture();
-
-		D3D11_VIEWPORT Vp = CD3D11_VIEWPORT((float)0, (float)0, (float)Renderer::GetTargetWidth(), (float)Renderer::GetTargetHeight());
-
-		// Render to left eye
-		D3D::context->OMSetRenderTargets(1, &FramebufferManager::m_efb.m_frontBuffer[0]->GetRTV(), nullptr);
-		D3D::context->RSSetViewports(1, &Vp);
-		D3D::drawShadedTexQuad(read_texture->GetSRV(), targetRc.AsRECT(), Renderer::GetTargetWidth(), Renderer::GetTargetHeight(), PixelShaderCache::GetColorCopyProgram(false), VertexShaderCache::GetSimpleVertexShader(), VertexShaderCache::GetSimpleInputLayout(), nullptr, Gamma, 0);
-		// Render to right eye
-		D3D::context->OMSetRenderTargets(1, &FramebufferManager::m_efb.m_frontBuffer[1]->GetRTV(), nullptr);
-		D3D::drawShadedTexQuad(read_texture->GetSRV(), targetRc.AsRECT(), Renderer::GetTargetWidth(), Renderer::GetTargetHeight(), PixelShaderCache::GetColorCopyProgram(false), VertexShaderCache::GetSimpleVertexShader(), VertexShaderCache::GetSimpleInputLayout(), nullptr, Gamma, 1);
-
-		//ovrHmd_EndEyeRender(hmd, ovrEye_Left, g_left_eye_pose, &FramebufferManager::m_eye_texture[ovrEye_Left].Texture);
-		//ovrHmd_EndEyeRender(hmd, ovrEye_Right, g_right_eye_pose, &FramebufferManager::m_eye_texture[ovrEye_Right].Texture);
-
-		if (!g_ActiveConfig.bAsynchronousTimewarp)
-		{
-			//Change to compatible D3D Blend State:
-			//Some games (e.g. Paper Mario) do not use a Blend State that is compatible
-			//with the Oculus Rift's SDK.  They set RenderTargetWriteMask to 0,
-			//which masks out the call's Pixel Shader stage.  This also seems inefficient
-			// from a rendering point of view.  Could this be an area Dolphin could be optimized?
-			//To Do: Only use this when needed?  Is this slow?
-			ID3D11BlendState* g_pOculusRiftBlendState = NULL;
-
-			D3D11_BLEND_DESC oculusBlendDesc;
-			ZeroMemory(&oculusBlendDesc, sizeof(D3D11_BLEND_DESC));
-			oculusBlendDesc.AlphaToCoverageEnable = FALSE;
-			oculusBlendDesc.IndependentBlendEnable = FALSE;
-			oculusBlendDesc.RenderTarget[0].BlendEnable = FALSE;
-			oculusBlendDesc.RenderTarget[0].RenderTargetWriteMask = D3D11_COLOR_WRITE_ENABLE_ALL;
-
-			HRESULT hr = D3D::device->CreateBlendState(&oculusBlendDesc, &g_pOculusRiftBlendState);
-			if (FAILED(hr)) PanicAlert("Failed to create blend state at %s %d\n", __FILE__, __LINE__);
-			D3D::SetDebugObjectName((ID3D11DeviceChild*)g_pOculusRiftBlendState, "blend state used to make sure rift draw call works");
-
-			D3D::context->OMSetBlendState(g_pOculusRiftBlendState, NULL, 0xFFFFFFFF);
-
-			// Let OVR do distortion rendering, Present and flush/sync.
-			ovrHmd_EndFrame(hmd, g_eye_poses, &FramebufferManager::m_eye_texture[0].Texture);
-			Common::AtomicIncrement(g_drawn_vr);
-
-			// VR Synchronous Timewarp
-			static int real_frame_count_for_timewarp = 0;
-
-			if (g_ActiveConfig.bPullUp20fpsTimewarp)
-			{
-				if (real_frame_count_for_timewarp % 4 == 1)
-				{
-					g_ActiveConfig.iExtraFrames = 2;
-				}
-				else
-				{
-					g_ActiveConfig.iExtraFrames = 3;
-				}
-			}
-			else if (g_ActiveConfig.bPullUp30fpsTimewarp)
-			{
-				if (real_frame_count_for_timewarp % 2 == 1)
-				{
-					g_ActiveConfig.iExtraFrames = 1;
-				}
-				else
-				{
-					g_ActiveConfig.iExtraFrames = 2;
-				}
-			}
-			else if (g_ActiveConfig.bPullUp60fpsTimewarp)
-			{
-				if (real_frame_count_for_timewarp % 4 == 0)
-					g_ActiveConfig.iExtraFrames = 1;
-				else
-					g_ActiveConfig.iExtraFrames = 0;
-			}
-			else if (g_ActiveConfig.bPullUp20fps || g_ActiveConfig.bPullUp30fps || g_ActiveConfig.bPullUp60fps)
-			{
-				g_ActiveConfig.iExtraFrames = 0;
-			}
-
-			++real_frame_count_for_timewarp;
-
-			// If 30fps loop once, if 20fps (Zelda: OoT for instance) loop twice.
-			for (int i = 0; i < (int)g_ActiveConfig.iExtraFrames; ++i)
-			{
-				ovrFrameTiming frameTime = ovrHmd_BeginFrame(hmd, ++g_ovr_frameindex);
-				//const ovrTexture* new_eye_texture = new ovrTexture(FramebufferManager::m_eye_texture[0].Texture);
-				//ovrD3D11Texture new_eye_texture;
-				//memcpy((void*)&new_eye_texture, &FramebufferManager::m_eye_texture[0], sizeof(ovrD3D11Texture));
-
-				//ovrPosef new_eye_poses[2];
-				//memcpy((void*)&new_eye_poses, g_eye_poses, sizeof(ovrPosef)*2);
-
-				ovr_WaitTillTime(frameTime.NextFrameSeconds - g_ActiveConfig.fTimeWarpTweak);
-
-				ovrHmd_EndFrame(hmd, g_eye_poses, &FramebufferManager::m_eye_texture[0].Texture);
-				Common::AtomicIncrement(g_drawn_vr);
-			}
-
-		}
-		else
-		{
-			// VR TODO
-			// Wait for OpenGL to finish drawing the commands we have given it,
-			// and when finished, swap the back buffer textures to the front buffer textures
-		}
-	}
-#endif
-	else
-	{
-		TargetRectangle sourceRc = Renderer::ConvertEFBRectangle(rc);
-
-		// TODO: Improve sampling algorithm for the pixel shader so that we can use the multisampled EFB texture as source
-		D3DTexture2D* read_texture = FramebufferManager::GetResolvedEFBColorTexture();
-		BlitScreen(sourceRc, targetRc, read_texture, GetTargetWidth(), GetTargetHeight(), Gamma);
-	}
-
-	// done with drawing the game stuff, good moment to save a screenshot
-	if (s_bScreenshot && !g_ActiveConfig.bAsynchronousTimewarp)
-	{
-		SaveScreenshot(s_sScreenshotName, GetTargetRectangle());
-		s_bScreenshot = false;
-	}
-
-	// Dump frames
-	static int w = 0, h = 0;
-	if (SConfig::GetInstance().m_DumpFrames && !g_ActiveConfig.bAsynchronousTimewarp)
-	{
-		static int s_recordWidth;
-		static int s_recordHeight;
-
-		if (!s_screenshot_texture)
-			CreateScreenshotTexture(GetTargetRectangle());
-
-		D3D11_BOX box = CD3D11_BOX(GetTargetRectangle().left, GetTargetRectangle().top, 0, GetTargetRectangle().right, GetTargetRectangle().bottom, 1);
-		D3D::context->CopySubresourceRegion(s_screenshot_texture, 0, 0, 0, 0, (ID3D11Resource*)D3D::GetBackBuffer()->GetTex(), 0, &box);
-		if (!bLastFrameDumped)
-		{
-			s_recordWidth = GetTargetRectangle().GetWidth();
-			s_recordHeight = GetTargetRectangle().GetHeight();
-			bAVIDumping = AVIDump::Start(D3D::hWnd, s_recordWidth, s_recordHeight);
-			if (!bAVIDumping)
-			{
-				PanicAlert("Error dumping frames to AVI.");
-			}
-			else
-			{
-				std::string msg = StringFromFormat("Dumping Frames to \"%sframedump0.avi\" (%dx%d RGB24)",
-					File::GetUserPath(D_DUMPFRAMES_IDX).c_str(), s_recordWidth, s_recordHeight);
-
-				OSD::AddMessage(msg, 2000);
-			}
-		}
-		if (bAVIDumping)
-		{
-			D3D11_MAPPED_SUBRESOURCE map;
-			D3D::context->Map(s_screenshot_texture, 0, D3D11_MAP_READ, 0, &map);
-
-			if (frame_data.empty() || w != s_recordWidth || h != s_recordHeight)
-			{
-				frame_data.resize(3 * s_recordWidth * s_recordHeight);
-				w = s_recordWidth;
-				h = s_recordHeight;
-			}
-			formatBufferDump((u8*)map.pData, &frame_data[0], s_recordWidth, s_recordHeight, map.RowPitch);
-			AVIDump::AddFrame(&frame_data[0], GetTargetRectangle().GetWidth(), GetTargetRectangle().GetHeight());
-			D3D::context->Unmap(s_screenshot_texture, 0);
-		}
-		bLastFrameDumped = true;
-	}
-	else
-	{
-		if (bLastFrameDumped && bAVIDumping)
-		{
-			std::vector<u8>().swap(frame_data);
-			w = h = 0;
-
-			AVIDump::Stop();
-			bAVIDumping = false;
-			OSD::AddMessage("Stop dumping frames to AVI", 2000);
-		}
-		bLastFrameDumped = false;
-	}
-
-	// Reset viewport for drawing text
-	D3D11_VIEWPORT vp = CD3D11_VIEWPORT(0.0f, 0.0f, (float)GetBackbufferWidth(), (float)GetBackbufferHeight());
-	D3D::context->RSSetViewports(1, &vp);
-
-	Renderer::DrawDebugText();
-
-	OSD::DrawMessages();
-	D3D::EndFrame();
-
-	TextureCache::Cleanup();
-
-#ifdef HAVE_OCULUSSDK
-	if (g_has_rift)
-	{
-		if (g_Config.bLowPersistence != g_ActiveConfig.bLowPersistence ||
-			g_Config.bDynamicPrediction != g_ActiveConfig.bDynamicPrediction)
-		{
-			int caps = ovrHmd_GetEnabledCaps(hmd) & ~(ovrHmdCap_DynamicPrediction | ovrHmdCap_LowPersistence);
-			if (g_Config.bLowPersistence)
-				caps |= ovrHmdCap_LowPersistence;
-			if (g_Config.bDynamicPrediction)
-				caps |= ovrHmdCap_DynamicPrediction;
-
-			ovrHmd_SetEnabledCaps(hmd, caps);
-		}
-
-		if (g_Config.bOrientationTracking != g_ActiveConfig.bOrientationTracking ||
-			g_Config.bMagYawCorrection != g_ActiveConfig.bMagYawCorrection ||
-			g_Config.bPositionTracking != g_ActiveConfig.bPositionTracking)
-		{
-			int cap = 0;
-			if (g_ActiveConfig.bOrientationTracking)
-				cap |= ovrTrackingCap_Orientation;
-			if (g_ActiveConfig.bMagYawCorrection)
-				cap |= ovrTrackingCap_MagYawCorrection;
-			if (g_ActiveConfig.bPositionTracking)
-				cap |= ovrTrackingCap_Position;
-			ovrHmd_ConfigureTracking(hmd, cap, 0);
-		}
-
-		if (g_Config.bChromatic != g_ActiveConfig.bChromatic ||
-			g_Config.bTimewarp != g_ActiveConfig.bTimewarp ||
-			g_Config.bVignette != g_ActiveConfig.bVignette ||
-			g_Config.bNoRestore != g_ActiveConfig.bNoRestore ||
-			g_Config.bFlipVertical != g_ActiveConfig.bFlipVertical ||
-			g_Config.bSRGB != g_ActiveConfig.bSRGB ||
-			g_Config.bOverdrive != g_ActiveConfig.bOverdrive ||
-			g_Config.bHqDistortion != g_ActiveConfig.bHqDistortion)
-		{
-			FramebufferManager::ConfigureRift();
-		}
-	}
-#endif
-
-	// VR layer debugging, sometimes layers need to flash.
-	g_Config.iFlashState++;
-	if (g_Config.iFlashState >= 10)
-		g_Config.iFlashState = 0;
-
-	// Enable configuration changes
-	UpdateActiveConfig();
-	// VR XFB isn't implemented yet, so always disable it for VR
-	if (g_has_hmd && g_ActiveConfig.bEnableVR)
-	{
-		g_ActiveConfig.bUseXFB = false;
-		// always stretch to fit
-		g_ActiveConfig.iAspectRatio = 3;
-	}
-	TextureCache::OnConfigChanged(g_ActiveConfig);
-#ifdef HAVE_OCULUSSDK
-	if (g_has_rift && g_ActiveConfig.bEnableVR && !g_ActiveConfig.bAsynchronousTimewarp)
-	{
-		g_rift_frame_timing = ovrHmd_BeginFrame(hmd, ++g_ovr_frameindex);
-	}
-#endif
-
-	SetWindowSize(fbStride, fbHeight);
-
-	bool windowResized = CheckForResize();
-	bool fullscreen = g_ActiveConfig.bFullscreen && g_ActiveConfig.ExclusiveFullscreenEnabled() &&
-		!SConfig::GetInstance().m_LocalCoreStartupParameter.bRenderToMain;
-
-	bool fullscreen_changed = s_last_fullscreen_mode != fullscreen;
-
-	bool fullscreen_state;
-	if (SUCCEEDED(D3D::GetFullscreenState(&fullscreen_state)))
-	{
-		if (fullscreen_state != fullscreen && Host_RendererHasFocus())
-		{
-			// The current fullscreen state does not match the configuration,
-			// this may happen when the renderer frame loses focus. When the
-			// render frame is in focus again we can re-apply the configuration.
-			fullscreen_changed = true;
-		}
-	}
-#ifdef HAVE_OCULUSSDK
-	if (g_has_rift && !(hmd->HmdCaps & ovrHmdCap_ExtendDesktop))
-	{
-		windowResized = false;
-		fullscreen = false;
-		fullscreen_changed = false;
-		fullscreen_state = false;
-	}
-#endif		
-
-	bool xfbchanged = false;
-
-	if (FramebufferManagerBase::LastXfbWidth() != fbStride || FramebufferManagerBase::LastXfbHeight() != fbHeight)
-	{
-		xfbchanged = true;
-		unsigned int w = (fbStride < 1 || fbStride > MAX_XFB_WIDTH) ? MAX_XFB_WIDTH : fbStride;
-		unsigned int h = (fbHeight < 1 || fbHeight > MAX_XFB_HEIGHT) ? MAX_XFB_HEIGHT : fbHeight;
-		FramebufferManagerBase::SetLastXfbWidth(w);
-		FramebufferManagerBase::SetLastXfbHeight(h);
-	}
-
-	// Flip/present backbuffer to frontbuffer here
-	if (!g_has_rift)
-		D3D::Present();
-
-	NewVRFrame();
-
-	// Resize the back buffers NOW to avoid flickering
-	if (xfbchanged ||
-		windowResized ||
-		fullscreen_changed ||
-		s_LastEFBScale != g_ActiveConfig.iEFBScale ||
-		s_LastAA != g_ActiveConfig.iMultisampleMode ||
-		s_LastStereo != (g_ActiveConfig.iStereoMode > 0))
-	{
-		s_LastAA = g_ActiveConfig.iMultisampleMode;
-		PixelShaderCache::InvalidateMSAAShaders();
-
-		if (windowResized || fullscreen_changed)
-		{
-			// Apply fullscreen state
-			if (fullscreen_changed)
-			{
-				s_last_fullscreen_mode = fullscreen;
-				D3D::SetFullscreenState(fullscreen);
-
-				// Notify the host that it is safe to exit fullscreen
-				if (!fullscreen)
-				{
-					Host_RequestFullscreen(false);
-				}
-			}
-
-			// TODO: Aren't we still holding a reference to the back buffer right now?
-			D3D::Reset();
-			SAFE_RELEASE(s_screenshot_texture);
-			SAFE_RELEASE(s_3d_vision_texture);
-			s_backbuffer_width = D3D::GetBackBufferWidth();
-			s_backbuffer_height = D3D::GetBackBufferHeight();
-		}
-
-		UpdateDrawRectangle(s_backbuffer_width, s_backbuffer_height);
-
-		s_LastEFBScale = g_ActiveConfig.iEFBScale;
-		s_LastStereo = g_ActiveConfig.iStereoMode > 0;
-		CalculateTargetSize(s_backbuffer_width, s_backbuffer_height);
-
-		D3D::context->OMSetRenderTargets(1, &D3D::GetBackBuffer()->GetRTV(), nullptr);
-
-		if (g_ActiveConfig.bAsynchronousTimewarp)
-			g_ovr_lock.lock();
-		delete g_framebuffer_manager;
-		g_framebuffer_manager = new FramebufferManager;
-		float clear_col[4] = { 0.f, 0.f, 0.f, 1.f };
-		D3D::context->ClearRenderTargetView(FramebufferManager::GetEFBColorTexture()->GetRTV(), clear_col);
-		D3D::context->ClearDepthStencilView(FramebufferManager::GetEFBDepthTexture()->GetDSV(), D3D11_CLEAR_DEPTH, 1.f, 0);
-		if (g_ActiveConfig.bAsynchronousTimewarp)
-			g_ovr_lock.unlock();
-	}
-	else
-	{
-		// VR Clear screen before every frame
-		float clear_col[4] = { 0.f, 0.f, 0.f, 1.f };
-		D3D::context->ClearRenderTargetView(FramebufferManager::GetEFBColorTexture()->GetRTV(), clear_col);
-		D3D::context->ClearDepthStencilView(FramebufferManager::GetEFBDepthTexture()->GetDSV(), D3D11_CLEAR_DEPTH, 1.f, 0);
-	}
-
-	// begin next frame
-	RestoreAPIState();
-	D3D::BeginFrame();
-	D3D::context->OMSetRenderTargets(1, &FramebufferManager::GetEFBColorTexture()->GetRTV(), FramebufferManager::GetEFBDepthTexture()->GetDSV());
-	SetViewport();
-}
-
-// ALWAYS call RestoreAPIState for each ResetAPIState call you're doing
-void Renderer::ResetAPIState()
-{
-	D3D::stateman->PushBlendState(resetblendstate);
-	D3D::stateman->PushDepthState(resetdepthstate);
-	D3D::stateman->PushRasterizerState(resetraststate);
-}
-
-void Renderer::RestoreAPIState()
-{
-	// Gets us back into a more game-like state.
-	D3D::stateman->PopBlendState();
-	D3D::stateman->PopDepthState();
-	D3D::stateman->PopRasterizerState();
-	SetViewport();
-	BPFunctions::SetScissor();
-}
-
-void Renderer::ApplyState(bool bUseDstAlpha)
-{
-	gx_state.blend.use_dst_alpha = bUseDstAlpha;
-	D3D::stateman->PushBlendState(gx_state_cache.Get(gx_state.blend));
-	D3D::stateman->PushDepthState(gx_state_cache.Get(gx_state.zmode));
-	D3D::stateman->PushRasterizerState(gx_state_cache.Get(gx_state.raster));
-
-	for (unsigned int stage = 0; stage < 8; stage++)
-	{
-		// TODO: cache SamplerState directly, not d3d object
-		gx_state.sampler[stage].max_anisotropy = g_ActiveConfig.iMaxAnisotropy;
-		D3D::stateman->SetSampler(stage, gx_state_cache.Get(gx_state.sampler[stage]));
-	}
-
-	if (bUseDstAlpha)
-	{
-		// restore actual state
-		SetBlendMode(false);
-		SetLogicOpMode();
-	}
-
-	ID3D11Buffer* vertexConstants = VertexShaderCache::GetConstantBuffer();
-
-	D3D::stateman->SetPixelConstants(PixelShaderCache::GetConstantBuffer(), g_ActiveConfig.bEnablePixelLighting ? vertexConstants : nullptr);
-	D3D::stateman->SetVertexConstants(vertexConstants);
-	D3D::stateman->SetGeometryConstants(GeometryShaderCache::GetConstantBuffer());
-
-	D3D::stateman->SetPixelShader(PixelShaderCache::GetActiveShader());
-	D3D::stateman->SetVertexShader(VertexShaderCache::GetActiveShader());
-	D3D::stateman->SetGeometryShader(GeometryShaderCache::GetActiveShader());
-}
-
-void Renderer::RestoreState()
-{
-	D3D::stateman->PopBlendState();
-	D3D::stateman->PopDepthState();
-	D3D::stateman->PopRasterizerState();
-}
-
-void Renderer::ApplyCullDisable()
-{
-	RasterizerState rast = gx_state.raster;
-	rast.cull_mode = D3D11_CULL_NONE;
-
-	ID3D11RasterizerState* raststate = gx_state_cache.Get(rast);
-	D3D::stateman->PushRasterizerState(raststate);
-}
-
-void Renderer::RestoreCull()
-{
-	D3D::stateman->PopRasterizerState();
-}
-
-void Renderer::SetGenerationMode()
-{
-	const D3D11_CULL_MODE d3dCullModes[4] =
-	{
-		D3D11_CULL_NONE,
-		D3D11_CULL_BACK,
-		D3D11_CULL_FRONT,
-		D3D11_CULL_BACK
-	};
-
-	// rastdc.FrontCounterClockwise must be false for this to work
-	// TODO: GX_CULL_ALL not supported, yet!
-	gx_state.raster.cull_mode = d3dCullModes[bpmem.genMode.cullmode];
-}
-
-void Renderer::SetDepthMode()
-{
-	gx_state.zmode = bpmem.zmode;
-}
-
-void Renderer::SetLogicOpMode()
-{
-	// D3D11 doesn't support logic blending, so this is a huge hack
-	// TODO: Make use of D3D11.1's logic blending support
-
-	// 0   0x00
-	// 1   Source & destination
-	// 2   Source & ~destination
-	// 3   Source
-	// 4   ~Source & destination
-	// 5   Destination
-	// 6   Source ^ destination =  Source & ~destination | ~Source & destination
-	// 7   Source | destination
-	// 8   ~(Source | destination)
-	// 9   ~(Source ^ destination) = ~Source & ~destination | Source & destination
-	// 10  ~Destination
-	// 11  Source | ~destination
-	// 12  ~Source
-	// 13  ~Source | destination
-	// 14  ~(Source & destination)
-	// 15  0xff
-	const D3D11_BLEND_OP d3dLogicOps[16] =
-	{
-		D3D11_BLEND_OP_ADD,//0
-		D3D11_BLEND_OP_ADD,//1
-		D3D11_BLEND_OP_SUBTRACT,//2
-		D3D11_BLEND_OP_ADD,//3
-		D3D11_BLEND_OP_REV_SUBTRACT,//4
-		D3D11_BLEND_OP_ADD,//5
-		D3D11_BLEND_OP_MAX,//6
-		D3D11_BLEND_OP_ADD,//7
-		D3D11_BLEND_OP_MAX,//8
-		D3D11_BLEND_OP_MAX,//9
-		D3D11_BLEND_OP_ADD,//10
-		D3D11_BLEND_OP_ADD,//11
-		D3D11_BLEND_OP_ADD,//12
-		D3D11_BLEND_OP_ADD,//13
-		D3D11_BLEND_OP_ADD,//14
-		D3D11_BLEND_OP_ADD//15
-	};
-	const D3D11_BLEND d3dLogicOpSrcFactors[16] =
-	{
-		D3D11_BLEND_ZERO,//0
-		D3D11_BLEND_DEST_COLOR,//1
-		D3D11_BLEND_ONE,//2
-		D3D11_BLEND_ONE,//3
-		D3D11_BLEND_DEST_COLOR,//4
-		D3D11_BLEND_ZERO,//5
-		D3D11_BLEND_INV_DEST_COLOR,//6
-		D3D11_BLEND_INV_DEST_COLOR,//7
-		D3D11_BLEND_INV_SRC_COLOR,//8
-		D3D11_BLEND_INV_SRC_COLOR,//9
-		D3D11_BLEND_INV_DEST_COLOR,//10
-		D3D11_BLEND_ONE,//11
-		D3D11_BLEND_INV_SRC_COLOR,//12
-		D3D11_BLEND_INV_SRC_COLOR,//13
-		D3D11_BLEND_INV_DEST_COLOR,//14
-		D3D11_BLEND_ONE//15
-	};
-	const D3D11_BLEND d3dLogicOpDestFactors[16] =
-	{
-		D3D11_BLEND_ZERO,//0
-		D3D11_BLEND_ZERO,//1
-		D3D11_BLEND_INV_SRC_COLOR,//2
-		D3D11_BLEND_ZERO,//3
-		D3D11_BLEND_ONE,//4
-		D3D11_BLEND_ONE,//5
-		D3D11_BLEND_INV_SRC_COLOR,//6
-		D3D11_BLEND_ONE,//7
-		D3D11_BLEND_INV_DEST_COLOR,//8
-		D3D11_BLEND_SRC_COLOR,//9
-		D3D11_BLEND_INV_DEST_COLOR,//10
-		D3D11_BLEND_INV_DEST_COLOR,//11
-		D3D11_BLEND_INV_SRC_COLOR,//12
-		D3D11_BLEND_ONE,//13
-		D3D11_BLEND_INV_SRC_COLOR,//14
-		D3D11_BLEND_ONE//15
-	};
-
-	if (bpmem.blendmode.logicopenable && !bpmem.blendmode.blendenable)
-	{
-		gx_state.blend.blend_enable = true;
-		gx_state.blend.blend_op = d3dLogicOps[bpmem.blendmode.logicmode];
-		gx_state.blend.src_blend = d3dLogicOpSrcFactors[bpmem.blendmode.logicmode];
-		gx_state.blend.dst_blend = d3dLogicOpDestFactors[bpmem.blendmode.logicmode];
-	}
-	else
-	{
-		SetBlendMode(true);
-	}
-}
-
-void Renderer::SetDitherMode()
-{
-	// TODO: Set dither mode to bpmem.blendmode.dither
-}
-
-void Renderer::SetSamplerState(int stage, int texindex)
-{
-	const FourTexUnits &tex = bpmem.tex[texindex];
-	const TexMode0 &tm0 = tex.texMode0[stage];
-	const TexMode1 &tm1 = tex.texMode1[stage];
-
-	if (texindex)
-		stage += 4;
-
-	if (g_ActiveConfig.bForceFiltering)
-	{
-		gx_state.sampler[stage].min_filter = 6; // 4 (linear mip) | 2 (linear min)
-		gx_state.sampler[stage].mag_filter = 1; // linear mag
-	}
-	else
-	{
-		gx_state.sampler[stage].min_filter = (u32)tm0.min_filter;
-		gx_state.sampler[stage].mag_filter = (u32)tm0.mag_filter;
-	}
-
-	gx_state.sampler[stage].wrap_s = (u32)tm0.wrap_s;
-	gx_state.sampler[stage].wrap_t = (u32)tm0.wrap_t;
-	gx_state.sampler[stage].max_lod = (u32)tm1.max_lod;
-	gx_state.sampler[stage].min_lod = (u32)tm1.min_lod;
-	gx_state.sampler[stage].lod_bias = (s32)tm0.lod_bias;
-}
-
-void Renderer::SetInterlacingMode()
-{
-	// TODO
-}
-
-int Renderer::GetMaxTextureSize()
-{
-	return DX11::D3D::GetMaxTextureSize();
-}
-
-u16 Renderer::BBoxRead(int index)
-{
-	// Here we get the min/max value of the truncated position of the upscaled framebuffer.
-	// So we have to correct them to the unscaled EFB sizes.
-	int value = BBox::Get(index);
-
-	if (index < 2)
-	{
-		// left/right
-		value = value * EFB_WIDTH / s_target_width;
-	}
-	else
-	{
-		// up/down
-		value = value * EFB_HEIGHT / s_target_height;
-	}
-	if (index & 1)
-		value++; // fix max values to describe the outer border
-
-	return value;
-}
-
-void Renderer::BBoxWrite(int index, u16 _value)
-{
-	int value = _value; // u16 isn't enough to multiply by the efb width
-	if (index & 1)
-		value--;
-	if (index < 2)
-	{
-		value = value * s_target_width / EFB_WIDTH;
-	}
-	else
-	{
-		value = value * s_target_height / EFB_HEIGHT;
-	}
-
-	BBox::Set(index, value);
-}
-
-void Renderer::BlitScreen(TargetRectangle src, TargetRectangle dst, D3DTexture2D* src_texture, u32 src_width, u32 src_height, float Gamma)
-{
-	if (g_ActiveConfig.iStereoMode == STEREO_SBS || g_ActiveConfig.iStereoMode == STEREO_TAB)
-	{
-		TargetRectangle leftRc, rightRc;
-		ConvertStereoRectangle(dst, leftRc, rightRc);
-
-		D3D11_VIEWPORT leftVp = CD3D11_VIEWPORT((float)leftRc.left, (float)leftRc.top, (float)leftRc.GetWidth(), (float)leftRc.GetHeight());
-		D3D11_VIEWPORT rightVp = CD3D11_VIEWPORT((float)rightRc.left, (float)rightRc.top, (float)rightRc.GetWidth(), (float)rightRc.GetHeight());
-
-		D3D::context->RSSetViewports(1, &leftVp);
-		D3D::drawShadedTexQuad(src_texture->GetSRV(), src.AsRECT(), src_width, src_height, PixelShaderCache::GetColorCopyProgram(false), VertexShaderCache::GetSimpleVertexShader(), VertexShaderCache::GetSimpleInputLayout(), nullptr, Gamma, 0);
-
-		D3D::context->RSSetViewports(1, &rightVp);
-		D3D::drawShadedTexQuad(src_texture->GetSRV(), src.AsRECT(), src_width, src_height, PixelShaderCache::GetColorCopyProgram(false), VertexShaderCache::GetSimpleVertexShader(), VertexShaderCache::GetSimpleInputLayout(), nullptr, Gamma, 1);
-	}
-	else if (g_ActiveConfig.iStereoMode == STEREO_3DVISION)
-	{
-		if (!s_3d_vision_texture)
-			Create3DVisionTexture(s_backbuffer_width, s_backbuffer_height);
-
-		D3D11_VIEWPORT leftVp = CD3D11_VIEWPORT((float)dst.left, (float)dst.top, (float)dst.GetWidth(), (float)dst.GetHeight());
-		D3D11_VIEWPORT rightVp = CD3D11_VIEWPORT((float)(dst.left + s_backbuffer_width), (float)dst.top, (float)dst.GetWidth(), (float)dst.GetHeight());
-
-		// Render to staging texture which is double the width of the backbuffer
-		D3D::context->OMSetRenderTargets(1, &s_3d_vision_texture->GetRTV(), nullptr);
-
-		D3D::context->RSSetViewports(1, &leftVp);
-		D3D::drawShadedTexQuad(src_texture->GetSRV(), src.AsRECT(), src_width, src_height, PixelShaderCache::GetColorCopyProgram(false), VertexShaderCache::GetSimpleVertexShader(), VertexShaderCache::GetSimpleInputLayout(), nullptr, Gamma, 0);
-
-		D3D::context->RSSetViewports(1, &rightVp);
-		D3D::drawShadedTexQuad(src_texture->GetSRV(), src.AsRECT(), src_width, src_height, PixelShaderCache::GetColorCopyProgram(false), VertexShaderCache::GetSimpleVertexShader(), VertexShaderCache::GetSimpleInputLayout(), nullptr, Gamma, 1);
-
-		// Copy the left eye to the backbuffer, if Nvidia 3D Vision is enabled it should
-		// recognize the signature and automatically include the right eye frame.
-		D3D11_BOX box = CD3D11_BOX(0, 0, 0, s_backbuffer_width, s_backbuffer_height, 1);
-		D3D::context->CopySubresourceRegion(D3D::GetBackBuffer()->GetTex(), 0, 0, 0, 0, s_3d_vision_texture->GetTex(), 0, &box);
-
-		// Restore render target to backbuffer
-		D3D::context->OMSetRenderTargets(1, &D3D::GetBackBuffer()->GetRTV(), nullptr);
-	}
-	else
-	{
-		D3D11_VIEWPORT vp = CD3D11_VIEWPORT((float)dst.left, (float)dst.top, (float)dst.GetWidth(), (float)dst.GetHeight());
-		D3D::context->RSSetViewports(1, &vp);
-		D3D::drawShadedTexQuad(src_texture->GetSRV(), src.AsRECT(), src_width, src_height, (g_Config.iStereoMode == STEREO_ANAGLYPH) ? PixelShaderCache::GetAnaglyphProgram() : PixelShaderCache::GetColorCopyProgram(false), VertexShaderCache::GetSimpleVertexShader(), VertexShaderCache::GetSimpleInputLayout(), nullptr, Gamma);
-	}
-}
-
-}  // namespace DX11
-=======
-// Copyright 2013 Dolphin Emulator Project
-// Licensed under GPLv2
-// Refer to the license.txt file included.
-
-#include <cinttypes>
-#include <cmath>
-#include <string>
-#include <strsafe.h>
-#include <unordered_map>
-
-#include "Common/Timer.h"
-
-#include "Core/ConfigManager.h"
-#include "Core/Core.h"
-#include "Core/Host.h"
-
-#include "VideoBackends/D3D/BoundingBox.h"
-#include "VideoBackends/D3D/D3DBase.h"
-#include "VideoBackends/D3D/D3DState.h"
-#include "VideoBackends/D3D/D3DUtil.h"
-#include "VideoBackends/D3D/FramebufferManager.h"
-#include "VideoBackends/D3D/GeometryShaderCache.h"
-#include "VideoBackends/D3D/PixelShaderCache.h"
-#include "VideoBackends/D3D/Render.h"
-#include "VideoBackends/D3D/Television.h"
-#include "VideoBackends/D3D/TextureCache.h"
-#include "VideoBackends/D3D/VertexShaderCache.h"
-
-#include "VideoCommon/AVIDump.h"
-#include "VideoCommon/BPFunctions.h"
-#include "VideoCommon/Fifo.h"
-#include "VideoCommon/FPSCounter.h"
-#include "VideoCommon/ImageWrite.h"
-#include "VideoCommon/OnScreenDisplay.h"
-#include "VideoCommon/PixelEngine.h"
-#include "VideoCommon/Statistics.h"
-#include "VideoCommon/VertexShaderManager.h"
-#include "VideoCommon/VideoConfig.h"
-
-namespace DX11
-{
-
-static u32 s_last_multisample_mode = 0;
-
-static Television s_television;
-
-static bool s_last_fullscreen_mode = false;
-static bool s_last_stereo_mode = 0;
-static bool s_last_xfb_mode = false;
-
-ID3D11Buffer* access_efb_cbuf = nullptr;
-ID3D11BlendState* clearblendstates[4] = {nullptr};
-ID3D11DepthStencilState* cleardepthstates[3] = {nullptr};
-ID3D11BlendState* resetblendstate = nullptr;
-ID3D11DepthStencilState* resetdepthstate = nullptr;
-ID3D11RasterizerState* resetraststate = nullptr;
-
-static ID3D11Texture2D* s_screenshot_texture = nullptr;
-static D3DTexture2D* s_3d_vision_texture = nullptr;
-
-// Nvidia stereo blitting struct defined in "nvstereo.h" from the Nvidia SDK
-typedef struct _Nv_Stereo_Image_Header
-{
-	unsigned int    dwSignature;
-	unsigned int    dwWidth;
-	unsigned int    dwHeight;
-	unsigned int    dwBPP;
-	unsigned int    dwFlags;
-} NVSTEREOIMAGEHEADER, *LPNVSTEREOIMAGEHEADER;
-
-#define NVSTEREO_IMAGE_SIGNATURE 0x4433564e
-
-// GX pipeline state
-struct
-{
-	SamplerState sampler[8];
-	BlendState blend;
-	ZMode zmode;
-	RasterizerState raster;
-
-} gx_state;
-
-StateCache gx_state_cache;
-
-void SetupDeviceObjects()
-{
-	s_television.Init();
-
-	g_framebuffer_manager = new FramebufferManager;
-
-	HRESULT hr;
-	float colmat[20]= {0.0f};
-	colmat[0] = colmat[5] = colmat[10] = 1.0f;
-	D3D11_BUFFER_DESC cbdesc = CD3D11_BUFFER_DESC(20*sizeof(float), D3D11_BIND_CONSTANT_BUFFER, D3D11_USAGE_DEFAULT);
-	D3D11_SUBRESOURCE_DATA data;
-	data.pSysMem = colmat;
-	hr = D3D::device->CreateBuffer(&cbdesc, &data, &access_efb_cbuf);
-	CHECK(hr==S_OK, "Create constant buffer for Renderer::AccessEFB");
-	D3D::SetDebugObjectName((ID3D11DeviceChild*)access_efb_cbuf, "constant buffer for Renderer::AccessEFB");
-
-	D3D11_DEPTH_STENCIL_DESC ddesc;
-	ddesc.DepthEnable      = FALSE;
-	ddesc.DepthWriteMask   = D3D11_DEPTH_WRITE_MASK_ZERO;
-	ddesc.DepthFunc        = D3D11_COMPARISON_ALWAYS;
-	ddesc.StencilEnable    = FALSE;
-	ddesc.StencilReadMask  = D3D11_DEFAULT_STENCIL_READ_MASK;
-	ddesc.StencilWriteMask = D3D11_DEFAULT_STENCIL_WRITE_MASK;
-	hr = D3D::device->CreateDepthStencilState(&ddesc, &cleardepthstates[0]);
-	CHECK(hr==S_OK, "Create depth state for Renderer::ClearScreen");
-	ddesc.DepthWriteMask   = D3D11_DEPTH_WRITE_MASK_ALL;
-	ddesc.DepthEnable      = TRUE;
-	hr = D3D::device->CreateDepthStencilState(&ddesc, &cleardepthstates[1]);
-	CHECK(hr==S_OK, "Create depth state for Renderer::ClearScreen");
-	ddesc.DepthWriteMask   = D3D11_DEPTH_WRITE_MASK_ZERO;
-	hr = D3D::device->CreateDepthStencilState(&ddesc, &cleardepthstates[2]);
-	CHECK(hr==S_OK, "Create depth state for Renderer::ClearScreen");
-	D3D::SetDebugObjectName((ID3D11DeviceChild*)cleardepthstates[0], "depth state for Renderer::ClearScreen (depth buffer disabled)");
-	D3D::SetDebugObjectName((ID3D11DeviceChild*)cleardepthstates[1], "depth state for Renderer::ClearScreen (depth buffer enabled, writing enabled)");
-	D3D::SetDebugObjectName((ID3D11DeviceChild*)cleardepthstates[2], "depth state for Renderer::ClearScreen (depth buffer enabled, writing disabled)");
-
-	D3D11_BLEND_DESC blenddesc;
-	blenddesc.AlphaToCoverageEnable = FALSE;
-	blenddesc.IndependentBlendEnable = FALSE;
-	blenddesc.RenderTarget[0].BlendEnable = FALSE;
-	blenddesc.RenderTarget[0].RenderTargetWriteMask = D3D11_COLOR_WRITE_ENABLE_ALL;
-	blenddesc.RenderTarget[0].SrcBlend = D3D11_BLEND_ONE;
-	blenddesc.RenderTarget[0].DestBlend = D3D11_BLEND_ZERO;
-	blenddesc.RenderTarget[0].BlendOp = D3D11_BLEND_OP_ADD;
-	blenddesc.RenderTarget[0].SrcBlendAlpha = D3D11_BLEND_ONE;
-	blenddesc.RenderTarget[0].DestBlendAlpha = D3D11_BLEND_ZERO;
-	blenddesc.RenderTarget[0].BlendOpAlpha = D3D11_BLEND_OP_ADD;
-	hr = D3D::device->CreateBlendState(&blenddesc, &resetblendstate);
-	CHECK(hr==S_OK, "Create blend state for Renderer::ResetAPIState");
-	D3D::SetDebugObjectName((ID3D11DeviceChild*)resetblendstate, "blend state for Renderer::ResetAPIState");
-
-	clearblendstates[0] = resetblendstate;
-	resetblendstate->AddRef();
-
-	blenddesc.RenderTarget[0].RenderTargetWriteMask = D3D11_COLOR_WRITE_ENABLE_RED|D3D11_COLOR_WRITE_ENABLE_GREEN|D3D11_COLOR_WRITE_ENABLE_BLUE;
-	hr = D3D::device->CreateBlendState(&blenddesc, &clearblendstates[1]);
-	CHECK(hr==S_OK, "Create blend state for Renderer::ClearScreen");
-
-	blenddesc.RenderTarget[0].RenderTargetWriteMask = D3D11_COLOR_WRITE_ENABLE_ALPHA;
-	hr = D3D::device->CreateBlendState(&blenddesc, &clearblendstates[2]);
-	CHECK(hr==S_OK, "Create blend state for Renderer::ClearScreen");
-
-	blenddesc.RenderTarget[0].RenderTargetWriteMask = 0;
-	hr = D3D::device->CreateBlendState(&blenddesc, &clearblendstates[3]);
-	CHECK(hr==S_OK, "Create blend state for Renderer::ClearScreen");
-
-	ddesc.DepthEnable      = FALSE;
-	ddesc.DepthWriteMask   = D3D11_DEPTH_WRITE_MASK_ZERO;
-	ddesc.DepthFunc        = D3D11_COMPARISON_LESS;
-	ddesc.StencilEnable    = FALSE;
-	ddesc.StencilReadMask  = D3D11_DEFAULT_STENCIL_READ_MASK;
-	ddesc.StencilWriteMask = D3D11_DEFAULT_STENCIL_WRITE_MASK;
-	hr = D3D::device->CreateDepthStencilState(&ddesc, &resetdepthstate);
-	CHECK(hr==S_OK, "Create depth state for Renderer::ResetAPIState");
-	D3D::SetDebugObjectName((ID3D11DeviceChild*)resetdepthstate, "depth stencil state for Renderer::ResetAPIState");
-
-	D3D11_RASTERIZER_DESC rastdesc = CD3D11_RASTERIZER_DESC(D3D11_FILL_SOLID, D3D11_CULL_NONE, false, 0, 0.f, 0.f, false, false, false, false);
-	hr = D3D::device->CreateRasterizerState(&rastdesc, &resetraststate);
-	CHECK(hr==S_OK, "Create rasterizer state for Renderer::ResetAPIState");
-	D3D::SetDebugObjectName((ID3D11DeviceChild*)resetraststate, "rasterizer state for Renderer::ResetAPIState");
-
-	s_screenshot_texture = nullptr;
-}
-
-// Kill off all device objects
-void TeardownDeviceObjects()
-{
-	delete g_framebuffer_manager;
-
-	SAFE_RELEASE(access_efb_cbuf);
-	SAFE_RELEASE(clearblendstates[0]);
-	SAFE_RELEASE(clearblendstates[1]);
-	SAFE_RELEASE(clearblendstates[2]);
-	SAFE_RELEASE(clearblendstates[3]);
-	SAFE_RELEASE(cleardepthstates[0]);
-	SAFE_RELEASE(cleardepthstates[1]);
-	SAFE_RELEASE(cleardepthstates[2]);
-	SAFE_RELEASE(resetblendstate);
-	SAFE_RELEASE(resetdepthstate);
-	SAFE_RELEASE(resetraststate);
-	SAFE_RELEASE(s_screenshot_texture);
-	SAFE_RELEASE(s_3d_vision_texture);
-
-	s_television.Shutdown();
-
-	gx_state_cache.Clear();
-}
-
-void CreateScreenshotTexture(const TargetRectangle& rc)
-{
-	D3D11_TEXTURE2D_DESC scrtex_desc = CD3D11_TEXTURE2D_DESC(DXGI_FORMAT_R8G8B8A8_UNORM, rc.GetWidth(), rc.GetHeight(), 1, 1, 0, D3D11_USAGE_STAGING, D3D11_CPU_ACCESS_READ|D3D11_CPU_ACCESS_WRITE);
-	HRESULT hr = D3D::device->CreateTexture2D(&scrtex_desc, nullptr, &s_screenshot_texture);
-	CHECK(hr==S_OK, "Create screenshot staging texture");
-	D3D::SetDebugObjectName((ID3D11DeviceChild*)s_screenshot_texture, "staging screenshot texture");
-}
-
-void Create3DVisionTexture(int width, int height)
-{
-	// Create a staging texture for 3D vision with signature information in the last row.
-	// Nvidia 3D Vision supports full SBS, so there is no loss in resolution during this process.
-	D3D11_SUBRESOURCE_DATA sysData;
-	sysData.SysMemPitch = 4 * width * 2;
-	sysData.pSysMem = new u8[(height + 1) * sysData.SysMemPitch];
-	LPNVSTEREOIMAGEHEADER header = (LPNVSTEREOIMAGEHEADER)((u8*)sysData.pSysMem + height * sysData.SysMemPitch);
-	header->dwSignature = NVSTEREO_IMAGE_SIGNATURE;
-	header->dwWidth = width * 2;
-	header->dwHeight = height + 1;
-	header->dwBPP = 32;
-	header->dwFlags = 0;
-
-	s_3d_vision_texture = D3DTexture2D::Create(width * 2, height + 1, D3D11_BIND_RENDER_TARGET, D3D11_USAGE_DEFAULT, DXGI_FORMAT_R8G8B8A8_UNORM, 1, 1, &sysData);
-	delete[] sysData.pSysMem;
-}
-
-Renderer::Renderer(void *&window_handle)
-{
-	D3D::Create((HWND)window_handle);
-
-	s_backbuffer_width = D3D::GetBackBufferWidth();
-	s_backbuffer_height = D3D::GetBackBufferHeight();
-
-	FramebufferManagerBase::SetLastXfbWidth(MAX_XFB_WIDTH);
-	FramebufferManagerBase::SetLastXfbHeight(MAX_XFB_HEIGHT);
-
-	UpdateDrawRectangle(s_backbuffer_width, s_backbuffer_height);
-
-	s_last_multisample_mode = g_ActiveConfig.iMultisampleMode;
-	s_last_efb_scale = g_ActiveConfig.iEFBScale;
-	s_last_fullscreen_mode = g_ActiveConfig.bFullscreen;
-	s_last_stereo_mode = g_ActiveConfig.iStereoMode > 0;
-	s_last_xfb_mode = g_ActiveConfig.bUseRealXFB;
-	CalculateTargetSize(s_backbuffer_width, s_backbuffer_height);
-
-	SetupDeviceObjects();
-
-	// Setup GX pipeline state
-	gx_state.blend.blend_enable = false;
-	gx_state.blend.write_mask = D3D11_COLOR_WRITE_ENABLE_ALL;
-	gx_state.blend.src_blend = D3D11_BLEND_ONE;
-	gx_state.blend.dst_blend = D3D11_BLEND_ZERO;
-	gx_state.blend.blend_op = D3D11_BLEND_OP_ADD;
-	gx_state.blend.use_dst_alpha = false;
-
-	for (unsigned int k = 0;k < 8;k++)
-	{
-		gx_state.sampler[k].packed = 0;
-	}
-
-	gx_state.zmode.testenable = false;
-	gx_state.zmode.updateenable = false;
-	gx_state.zmode.func = ZMode::NEVER;
-
-	gx_state.raster.cull_mode = D3D11_CULL_NONE;
-
-	// Clear EFB textures
-	float ClearColor[4] = { 0.f, 0.f, 0.f, 1.f };
-	D3D::context->ClearRenderTargetView(FramebufferManager::GetEFBColorTexture()->GetRTV(), ClearColor);
-	D3D::context->ClearDepthStencilView(FramebufferManager::GetEFBDepthTexture()->GetDSV(), D3D11_CLEAR_DEPTH, 1.f, 0);
-
-	D3D11_VIEWPORT vp = CD3D11_VIEWPORT(0.f, 0.f, (float)s_target_width, (float)s_target_height);
-	D3D::context->RSSetViewports(1, &vp);
-	D3D::context->OMSetRenderTargets(1, &FramebufferManager::GetEFBColorTexture()->GetRTV(), FramebufferManager::GetEFBDepthTexture()->GetDSV());
-	D3D::BeginFrame();
-}
-
-Renderer::~Renderer()
-{
-	TeardownDeviceObjects();
-	D3D::EndFrame();
-	D3D::Present();
-	D3D::Close();
-}
-
-void Renderer::RenderText(const std::string& text, int left, int top, u32 color)
-{
-	D3D::font.DrawTextScaled((float)(left+1), (float)(top+1), 20.f, 0.0f, color & 0xFF000000, text);
-	D3D::font.DrawTextScaled((float)left, (float)top, 20.f, 0.0f, color, text);
-}
-
-TargetRectangle Renderer::ConvertEFBRectangle(const EFBRectangle& rc)
-{
-	TargetRectangle result;
-	result.left   = EFBToScaledX(rc.left);
-	result.top    = EFBToScaledY(rc.top);
-	result.right  = EFBToScaledX(rc.right);
-	result.bottom = EFBToScaledY(rc.bottom);
-	return result;
-}
-
-// With D3D, we have to resize the backbuffer if the window changed
-// size.
-bool Renderer::CheckForResize()
-{
-	RECT rcWindow;
-	GetClientRect(D3D::hWnd, &rcWindow);
-	int client_width = rcWindow.right - rcWindow.left;
-	int client_height = rcWindow.bottom - rcWindow.top;
-
-	// Sanity check
-	if ((client_width != Renderer::GetBackbufferWidth() ||
-		client_height != Renderer::GetBackbufferHeight()) &&
-		client_width >= 4 && client_height >= 4)
-	{
-		return true;
-	}
-
-	return false;
-}
-
-void Renderer::SetScissorRect(const EFBRectangle& rc)
-{
-	TargetRectangle trc = ConvertEFBRectangle(rc);
-	D3D::context->RSSetScissorRects(1, trc.AsRECT());
-}
-
-void Renderer::SetColorMask()
-{
-	// Only enable alpha channel if it's supported by the current EFB format
-	UINT8 color_mask = 0;
-	if (bpmem.alpha_test.TestResult() != AlphaTest::FAIL)
-	{
-		if (bpmem.blendmode.alphaupdate && (bpmem.zcontrol.pixel_format == PEControl::RGBA6_Z24))
-			color_mask = D3D11_COLOR_WRITE_ENABLE_ALPHA;
-		if (bpmem.blendmode.colorupdate)
-			color_mask |= D3D11_COLOR_WRITE_ENABLE_RED | D3D11_COLOR_WRITE_ENABLE_GREEN | D3D11_COLOR_WRITE_ENABLE_BLUE;
-	}
-	gx_state.blend.write_mask = color_mask;
-}
-
-// This function allows the CPU to directly access the EFB.
-// There are EFB peeks (which will read the color or depth of a pixel)
-// and EFB pokes (which will change the color or depth of a pixel).
-//
-// The behavior of EFB peeks can only be modified by:
-//  - GX_PokeAlphaRead
-// The behavior of EFB pokes can be modified by:
-//  - GX_PokeAlphaMode (TODO)
-//  - GX_PokeAlphaUpdate (TODO)
-//  - GX_PokeBlendMode (TODO)
-//  - GX_PokeColorUpdate (TODO)
-//  - GX_PokeDither (TODO)
-//  - GX_PokeDstAlpha (TODO)
-//  - GX_PokeZMode (TODO)
-u32 Renderer::AccessEFB(EFBAccessType type, u32 x, u32 y, u32 poke_data)
-{
-	// TODO: This function currently is broken if anti-aliasing is enabled
-	D3D11_MAPPED_SUBRESOURCE map;
-	ID3D11Texture2D* read_tex;
-
-	if (type == POKE_Z)
-	{
-		static bool alert_only_once = true;
-		if (!alert_only_once) return 0;
-		PanicAlert("EFB: Poke Z not implemented (tried to poke z value %#x at (%d,%d))", poke_data, x, y);
-		alert_only_once = false;
-		return 0;
-	}
-
-	// Convert EFB dimensions to the ones of our render target
-	EFBRectangle efbPixelRc;
-	efbPixelRc.left = x;
-	efbPixelRc.top = y;
-	efbPixelRc.right = x + 1;
-	efbPixelRc.bottom = y + 1;
-	TargetRectangle targetPixelRc = Renderer::ConvertEFBRectangle(efbPixelRc);
-
-	// Take the mean of the resulting dimensions; TODO: Don't use the center pixel, compute the average color instead
-	D3D11_RECT RectToLock;
-	if (type == PEEK_COLOR || type == PEEK_Z)
-	{
-		RectToLock.left = (targetPixelRc.left + targetPixelRc.right) / 2;
-		RectToLock.top = (targetPixelRc.top + targetPixelRc.bottom) / 2;
-		RectToLock.right = RectToLock.left + 1;
-		RectToLock.bottom = RectToLock.top + 1;
-	}
-	else
-	{
-		RectToLock.left = targetPixelRc.left;
-		RectToLock.right = targetPixelRc.right;
-		RectToLock.top = targetPixelRc.top;
-		RectToLock.bottom = targetPixelRc.bottom;
-	}
-
-	if (type == PEEK_Z)
-	{
-		ResetAPIState(); // Reset any game specific settings
-
-		// depth buffers can only be completely CopySubresourceRegion'ed, so we're using drawShadedTexQuad instead
-		D3D11_VIEWPORT vp = CD3D11_VIEWPORT(0.f, 0.f, 1.f, 1.f);
-		D3D::context->RSSetViewports(1, &vp);
-		D3D::stateman->SetPixelConstants(0, access_efb_cbuf);
-		D3D::context->OMSetRenderTargets(1, &FramebufferManager::GetEFBDepthReadTexture()->GetRTV(), nullptr);
-		D3D::SetPointCopySampler();
-		D3D::drawShadedTexQuad(FramebufferManager::GetEFBDepthTexture()->GetSRV(),
-								&RectToLock,
-								Renderer::GetTargetWidth(),
-								Renderer::GetTargetHeight(),
-								PixelShaderCache::GetColorCopyProgram(true),
-								VertexShaderCache::GetSimpleVertexShader(),
-								VertexShaderCache::GetSimpleInputLayout());
-
-		D3D::context->OMSetRenderTargets(1, &FramebufferManager::GetEFBColorTexture()->GetRTV(), FramebufferManager::GetEFBDepthTexture()->GetDSV());
-
-		// copy to system memory
-		D3D11_BOX box = CD3D11_BOX(0, 0, 0, 1, 1, 1);
-		read_tex = FramebufferManager::GetEFBDepthStagingBuffer();
-		D3D::context->CopySubresourceRegion(read_tex, 0, 0, 0, 0, FramebufferManager::GetEFBDepthReadTexture()->GetTex(), 0, &box);
-
-		RestoreAPIState(); // restore game state
-
-		// read the data from system memory
-		D3D::context->Map(read_tex, 0, D3D11_MAP_READ, 0, &map);
-
-		float val = *(float*)map.pData;
-		u32 ret = 0;
-		if (bpmem.zcontrol.pixel_format == PEControl::RGB565_Z16)
-		{
-			// if Z is in 16 bit format you must return a 16 bit integer
-			ret = ((u32)(val * 0xffff));
-		}
-		else
-		{
-			ret = ((u32)(val * 0xffffff));
-		}
-		D3D::context->Unmap(read_tex, 0);
-
-		// TODO: in RE0 this value is often off by one in Video_DX9 (where this code is derived from), which causes lighting to disappear
-		return ret;
-	}
-	else if (type == PEEK_COLOR)
-	{
-		// we can directly copy to system memory here
-		read_tex = FramebufferManager::GetEFBColorStagingBuffer();
-		D3D11_BOX box = CD3D11_BOX(RectToLock.left, RectToLock.top, 0, RectToLock.right, RectToLock.bottom, 1);
-		D3D::context->CopySubresourceRegion(read_tex, 0, 0, 0, 0, FramebufferManager::GetEFBColorTexture()->GetTex(), 0, &box);
-
-		// read the data from system memory
-		D3D::context->Map(read_tex, 0, D3D11_MAP_READ, 0, &map);
-		u32 ret = 0;
-		if (map.pData)
-			ret = *(u32*)map.pData;
-		D3D::context->Unmap(read_tex, 0);
-
-		// check what to do with the alpha channel (GX_PokeAlphaRead)
-		PixelEngine::UPEAlphaReadReg alpha_read_mode = PixelEngine::GetAlphaReadMode();
-
-		if (bpmem.zcontrol.pixel_format == PEControl::RGBA6_Z24)
-		{
-			ret = RGBA8ToRGBA6ToRGBA8(ret);
-		}
-		else if (bpmem.zcontrol.pixel_format == PEControl::RGB565_Z16)
-		{
-			ret = RGBA8ToRGB565ToRGBA8(ret);
-		}
-		if (bpmem.zcontrol.pixel_format != PEControl::RGBA6_Z24)
-		{
-			ret |= 0xFF000000;
-		}
-
-		if (alpha_read_mode.ReadMode == 2) return ret; // GX_READ_NONE
-		else if (alpha_read_mode.ReadMode == 1) return (ret | 0xFF000000); // GX_READ_FF
-		else /*if(alpha_read_mode.ReadMode == 0)*/ return (ret & 0x00FFFFFF); // GX_READ_00
-	}
-	else //if(type == POKE_COLOR)
-	{
-		u32 rgbaColor = (poke_data & 0xFF00FF00) | ((poke_data >> 16) & 0xFF) | ((poke_data << 16) & 0xFF0000);
-
-		// TODO: The first five PE registers may change behavior of EFB pokes, this isn't implemented, yet.
-		ResetAPIState();
-
-		D3D::context->OMSetRenderTargets(1, &FramebufferManager::GetEFBColorTexture()->GetRTV(), nullptr);
-		D3D::drawColorQuad(rgbaColor, (float)RectToLock.left   * 2.f / (float)Renderer::GetTargetWidth()  - 1.f,
-		                            - (float)RectToLock.top    * 2.f / (float)Renderer::GetTargetHeight() + 1.f,
-		                              (float)RectToLock.right  * 2.f / (float)Renderer::GetTargetWidth()  - 1.f,
-		                            - (float)RectToLock.bottom * 2.f / (float)Renderer::GetTargetHeight() + 1.f);
-
-		RestoreAPIState();
-		return 0;
-	}
-}
-
-
-void Renderer::SetViewport()
-{
-	// reversed gxsetviewport(xorig, yorig, width, height, nearz, farz)
-	// [0] = width/2
-	// [1] = height/2
-	// [2] = 16777215 * (farz - nearz)
-	// [3] = xorig + width/2 + 342
-	// [4] = yorig + height/2 + 342
-	// [5] = 16777215 * farz
-
-	// D3D crashes for zero viewports
-	if (xfmem.viewport.wd == 0 || xfmem.viewport.ht == 0)
-		return;
-
-	int scissorXOff = bpmem.scissorOffset.x * 2;
-	int scissorYOff = bpmem.scissorOffset.y * 2;
-
-	float X = Renderer::EFBToScaledXf(xfmem.viewport.xOrig - xfmem.viewport.wd - scissorXOff);
-	float Y = Renderer::EFBToScaledYf(xfmem.viewport.yOrig + xfmem.viewport.ht - scissorYOff);
-	float Wd = Renderer::EFBToScaledXf(2.0f * xfmem.viewport.wd);
-	float Ht = Renderer::EFBToScaledYf(-2.0f * xfmem.viewport.ht);
-	if (Wd < 0.0f)
-	{
-		X += Wd;
-		Wd = -Wd;
-	}
-	if (Ht < 0.0f)
-	{
-		Y += Ht;
-		Ht = -Ht;
-	}
-
-	// In D3D, the viewport rectangle must fit within the render target.
-	X = (X >= 0.f) ? X : 0.f;
-	Y = (Y >= 0.f) ? Y : 0.f;
-	Wd = (X + Wd <= GetTargetWidth()) ? Wd : (GetTargetWidth() - X);
-	Ht = (Y + Ht <= GetTargetHeight()) ? Ht : (GetTargetHeight() - Y);
-
-	D3D11_VIEWPORT vp = CD3D11_VIEWPORT(X, Y, Wd, Ht,
-		std::max(0.0f, std::min(1.0f, (xfmem.viewport.farZ - xfmem.viewport.zRange) / 16777216.0f)),
-		std::max(0.0f, std::min(1.0f, xfmem.viewport.farZ / 16777216.0f)));
-	D3D::context->RSSetViewports(1, &vp);
-}
-
-void Renderer::ClearScreen(const EFBRectangle& rc, bool colorEnable, bool alphaEnable, bool zEnable, u32 color, u32 z)
-{
-	ResetAPIState();
-
-	if (colorEnable && alphaEnable) D3D::stateman->PushBlendState(clearblendstates[0]);
-	else if (colorEnable) D3D::stateman->PushBlendState(clearblendstates[1]);
-	else if (alphaEnable) D3D::stateman->PushBlendState(clearblendstates[2]);
-	else D3D::stateman->PushBlendState(clearblendstates[3]);
-
-	// TODO: Should we enable Z testing here?
-	/*if (!bpmem.zmode.testenable) D3D::stateman->PushDepthState(cleardepthstates[0]);
-	else */if (zEnable) D3D::stateman->PushDepthState(cleardepthstates[1]);
-	else /*if (!zEnable)*/ D3D::stateman->PushDepthState(cleardepthstates[2]);
-
-	// Update the view port for clearing the picture
-	TargetRectangle targetRc = Renderer::ConvertEFBRectangle(rc);
-	D3D11_VIEWPORT vp = CD3D11_VIEWPORT((float)targetRc.left, (float)targetRc.top, (float)targetRc.GetWidth(), (float)targetRc.GetHeight(), 0.f, 1.f);
-	D3D::context->RSSetViewports(1, &vp);
-
-	// Color is passed in bgra mode so we need to convert it to rgba
-	u32 rgbaColor = (color & 0xFF00FF00) | ((color >> 16) & 0xFF) | ((color << 16) & 0xFF0000);
-	D3D::drawClearQuad(rgbaColor, (z & 0xFFFFFF) / float(0xFFFFFF));
-
-	D3D::stateman->PopDepthState();
-	D3D::stateman->PopBlendState();
-
-	RestoreAPIState();
-}
-
-void Renderer::ReinterpretPixelData(unsigned int convtype)
-{
-	// TODO: MSAA support..
-	D3D11_RECT source = CD3D11_RECT(0, 0, g_renderer->GetTargetWidth(), g_renderer->GetTargetHeight());
-
-	ID3D11PixelShader* pixel_shader;
-	if (convtype == 0) pixel_shader = PixelShaderCache::ReinterpRGB8ToRGBA6(true);
-	else if (convtype == 2) pixel_shader = PixelShaderCache::ReinterpRGBA6ToRGB8(true);
-	else
-	{
-		ERROR_LOG(VIDEO, "Trying to reinterpret pixel data with unsupported conversion type %d", convtype);
-		return;
-	}
-
-	// convert data and set the target texture as our new EFB
-	g_renderer->ResetAPIState();
-
-	D3D11_VIEWPORT vp = CD3D11_VIEWPORT(0.f, 0.f, (float)g_renderer->GetTargetWidth(), (float)g_renderer->GetTargetHeight());
-	D3D::context->RSSetViewports(1, &vp);
-
-	D3D::context->OMSetRenderTargets(1, &FramebufferManager::GetEFBColorTempTexture()->GetRTV(), nullptr);
-	D3D::SetPointCopySampler();
-	D3D::drawShadedTexQuad(FramebufferManager::GetEFBColorTexture()->GetSRV(), &source, g_renderer->GetTargetWidth(), g_renderer->GetTargetHeight(),
-		pixel_shader, VertexShaderCache::GetSimpleVertexShader(), VertexShaderCache::GetSimpleInputLayout(), GeometryShaderCache::GetCopyGeometryShader());
-
-	g_renderer->RestoreAPIState();
-
-	FramebufferManager::SwapReinterpretTexture();
-	D3D::context->OMSetRenderTargets(1, &FramebufferManager::GetEFBColorTexture()->GetRTV(), FramebufferManager::GetEFBDepthTexture()->GetDSV());
-}
-
-void Renderer::SetBlendMode(bool forceUpdate)
-{
-	// Our render target always uses an alpha channel, so we need to override the blend functions to assume a destination alpha of 1 if the render target isn't supposed to have an alpha channel
-	// Example: D3DBLEND_DESTALPHA needs to be D3DBLEND_ONE since the result without an alpha channel is assumed to always be 1.
-	bool target_has_alpha = bpmem.zcontrol.pixel_format == PEControl::RGBA6_Z24;
-	const D3D11_BLEND d3dSrcFactors[8] =
-	{
-		D3D11_BLEND_ZERO,
-		D3D11_BLEND_ONE,
-		D3D11_BLEND_DEST_COLOR,
-		D3D11_BLEND_INV_DEST_COLOR,
-		D3D11_BLEND_SRC_ALPHA,
-		D3D11_BLEND_INV_SRC_ALPHA, // NOTE: Use SRC1_ALPHA if dst alpha is enabled!
-		(target_has_alpha) ? D3D11_BLEND_DEST_ALPHA : D3D11_BLEND_ONE,
-		(target_has_alpha) ? D3D11_BLEND_INV_DEST_ALPHA : D3D11_BLEND_ZERO
-	};
-	const D3D11_BLEND d3dDestFactors[8] =
-	{
-		D3D11_BLEND_ZERO,
-		D3D11_BLEND_ONE,
-		D3D11_BLEND_SRC_COLOR,
-		D3D11_BLEND_INV_SRC_COLOR,
-		D3D11_BLEND_SRC_ALPHA,
-		D3D11_BLEND_INV_SRC_ALPHA, // NOTE: Use SRC1_ALPHA if dst alpha is enabled!
-		(target_has_alpha) ? D3D11_BLEND_DEST_ALPHA : D3D11_BLEND_ONE,
-		(target_has_alpha) ? D3D11_BLEND_INV_DEST_ALPHA : D3D11_BLEND_ZERO
-	};
-
-	if (bpmem.blendmode.logicopenable && !bpmem.blendmode.blendenable && !forceUpdate)
-		return;
-
-	if (bpmem.blendmode.subtract)
-	{
-		gx_state.blend.blend_enable = true;
-		gx_state.blend.blend_op = D3D11_BLEND_OP_REV_SUBTRACT;
-		gx_state.blend.src_blend = D3D11_BLEND_ONE;
-		gx_state.blend.dst_blend = D3D11_BLEND_ONE;
-	}
-	else
-	{
-		gx_state.blend.blend_enable = (u32)bpmem.blendmode.blendenable;
-		if (bpmem.blendmode.blendenable)
-		{
-			gx_state.blend.blend_op = D3D11_BLEND_OP_ADD;
-			gx_state.blend.src_blend = d3dSrcFactors[bpmem.blendmode.srcfactor];
-			gx_state.blend.dst_blend = d3dDestFactors[bpmem.blendmode.dstfactor];
-		}
-	}
-}
-
-bool Renderer::SaveScreenshot(const std::string &filename, const TargetRectangle& rc)
-{
-	if (!s_screenshot_texture)
-		CreateScreenshotTexture(rc);
-
-	// copy back buffer to system memory
-	D3D11_BOX box = CD3D11_BOX(rc.left, rc.top, 0, rc.right, rc.bottom, 1);
-	D3D::context->CopySubresourceRegion(s_screenshot_texture, 0, 0, 0, 0, (ID3D11Resource*)D3D::GetBackBuffer()->GetTex(), 0, &box);
-
-	D3D11_MAPPED_SUBRESOURCE map;
-	D3D::context->Map(s_screenshot_texture, 0, D3D11_MAP_READ_WRITE, 0, &map);
-
-	bool saved_png = TextureToPng((u8*)map.pData, map.RowPitch, filename, rc.GetWidth(), rc.GetHeight(), false);
-
-	D3D::context->Unmap(s_screenshot_texture, 0);
-
-
-	if (saved_png)
-	{
-		OSD::AddMessage(StringFromFormat("Saved %i x %i %s", rc.GetWidth(),
-		                                 rc.GetHeight(), filename.c_str()));
-	}
-	else
-	{
-		OSD::AddMessage(StringFromFormat("Error saving %s", filename.c_str()));
-	}
-
-	return saved_png;
-}
-
-void formatBufferDump(const u8* in, u8* out, int w, int h, int p)
-{
-	for (int y = 0; y < h; ++y)
-	{
-		auto line = (in + (h - y - 1) * p);
-		for (int x = 0; x < w; ++x)
-		{
-			out[0] = line[2];
-			out[1] = line[1];
-			out[2] = line[0];
-			out += 3;
-			line += 4;
-		}
-	}
-}
-
-// This function has the final picture. We adjust the aspect ratio here.
-void Renderer::SwapImpl(u32 xfbAddr, u32 fbWidth, u32 fbStride, u32 fbHeight, const EFBRectangle& rc, float Gamma)
-{
-	if (g_bSkipCurrentFrame || (!XFBWrited && !g_ActiveConfig.RealXFBEnabled()) || !fbWidth || !fbHeight)
-	{
-		if (SConfig::GetInstance().m_DumpFrames && !frame_data.empty())
-			AVIDump::AddFrame(&frame_data[0], fbWidth, fbHeight);
-
-		Core::Callback_VideoCopiedToXFB(false);
-		return;
-	}
-
-	u32 xfbCount = 0;
-	const XFBSourceBase* const* xfbSourceList = FramebufferManager::GetXFBSource(xfbAddr, fbStride, fbHeight, &xfbCount);
-	if ((!xfbSourceList || xfbCount == 0) && g_ActiveConfig.bUseXFB && !g_ActiveConfig.bUseRealXFB)
-	{
-		if (SConfig::GetInstance().m_DumpFrames && !frame_data.empty())
-			AVIDump::AddFrame(&frame_data[0], fbWidth, fbHeight);
-
-		Core::Callback_VideoCopiedToXFB(false);
-		return;
-	}
-
-	ResetAPIState();
-
-	// Prepare to copy the XFBs to our backbuffer
-	UpdateDrawRectangle(s_backbuffer_width, s_backbuffer_height);
-	TargetRectangle targetRc = GetTargetRectangle();
-
-	D3D::context->OMSetRenderTargets(1, &D3D::GetBackBuffer()->GetRTV(), nullptr);
-
-	float ClearColor[4] = { 0.f, 0.f, 0.f, 1.f };
-	D3D::context->ClearRenderTargetView(D3D::GetBackBuffer()->GetRTV(), ClearColor);
-
-	// activate linear filtering for the buffer copies
-	D3D::SetLinearCopySampler();
-
-	if (g_ActiveConfig.bUseXFB && g_ActiveConfig.bUseRealXFB)
-	{
-		// TODO: Television should be used to render Virtual XFB mode as well.
-		D3D11_VIEWPORT vp = CD3D11_VIEWPORT((float)targetRc.left, (float)targetRc.top, (float)targetRc.GetWidth(), (float)targetRc.GetHeight());
-		D3D::context->RSSetViewports(1, &vp);
-
-		s_television.Submit(xfbAddr, fbStride, fbWidth, fbHeight);
-		s_television.Render();
-	}
-	else if (g_ActiveConfig.bUseXFB)
-	{
-		const XFBSource* xfbSource;
-
-		// draw each xfb source
-		for (u32 i = 0; i < xfbCount; ++i)
-		{
-			xfbSource = (const XFBSource*)xfbSourceList[i];
-
-			TargetRectangle drawRc;
-
-			// use virtual xfb with offset
-			int xfbHeight = xfbSource->srcHeight;
-			int xfbWidth = xfbSource->srcWidth;
-			int hOffset = ((s32)xfbSource->srcAddr - (s32)xfbAddr) / ((s32)fbStride * 2);
-
-			drawRc.top = targetRc.top + hOffset * targetRc.GetHeight() / fbHeight;
-			drawRc.bottom = targetRc.top + (hOffset + xfbHeight) * targetRc.GetHeight() / fbHeight;
-			drawRc.left = targetRc.left + (targetRc.GetWidth() - xfbWidth * targetRc.GetWidth() / fbStride) / 2;
-			drawRc.right = targetRc.left + (targetRc.GetWidth() + xfbWidth * targetRc.GetWidth() / fbStride) / 2;
-
-			// The following code disables auto stretch.  Kept for reference.
-			// scale draw area for a 1 to 1 pixel mapping with the draw target
-			//float vScale = (float)fbHeight / (float)s_backbuffer_height;
-			//float hScale = (float)fbWidth / (float)s_backbuffer_width;
-			//drawRc.top *= vScale;
-			//drawRc.bottom *= vScale;
-			//drawRc.left *= hScale;
-			//drawRc.right *= hScale;
-
-			TargetRectangle sourceRc;
-			sourceRc.left = 0;
-			sourceRc.top = 0;
-			sourceRc.right = (int)xfbSource->texWidth;
-			sourceRc.bottom = (int)xfbSource->texHeight;
-
-			BlitScreen(sourceRc, drawRc, xfbSource->tex, xfbSource->texWidth, xfbSource->texHeight, Gamma);
-		}
-	}
-	else
-	{
-		TargetRectangle sourceRc = Renderer::ConvertEFBRectangle(rc);
-
-		// TODO: Improve sampling algorithm for the pixel shader so that we can use the multisampled EFB texture as source
-		D3DTexture2D* read_texture = FramebufferManager::GetResolvedEFBColorTexture();
-		BlitScreen(sourceRc, targetRc, read_texture, GetTargetWidth(), GetTargetHeight(), Gamma);
-	}
-
-	// done with drawing the game stuff, good moment to save a screenshot
-	if (s_bScreenshot)
-	{
-		SaveScreenshot(s_sScreenshotName, GetTargetRectangle());
-		s_bScreenshot = false;
-	}
-
-	// Dump frames
-	static int w = 0, h = 0;
-	if (SConfig::GetInstance().m_DumpFrames)
-	{
-		static int s_recordWidth;
-		static int s_recordHeight;
-
-		if (!s_screenshot_texture)
-			CreateScreenshotTexture(GetTargetRectangle());
-
-		D3D11_BOX box = CD3D11_BOX(GetTargetRectangle().left, GetTargetRectangle().top, 0, GetTargetRectangle().right, GetTargetRectangle().bottom, 1);
-		D3D::context->CopySubresourceRegion(s_screenshot_texture, 0, 0, 0, 0, (ID3D11Resource*)D3D::GetBackBuffer()->GetTex(), 0, &box);
-		if (!bLastFrameDumped)
-		{
-			s_recordWidth = GetTargetRectangle().GetWidth();
-			s_recordHeight = GetTargetRectangle().GetHeight();
-			bAVIDumping = AVIDump::Start(D3D::hWnd, s_recordWidth, s_recordHeight);
-			if (!bAVIDumping)
-			{
-				PanicAlert("Error dumping frames to AVI.");
-			}
-			else
-			{
-				std::string msg = StringFromFormat("Dumping Frames to \"%sframedump0.avi\" (%dx%d RGB24)",
-					File::GetUserPath(D_DUMPFRAMES_IDX).c_str(), s_recordWidth, s_recordHeight);
-
-				OSD::AddMessage(msg, 2000);
-			}
-		}
-		if (bAVIDumping)
-		{
-			D3D11_MAPPED_SUBRESOURCE map;
-			D3D::context->Map(s_screenshot_texture, 0, D3D11_MAP_READ, 0, &map);
-
-			if (frame_data.empty() || w != s_recordWidth || h != s_recordHeight)
-			{
-				frame_data.resize(3 * s_recordWidth * s_recordHeight);
-				w = s_recordWidth;
-				h = s_recordHeight;
-			}
-			formatBufferDump((u8*)map.pData, &frame_data[0], s_recordWidth, s_recordHeight, map.RowPitch);
-			AVIDump::AddFrame(&frame_data[0], GetTargetRectangle().GetWidth(), GetTargetRectangle().GetHeight());
-			D3D::context->Unmap(s_screenshot_texture, 0);
-		}
-		bLastFrameDumped = true;
-	}
-	else
-	{
-		if (bLastFrameDumped && bAVIDumping)
-		{
-			std::vector<u8>().swap(frame_data);
-			w = h = 0;
-
-			AVIDump::Stop();
-			bAVIDumping = false;
-			OSD::AddMessage("Stop dumping frames to AVI", 2000);
-		}
-		bLastFrameDumped = false;
-	}
-
-	// Reset viewport for drawing text
-	D3D11_VIEWPORT vp = CD3D11_VIEWPORT(0.0f, 0.0f, (float)GetBackbufferWidth(), (float)GetBackbufferHeight());
-	D3D::context->RSSetViewports(1, &vp);
-
-	Renderer::DrawDebugText();
-
-	OSD::DrawMessages();
-	D3D::EndFrame();
-
-	TextureCache::Cleanup();
-
-	// Enable configuration changes
-	UpdateActiveConfig();
-	TextureCache::OnConfigChanged(g_ActiveConfig);
-
-	SetWindowSize(fbStride, fbHeight);
-
-	const bool windowResized = CheckForResize();
-	const bool fullscreen = g_ActiveConfig.bFullscreen &&
-		!SConfig::GetInstance().m_LocalCoreStartupParameter.bRenderToMain;
-
-	bool fullscreen_changed = s_last_fullscreen_mode != fullscreen;
-
-	bool fullscreen_state;
-	if (SUCCEEDED(D3D::GetFullscreenState(&fullscreen_state)))
-	{
-		if (fullscreen_state != fullscreen && Host_RendererHasFocus())
-		{
-			// The current fullscreen state does not match the configuration,
-			// this may happen when the renderer frame loses focus. When the
-			// render frame is in focus again we can re-apply the configuration.
-			fullscreen_changed = true;
-		}
-	}
-
-	bool xfbchanged = s_last_xfb_mode != g_ActiveConfig.bUseRealXFB;
-
-	if (FramebufferManagerBase::LastXfbWidth() != fbStride || FramebufferManagerBase::LastXfbHeight() != fbHeight)
-	{
-		xfbchanged = true;
-		unsigned int w = (fbStride < 1 || fbStride > MAX_XFB_WIDTH) ? MAX_XFB_WIDTH : fbStride;
-		unsigned int h = (fbHeight < 1 || fbHeight > MAX_XFB_HEIGHT) ? MAX_XFB_HEIGHT : fbHeight;
-		FramebufferManagerBase::SetLastXfbWidth(w);
-		FramebufferManagerBase::SetLastXfbHeight(h);
-	}
-
-	// Flip/present backbuffer to frontbuffer here
-	D3D::Present();
-
-	// Resize the back buffers NOW to avoid flickering
-	if (xfbchanged ||
-		windowResized ||
-		fullscreen_changed ||
-		s_last_efb_scale != g_ActiveConfig.iEFBScale ||
-		s_last_multisample_mode != g_ActiveConfig.iMultisampleMode ||
-		s_last_stereo_mode != (g_ActiveConfig.iStereoMode > 0))
-	{
-		s_last_xfb_mode = g_ActiveConfig.bUseRealXFB;
-		s_last_multisample_mode = g_ActiveConfig.iMultisampleMode;
-		PixelShaderCache::InvalidateMSAAShaders();
-
-		if (windowResized || fullscreen_changed)
-		{
-			// Apply fullscreen state
-			if (fullscreen_changed)
-			{
-				s_last_fullscreen_mode = fullscreen;
-				D3D::SetFullscreenState(fullscreen);
-
-				// Notify the host that it is safe to exit fullscreen
-				if (!fullscreen)
-				{
-					Host_RequestFullscreen(false);
-				}
-			}
-
-			// TODO: Aren't we still holding a reference to the back buffer right now?
-			D3D::Reset();
-			SAFE_RELEASE(s_screenshot_texture);
-			SAFE_RELEASE(s_3d_vision_texture);
-			s_backbuffer_width = D3D::GetBackBufferWidth();
-			s_backbuffer_height = D3D::GetBackBufferHeight();
-		}
-
-		UpdateDrawRectangle(s_backbuffer_width, s_backbuffer_height);
-
-		s_last_efb_scale = g_ActiveConfig.iEFBScale;
-		s_last_stereo_mode = g_ActiveConfig.iStereoMode > 0;
-		CalculateTargetSize(s_backbuffer_width, s_backbuffer_height);
-
-		D3D::context->OMSetRenderTargets(1, &D3D::GetBackBuffer()->GetRTV(), nullptr);
-
-		delete g_framebuffer_manager;
-		g_framebuffer_manager = new FramebufferManager;
-		float clear_col[4] = { 0.f, 0.f, 0.f, 1.f };
-		D3D::context->ClearRenderTargetView(FramebufferManager::GetEFBColorTexture()->GetRTV(), clear_col);
-		D3D::context->ClearDepthStencilView(FramebufferManager::GetEFBDepthTexture()->GetDSV(), D3D11_CLEAR_DEPTH, 1.f, 0);
-	}
-
-	// begin next frame
-	RestoreAPIState();
-	D3D::BeginFrame();
-	D3D::context->OMSetRenderTargets(1, &FramebufferManager::GetEFBColorTexture()->GetRTV(), FramebufferManager::GetEFBDepthTexture()->GetDSV());
-	SetViewport();
-}
-
-// ALWAYS call RestoreAPIState for each ResetAPIState call you're doing
-void Renderer::ResetAPIState()
-{
-	D3D::stateman->PushBlendState(resetblendstate);
-	D3D::stateman->PushDepthState(resetdepthstate);
-	D3D::stateman->PushRasterizerState(resetraststate);
-}
-
-void Renderer::RestoreAPIState()
-{
-	// Gets us back into a more game-like state.
-	D3D::stateman->PopBlendState();
-	D3D::stateman->PopDepthState();
-	D3D::stateman->PopRasterizerState();
-	SetViewport();
-	BPFunctions::SetScissor();
-}
-
-void Renderer::ApplyState(bool bUseDstAlpha)
-{
-	gx_state.blend.use_dst_alpha = bUseDstAlpha;
-	D3D::stateman->PushBlendState(gx_state_cache.Get(gx_state.blend));
-	D3D::stateman->PushDepthState(gx_state_cache.Get(gx_state.zmode));
-	D3D::stateman->PushRasterizerState(gx_state_cache.Get(gx_state.raster));
-
-	for (unsigned int stage = 0; stage < 8; stage++)
-	{
-		// TODO: cache SamplerState directly, not d3d object
-		gx_state.sampler[stage].max_anisotropy = g_ActiveConfig.iMaxAnisotropy;
-		D3D::stateman->SetSampler(stage, gx_state_cache.Get(gx_state.sampler[stage]));
-	}
-
-	if (bUseDstAlpha)
-	{
-		// restore actual state
-		SetBlendMode(false);
-		SetLogicOpMode();
-	}
-
-	ID3D11Buffer* vertexConstants = VertexShaderCache::GetConstantBuffer();
-
-	D3D::stateman->SetPixelConstants(PixelShaderCache::GetConstantBuffer(), g_ActiveConfig.bEnablePixelLighting ? vertexConstants : nullptr);
-	D3D::stateman->SetVertexConstants(vertexConstants);
-	D3D::stateman->SetGeometryConstants(GeometryShaderCache::GetConstantBuffer());
-
-	D3D::stateman->SetPixelShader(PixelShaderCache::GetActiveShader());
-	D3D::stateman->SetVertexShader(VertexShaderCache::GetActiveShader());
-	D3D::stateman->SetGeometryShader(GeometryShaderCache::GetActiveShader());
-}
-
-void Renderer::RestoreState()
-{
-	D3D::stateman->PopBlendState();
-	D3D::stateman->PopDepthState();
-	D3D::stateman->PopRasterizerState();
-}
-
-void Renderer::ApplyCullDisable()
-{
-	RasterizerState rast = gx_state.raster;
-	rast.cull_mode = D3D11_CULL_NONE;
-
-	ID3D11RasterizerState* raststate = gx_state_cache.Get(rast);
-	D3D::stateman->PushRasterizerState(raststate);
-}
-
-void Renderer::RestoreCull()
-{
-	D3D::stateman->PopRasterizerState();
-}
-
-void Renderer::SetGenerationMode()
-{
-	const D3D11_CULL_MODE d3dCullModes[4] =
-	{
-		D3D11_CULL_NONE,
-		D3D11_CULL_BACK,
-		D3D11_CULL_FRONT,
-		D3D11_CULL_BACK
-	};
-
-	// rastdc.FrontCounterClockwise must be false for this to work
-	// TODO: GX_CULL_ALL not supported, yet!
-	gx_state.raster.cull_mode = d3dCullModes[bpmem.genMode.cullmode];
-}
-
-void Renderer::SetDepthMode()
-{
-	gx_state.zmode = bpmem.zmode;
-}
-
-void Renderer::SetLogicOpMode()
-{
-	// D3D11 doesn't support logic blending, so this is a huge hack
-	// TODO: Make use of D3D11.1's logic blending support
-
-	// 0   0x00
-	// 1   Source & destination
-	// 2   Source & ~destination
-	// 3   Source
-	// 4   ~Source & destination
-	// 5   Destination
-	// 6   Source ^ destination =  Source & ~destination | ~Source & destination
-	// 7   Source | destination
-	// 8   ~(Source | destination)
-	// 9   ~(Source ^ destination) = ~Source & ~destination | Source & destination
-	// 10  ~Destination
-	// 11  Source | ~destination
-	// 12  ~Source
-	// 13  ~Source | destination
-	// 14  ~(Source & destination)
-	// 15  0xff
-	const D3D11_BLEND_OP d3dLogicOps[16] =
-	{
-		D3D11_BLEND_OP_ADD,//0
-		D3D11_BLEND_OP_ADD,//1
-		D3D11_BLEND_OP_SUBTRACT,//2
-		D3D11_BLEND_OP_ADD,//3
-		D3D11_BLEND_OP_REV_SUBTRACT,//4
-		D3D11_BLEND_OP_ADD,//5
-		D3D11_BLEND_OP_MAX,//6
-		D3D11_BLEND_OP_ADD,//7
-		D3D11_BLEND_OP_MAX,//8
-		D3D11_BLEND_OP_MAX,//9
-		D3D11_BLEND_OP_ADD,//10
-		D3D11_BLEND_OP_ADD,//11
-		D3D11_BLEND_OP_ADD,//12
-		D3D11_BLEND_OP_ADD,//13
-		D3D11_BLEND_OP_ADD,//14
-		D3D11_BLEND_OP_ADD//15
-	};
-	const D3D11_BLEND d3dLogicOpSrcFactors[16] =
-	{
-		D3D11_BLEND_ZERO,//0
-		D3D11_BLEND_DEST_COLOR,//1
-		D3D11_BLEND_ONE,//2
-		D3D11_BLEND_ONE,//3
-		D3D11_BLEND_DEST_COLOR,//4
-		D3D11_BLEND_ZERO,//5
-		D3D11_BLEND_INV_DEST_COLOR,//6
-		D3D11_BLEND_INV_DEST_COLOR,//7
-		D3D11_BLEND_INV_SRC_COLOR,//8
-		D3D11_BLEND_INV_SRC_COLOR,//9
-		D3D11_BLEND_INV_DEST_COLOR,//10
-		D3D11_BLEND_ONE,//11
-		D3D11_BLEND_INV_SRC_COLOR,//12
-		D3D11_BLEND_INV_SRC_COLOR,//13
-		D3D11_BLEND_INV_DEST_COLOR,//14
-		D3D11_BLEND_ONE//15
-	};
-	const D3D11_BLEND d3dLogicOpDestFactors[16] =
-	{
-		D3D11_BLEND_ZERO,//0
-		D3D11_BLEND_ZERO,//1
-		D3D11_BLEND_INV_SRC_COLOR,//2
-		D3D11_BLEND_ZERO,//3
-		D3D11_BLEND_ONE,//4
-		D3D11_BLEND_ONE,//5
-		D3D11_BLEND_INV_SRC_COLOR,//6
-		D3D11_BLEND_ONE,//7
-		D3D11_BLEND_INV_DEST_COLOR,//8
-		D3D11_BLEND_SRC_COLOR,//9
-		D3D11_BLEND_INV_DEST_COLOR,//10
-		D3D11_BLEND_INV_DEST_COLOR,//11
-		D3D11_BLEND_INV_SRC_COLOR,//12
-		D3D11_BLEND_ONE,//13
-		D3D11_BLEND_INV_SRC_COLOR,//14
-		D3D11_BLEND_ONE//15
-	};
-
-	if (bpmem.blendmode.logicopenable && !bpmem.blendmode.blendenable)
-	{
-		gx_state.blend.blend_enable = true;
-		gx_state.blend.blend_op = d3dLogicOps[bpmem.blendmode.logicmode];
-		gx_state.blend.src_blend = d3dLogicOpSrcFactors[bpmem.blendmode.logicmode];
-		gx_state.blend.dst_blend = d3dLogicOpDestFactors[bpmem.blendmode.logicmode];
-	}
-	else
-	{
-		SetBlendMode(true);
-	}
-}
-
-void Renderer::SetDitherMode()
-{
-	// TODO: Set dither mode to bpmem.blendmode.dither
-}
-
-void Renderer::SetSamplerState(int stage, int texindex)
-{
-	const FourTexUnits &tex = bpmem.tex[texindex];
-	const TexMode0 &tm0 = tex.texMode0[stage];
-	const TexMode1 &tm1 = tex.texMode1[stage];
-
-	if (texindex)
-		stage += 4;
-
-	if (g_ActiveConfig.bForceFiltering)
-	{
-		gx_state.sampler[stage].min_filter = 6; // 4 (linear mip) | 2 (linear min)
-		gx_state.sampler[stage].mag_filter = 1; // linear mag
-	}
-	else
-	{
-		gx_state.sampler[stage].min_filter = (u32)tm0.min_filter;
-		gx_state.sampler[stage].mag_filter = (u32)tm0.mag_filter;
-	}
-
-	gx_state.sampler[stage].wrap_s = (u32)tm0.wrap_s;
-	gx_state.sampler[stage].wrap_t = (u32)tm0.wrap_t;
-	gx_state.sampler[stage].max_lod = (u32)tm1.max_lod;
-	gx_state.sampler[stage].min_lod = (u32)tm1.min_lod;
-	gx_state.sampler[stage].lod_bias = (s32)tm0.lod_bias;
-}
-
-void Renderer::SetInterlacingMode()
-{
-	// TODO
-}
-
-int Renderer::GetMaxTextureSize()
-{
-	return DX11::D3D::GetMaxTextureSize();
-}
-
-u16 Renderer::BBoxRead(int index)
-{
-	// Here we get the min/max value of the truncated position of the upscaled framebuffer.
-	// So we have to correct them to the unscaled EFB sizes.
-	int value = BBox::Get(index);
-
-	if (index < 2)
-	{
-		// left/right
-		value = value * EFB_WIDTH / s_target_width;
-	}
-	else
-	{
-		// up/down
-		value = value * EFB_HEIGHT / s_target_height;
-	}
-	if (index & 1)
-		value++; // fix max values to describe the outer border
-
-	return value;
-}
-
-void Renderer::BBoxWrite(int index, u16 _value)
-{
-	int value = _value; // u16 isn't enough to multiply by the efb width
-	if (index & 1)
-		value--;
-	if (index < 2)
-	{
-		value = value * s_target_width / EFB_WIDTH;
-	}
-	else
-	{
-		value = value * s_target_height / EFB_HEIGHT;
-	}
-
-	BBox::Set(index, value);
-}
-
-void Renderer::BlitScreen(TargetRectangle src, TargetRectangle dst, D3DTexture2D* src_texture, u32 src_width, u32 src_height, float Gamma)
-{
-	if (g_ActiveConfig.iStereoMode == STEREO_SBS || g_ActiveConfig.iStereoMode == STEREO_TAB)
-	{
-		TargetRectangle leftRc, rightRc;
-		ConvertStereoRectangle(dst, leftRc, rightRc);
-
-		D3D11_VIEWPORT leftVp = CD3D11_VIEWPORT((float)leftRc.left, (float)leftRc.top, (float)leftRc.GetWidth(), (float)leftRc.GetHeight());
-		D3D11_VIEWPORT rightVp = CD3D11_VIEWPORT((float)rightRc.left, (float)rightRc.top, (float)rightRc.GetWidth(), (float)rightRc.GetHeight());
-
-		D3D::context->RSSetViewports(1, &leftVp);
-		D3D::drawShadedTexQuad(src_texture->GetSRV(), src.AsRECT(), src_width, src_height, PixelShaderCache::GetColorCopyProgram(false), VertexShaderCache::GetSimpleVertexShader(), VertexShaderCache::GetSimpleInputLayout(), nullptr, Gamma, 0);
-
-		D3D::context->RSSetViewports(1, &rightVp);
-		D3D::drawShadedTexQuad(src_texture->GetSRV(), src.AsRECT(), src_width, src_height, PixelShaderCache::GetColorCopyProgram(false), VertexShaderCache::GetSimpleVertexShader(), VertexShaderCache::GetSimpleInputLayout(), nullptr, Gamma, 1);
-	}
-	else if (g_ActiveConfig.iStereoMode == STEREO_3DVISION)
-	{
-		if (!s_3d_vision_texture)
-			Create3DVisionTexture(s_backbuffer_width, s_backbuffer_height);
-
-		D3D11_VIEWPORT leftVp = CD3D11_VIEWPORT((float)dst.left, (float)dst.top, (float)dst.GetWidth(), (float)dst.GetHeight());
-		D3D11_VIEWPORT rightVp = CD3D11_VIEWPORT((float)(dst.left + s_backbuffer_width), (float)dst.top, (float)dst.GetWidth(), (float)dst.GetHeight());
-
-		// Render to staging texture which is double the width of the backbuffer
-		D3D::context->OMSetRenderTargets(1, &s_3d_vision_texture->GetRTV(), nullptr);
-
-		D3D::context->RSSetViewports(1, &leftVp);
-		D3D::drawShadedTexQuad(src_texture->GetSRV(), src.AsRECT(), src_width, src_height, PixelShaderCache::GetColorCopyProgram(false), VertexShaderCache::GetSimpleVertexShader(), VertexShaderCache::GetSimpleInputLayout(), nullptr, Gamma, 0);
-
-		D3D::context->RSSetViewports(1, &rightVp);
-		D3D::drawShadedTexQuad(src_texture->GetSRV(), src.AsRECT(), src_width, src_height, PixelShaderCache::GetColorCopyProgram(false), VertexShaderCache::GetSimpleVertexShader(), VertexShaderCache::GetSimpleInputLayout(), nullptr, Gamma, 1);
-
-		// Copy the left eye to the backbuffer, if Nvidia 3D Vision is enabled it should
-		// recognize the signature and automatically include the right eye frame.
-		D3D11_BOX box = CD3D11_BOX(0, 0, 0, s_backbuffer_width, s_backbuffer_height, 1);
-		D3D::context->CopySubresourceRegion(D3D::GetBackBuffer()->GetTex(), 0, 0, 0, 0, s_3d_vision_texture->GetTex(), 0, &box);
-
-		// Restore render target to backbuffer
-		D3D::context->OMSetRenderTargets(1, &D3D::GetBackBuffer()->GetRTV(), nullptr);
-	}
-	else
-	{
-		D3D11_VIEWPORT vp = CD3D11_VIEWPORT((float)dst.left, (float)dst.top, (float)dst.GetWidth(), (float)dst.GetHeight());
-		D3D::context->RSSetViewports(1, &vp);
-		D3D::drawShadedTexQuad(src_texture->GetSRV(), src.AsRECT(), src_width, src_height, (g_Config.iStereoMode == STEREO_ANAGLYPH) ? PixelShaderCache::GetAnaglyphProgram() : PixelShaderCache::GetColorCopyProgram(false), VertexShaderCache::GetSimpleVertexShader(), VertexShaderCache::GetSimpleInputLayout(), nullptr, Gamma);
-	}
-}
-
-}  // namespace DX11
->>>>>>> a09d8546
+// Copyright 2014 Dolphin Emulator Project
+// Licensed under GPLv2
+// Refer to the license.txt file included.
+
+#include <cinttypes>
+#include <cmath>
+#include <string>
+#include <strsafe.h>
+#include <unordered_map>
+
+#include "Common/Atomic.h"
+#include "Common/Timer.h"
+
+#include "Core/ConfigManager.h"
+#include "Core/Core.h"
+#include "Core/Host.h"
+
+#include "VideoBackends/D3D/BoundingBox.h"
+#include "VideoBackends/D3D/D3DBase.h"
+#include "VideoBackends/D3D/D3DState.h"
+#include "VideoBackends/D3D/D3DUtil.h"
+#include "VideoBackends/D3D/FramebufferManager.h"
+#include "VideoBackends/D3D/GeometryShaderCache.h"
+#include "VideoBackends/D3D/PixelShaderCache.h"
+#include "VideoBackends/D3D/Render.h"
+#include "VideoBackends/D3D/Television.h"
+#include "VideoBackends/D3D/TextureCache.h"
+#include "VideoBackends/D3D/VertexShaderCache.h"
+
+#include "VideoCommon/AVIDump.h"
+#include "VideoCommon/BPFunctions.h"
+#include "VideoCommon/Fifo.h"
+#include "VideoCommon/FPSCounter.h"
+#include "VideoCommon/ImageWrite.h"
+#include "VideoCommon/OnScreenDisplay.h"
+#include "VideoCommon/PixelEngine.h"
+#include "VideoCommon/Statistics.h"
+#include "VideoCommon/VertexShaderManager.h"
+#include "VideoCommon/VideoConfig.h"
+#include "VideoCommon/VR.h"
+
+static bool g_first_rift_frame = true;
+
+namespace DX11
+{
+
+static u32 s_last_multisample_mode = 0;
+
+static Television s_television;
+
+static bool s_last_fullscreen_mode = false;
+static bool s_last_stereo_mode = 0;
+static bool s_last_xfb_mode = false;
+
+ID3D11Buffer* access_efb_cbuf = nullptr;
+ID3D11BlendState* clearblendstates[4] = {nullptr};
+ID3D11DepthStencilState* cleardepthstates[3] = {nullptr};
+ID3D11BlendState* resetblendstate = nullptr;
+ID3D11DepthStencilState* resetdepthstate = nullptr;
+ID3D11RasterizerState* resetraststate = nullptr;
+
+static ID3D11Texture2D* s_screenshot_texture = nullptr;
+static D3DTexture2D* s_3d_vision_texture = nullptr;
+
+// Nvidia stereo blitting struct defined in "nvstereo.h" from the Nvidia SDK
+typedef struct _Nv_Stereo_Image_Header
+{
+	unsigned int    dwSignature;
+	unsigned int    dwWidth;
+	unsigned int    dwHeight;
+	unsigned int    dwBPP;
+	unsigned int    dwFlags;
+} NVSTEREOIMAGEHEADER, *LPNVSTEREOIMAGEHEADER;
+
+#define NVSTEREO_IMAGE_SIGNATURE 0x4433564e
+
+// GX pipeline state
+struct
+{
+	SamplerState sampler[8];
+	BlendState blend;
+	ZMode zmode;
+	RasterizerState raster;
+
+} gx_state;
+
+StateCache gx_state_cache;
+
+void SetupDeviceObjects()
+{
+	s_television.Init();
+
+	g_framebuffer_manager = new FramebufferManager;
+
+	HRESULT hr;
+	float colmat[20]= {0.0f};
+	colmat[0] = colmat[5] = colmat[10] = 1.0f;
+	D3D11_BUFFER_DESC cbdesc = CD3D11_BUFFER_DESC(20*sizeof(float), D3D11_BIND_CONSTANT_BUFFER, D3D11_USAGE_DEFAULT);
+	D3D11_SUBRESOURCE_DATA data;
+	data.pSysMem = colmat;
+	hr = D3D::device->CreateBuffer(&cbdesc, &data, &access_efb_cbuf);
+	CHECK(hr==S_OK, "Create constant buffer for Renderer::AccessEFB");
+	D3D::SetDebugObjectName((ID3D11DeviceChild*)access_efb_cbuf, "constant buffer for Renderer::AccessEFB");
+
+	D3D11_DEPTH_STENCIL_DESC ddesc;
+	ddesc.DepthEnable      = FALSE;
+	ddesc.DepthWriteMask   = D3D11_DEPTH_WRITE_MASK_ZERO;
+	ddesc.DepthFunc        = D3D11_COMPARISON_ALWAYS;
+	ddesc.StencilEnable    = FALSE;
+	ddesc.StencilReadMask  = D3D11_DEFAULT_STENCIL_READ_MASK;
+	ddesc.StencilWriteMask = D3D11_DEFAULT_STENCIL_WRITE_MASK;
+	hr = D3D::device->CreateDepthStencilState(&ddesc, &cleardepthstates[0]);
+	CHECK(hr==S_OK, "Create depth state for Renderer::ClearScreen");
+	ddesc.DepthWriteMask   = D3D11_DEPTH_WRITE_MASK_ALL;
+	ddesc.DepthEnable      = TRUE;
+	hr = D3D::device->CreateDepthStencilState(&ddesc, &cleardepthstates[1]);
+	CHECK(hr==S_OK, "Create depth state for Renderer::ClearScreen");
+	ddesc.DepthWriteMask   = D3D11_DEPTH_WRITE_MASK_ZERO;
+	hr = D3D::device->CreateDepthStencilState(&ddesc, &cleardepthstates[2]);
+	CHECK(hr==S_OK, "Create depth state for Renderer::ClearScreen");
+	D3D::SetDebugObjectName((ID3D11DeviceChild*)cleardepthstates[0], "depth state for Renderer::ClearScreen (depth buffer disabled)");
+	D3D::SetDebugObjectName((ID3D11DeviceChild*)cleardepthstates[1], "depth state for Renderer::ClearScreen (depth buffer enabled, writing enabled)");
+	D3D::SetDebugObjectName((ID3D11DeviceChild*)cleardepthstates[2], "depth state for Renderer::ClearScreen (depth buffer enabled, writing disabled)");
+
+	D3D11_BLEND_DESC blenddesc;
+	blenddesc.AlphaToCoverageEnable = FALSE;
+	blenddesc.IndependentBlendEnable = FALSE;
+	blenddesc.RenderTarget[0].BlendEnable = FALSE;
+	blenddesc.RenderTarget[0].RenderTargetWriteMask = D3D11_COLOR_WRITE_ENABLE_ALL;
+	blenddesc.RenderTarget[0].SrcBlend = D3D11_BLEND_ONE;
+	blenddesc.RenderTarget[0].DestBlend = D3D11_BLEND_ZERO;
+	blenddesc.RenderTarget[0].BlendOp = D3D11_BLEND_OP_ADD;
+	blenddesc.RenderTarget[0].SrcBlendAlpha = D3D11_BLEND_ONE;
+	blenddesc.RenderTarget[0].DestBlendAlpha = D3D11_BLEND_ZERO;
+	blenddesc.RenderTarget[0].BlendOpAlpha = D3D11_BLEND_OP_ADD;
+	hr = D3D::device->CreateBlendState(&blenddesc, &resetblendstate);
+	CHECK(hr==S_OK, "Create blend state for Renderer::ResetAPIState");
+	D3D::SetDebugObjectName((ID3D11DeviceChild*)resetblendstate, "blend state for Renderer::ResetAPIState");
+
+	clearblendstates[0] = resetblendstate;
+	resetblendstate->AddRef();
+
+	blenddesc.RenderTarget[0].RenderTargetWriteMask = D3D11_COLOR_WRITE_ENABLE_RED|D3D11_COLOR_WRITE_ENABLE_GREEN|D3D11_COLOR_WRITE_ENABLE_BLUE;
+	hr = D3D::device->CreateBlendState(&blenddesc, &clearblendstates[1]);
+	CHECK(hr==S_OK, "Create blend state for Renderer::ClearScreen");
+
+	blenddesc.RenderTarget[0].RenderTargetWriteMask = D3D11_COLOR_WRITE_ENABLE_ALPHA;
+	hr = D3D::device->CreateBlendState(&blenddesc, &clearblendstates[2]);
+	CHECK(hr==S_OK, "Create blend state for Renderer::ClearScreen");
+
+	blenddesc.RenderTarget[0].RenderTargetWriteMask = 0;
+	hr = D3D::device->CreateBlendState(&blenddesc, &clearblendstates[3]);
+	CHECK(hr==S_OK, "Create blend state for Renderer::ClearScreen");
+
+	ddesc.DepthEnable      = FALSE;
+	ddesc.DepthWriteMask   = D3D11_DEPTH_WRITE_MASK_ZERO;
+	ddesc.DepthFunc        = D3D11_COMPARISON_LESS;
+	ddesc.StencilEnable    = FALSE;
+	ddesc.StencilReadMask  = D3D11_DEFAULT_STENCIL_READ_MASK;
+	ddesc.StencilWriteMask = D3D11_DEFAULT_STENCIL_WRITE_MASK;
+	hr = D3D::device->CreateDepthStencilState(&ddesc, &resetdepthstate);
+	CHECK(hr==S_OK, "Create depth state for Renderer::ResetAPIState");
+	D3D::SetDebugObjectName((ID3D11DeviceChild*)resetdepthstate, "depth stencil state for Renderer::ResetAPIState");
+
+	D3D11_RASTERIZER_DESC rastdesc = CD3D11_RASTERIZER_DESC(D3D11_FILL_SOLID, D3D11_CULL_NONE, false, 0, 0.f, 0.f, false, false, false, false);
+	hr = D3D::device->CreateRasterizerState(&rastdesc, &resetraststate);
+	CHECK(hr==S_OK, "Create rasterizer state for Renderer::ResetAPIState");
+	D3D::SetDebugObjectName((ID3D11DeviceChild*)resetraststate, "rasterizer state for Renderer::ResetAPIState");
+
+	s_screenshot_texture = nullptr;
+}
+
+// Kill off all device objects
+void TeardownDeviceObjects()
+{
+	delete g_framebuffer_manager;
+
+	SAFE_RELEASE(access_efb_cbuf);
+	SAFE_RELEASE(clearblendstates[0]);
+	SAFE_RELEASE(clearblendstates[1]);
+	SAFE_RELEASE(clearblendstates[2]);
+	SAFE_RELEASE(clearblendstates[3]);
+	SAFE_RELEASE(cleardepthstates[0]);
+	SAFE_RELEASE(cleardepthstates[1]);
+	SAFE_RELEASE(cleardepthstates[2]);
+	SAFE_RELEASE(resetblendstate);
+	SAFE_RELEASE(resetdepthstate);
+	SAFE_RELEASE(resetraststate);
+	SAFE_RELEASE(s_screenshot_texture);
+	SAFE_RELEASE(s_3d_vision_texture);
+
+	s_television.Shutdown();
+
+	gx_state_cache.Clear();
+}
+
+void CreateScreenshotTexture(const TargetRectangle& rc)
+{
+	D3D11_TEXTURE2D_DESC scrtex_desc = CD3D11_TEXTURE2D_DESC(DXGI_FORMAT_R8G8B8A8_UNORM, rc.GetWidth(), rc.GetHeight(), 1, 1, 0, D3D11_USAGE_STAGING, D3D11_CPU_ACCESS_READ|D3D11_CPU_ACCESS_WRITE);
+	HRESULT hr = D3D::device->CreateTexture2D(&scrtex_desc, nullptr, &s_screenshot_texture);
+	CHECK(hr==S_OK, "Create screenshot staging texture");
+	D3D::SetDebugObjectName((ID3D11DeviceChild*)s_screenshot_texture, "staging screenshot texture");
+}
+
+void Create3DVisionTexture(int width, int height)
+{
+	// Create a staging texture for 3D vision with signature information in the last row.
+	// Nvidia 3D Vision supports full SBS, so there is no loss in resolution during this process.
+	D3D11_SUBRESOURCE_DATA sysData;
+	sysData.SysMemPitch = 4 * width * 2;
+	sysData.pSysMem = new u8[(height + 1) * sysData.SysMemPitch];
+	LPNVSTEREOIMAGEHEADER header = (LPNVSTEREOIMAGEHEADER)((u8*)sysData.pSysMem + height * sysData.SysMemPitch);
+	header->dwSignature = NVSTEREO_IMAGE_SIGNATURE;
+	header->dwWidth = width * 2;
+	header->dwHeight = height + 1;
+	header->dwBPP = 32;
+	header->dwFlags = 0;
+
+	s_3d_vision_texture = D3DTexture2D::Create(width * 2, height + 1, D3D11_BIND_RENDER_TARGET, D3D11_USAGE_DEFAULT, DXGI_FORMAT_R8G8B8A8_UNORM, 1, 1, &sysData);
+	delete[] sysData.pSysMem;
+}
+
+Renderer::Renderer(void *&window_handle)
+{
+	g_first_rift_frame = true;
+	D3D::Create((HWND)window_handle);
+
+	s_backbuffer_width = D3D::GetBackBufferWidth();
+	s_backbuffer_height = D3D::GetBackBufferHeight();
+
+	FramebufferManagerBase::SetLastXfbWidth(MAX_XFB_WIDTH);
+	FramebufferManagerBase::SetLastXfbHeight(MAX_XFB_HEIGHT);
+
+	UpdateDrawRectangle(s_backbuffer_width, s_backbuffer_height);
+
+	s_last_multisample_mode = g_ActiveConfig.iMultisampleMode;
+	s_last_efb_scale = g_ActiveConfig.iEFBScale;
+	s_last_fullscreen_mode = g_ActiveConfig.bFullscreen && g_ActiveConfig.ExclusiveFullscreenEnabled();
+	s_last_stereo_mode = g_ActiveConfig.iStereoMode > 0;
+	s_last_xfb_mode = g_ActiveConfig.bUseRealXFB;
+	CalculateTargetSize(s_backbuffer_width, s_backbuffer_height);
+
+	SetupDeviceObjects();
+
+	// Setup GX pipeline state
+	gx_state.blend.blend_enable = false;
+	gx_state.blend.write_mask = D3D11_COLOR_WRITE_ENABLE_ALL;
+	gx_state.blend.src_blend = D3D11_BLEND_ONE;
+	gx_state.blend.dst_blend = D3D11_BLEND_ZERO;
+	gx_state.blend.blend_op = D3D11_BLEND_OP_ADD;
+	gx_state.blend.use_dst_alpha = false;
+
+	for (unsigned int k = 0;k < 8;k++)
+	{
+		gx_state.sampler[k].packed = 0;
+	}
+
+	gx_state.zmode.testenable = false;
+	gx_state.zmode.updateenable = false;
+	gx_state.zmode.func = ZMode::NEVER;
+
+	gx_state.raster.cull_mode = D3D11_CULL_NONE;
+
+	// Clear EFB textures
+	float ClearColor[4] = { 0.f, 0.f, 0.f, 1.f };
+	D3D::context->ClearRenderTargetView(FramebufferManager::GetEFBColorTexture()->GetRTV(), ClearColor);
+	D3D::context->ClearDepthStencilView(FramebufferManager::GetEFBDepthTexture()->GetDSV(), D3D11_CLEAR_DEPTH, 1.f, 0);
+
+	D3D11_VIEWPORT vp = CD3D11_VIEWPORT(0.f, 0.f, (float)s_target_width, (float)s_target_height);
+	D3D::context->RSSetViewports(1, &vp);
+	D3D::context->OMSetRenderTargets(1, &FramebufferManager::GetEFBColorTexture()->GetRTV(), FramebufferManager::GetEFBDepthTexture()->GetDSV());
+	D3D::BeginFrame();
+}
+
+Renderer::~Renderer()
+{
+#ifdef HAVE_OCULUSSDK
+	if (g_has_rift && !g_first_rift_frame && g_ActiveConfig.bEnableVR && !g_ActiveConfig.bAsynchronousTimewarp)
+	{
+		//TargetRectangle targetRc = ConvertEFBRectangle(rc);
+
+		// for msaa mode, we must resolve the efb content to non-msaa
+		//FramebufferManager::ResolveAndGetRenderTarget(rc, 0);
+		//FramebufferManager::ResolveAndGetRenderTarget(rc, 1);
+
+		// Render to the real/postprocessing buffer now. (resolve have changed this in msaa mode)
+
+		//ovrHmd_EndEyeRender(hmd, ovrEye_Left, g_left_eye_pose, &FramebufferManager::m_eye_texture[ovrEye_Left].Texture);
+		//ovrHmd_EndEyeRender(hmd, ovrEye_Right, g_right_eye_pose, &FramebufferManager::m_eye_texture[ovrEye_Right].Texture);
+
+		// Let OVR do distortion rendering, Present and flush/sync.
+		ovrHmd_EndFrame(hmd, g_eye_poses, &FramebufferManager::m_eye_texture[0].Texture);
+	}
+#endif
+	g_first_rift_frame = true;
+
+	TeardownDeviceObjects();
+	D3D::EndFrame();
+	D3D::Present();
+	D3D::Close();
+}
+
+void Renderer::RenderText(const std::string& text, int left, int top, u32 color)
+{
+	D3D::font.DrawTextScaled((float)(left+1), (float)(top+1), 20.f, 0.0f, color & 0xFF000000, text);
+	D3D::font.DrawTextScaled((float)left, (float)top, 20.f, 0.0f, color, text);
+}
+
+TargetRectangle Renderer::ConvertEFBRectangle(const EFBRectangle& rc)
+{
+	TargetRectangle result;
+	result.left   = EFBToScaledX(rc.left);
+	result.top    = EFBToScaledY(rc.top);
+	result.right  = EFBToScaledX(rc.right);
+	result.bottom = EFBToScaledY(rc.bottom);
+	return result;
+}
+
+// With D3D, we have to resize the backbuffer if the window changed
+// size.
+bool Renderer::CheckForResize()
+{
+	RECT rcWindow;
+	GetClientRect(D3D::hWnd, &rcWindow);
+	int client_width = rcWindow.right - rcWindow.left;
+	int client_height = rcWindow.bottom - rcWindow.top;
+
+	// Sanity check
+	if ((client_width != Renderer::GetBackbufferWidth() ||
+		client_height != Renderer::GetBackbufferHeight()) &&
+		client_width >= 4 && client_height >= 4)
+	{
+		return true;
+	}
+
+	return false;
+}
+
+void Renderer::SetScissorRect(const EFBRectangle& rc)
+{
+	TargetRectangle trc;
+	// In VR we use the whole EFB instead of just the bpmem.copyTexSrc rectangle passed to this function. 
+	if (g_has_hmd)
+	{
+		EFBRectangle sourceRc;
+		sourceRc.left = 0;
+		sourceRc.right = EFB_WIDTH - 1;
+		sourceRc.top = 0;
+		sourceRc.bottom = EFB_HEIGHT - 1;
+		trc = g_renderer->ConvertEFBRectangle(sourceRc);
+		D3D::context->RSSetScissorRects(1, trc.AsRECT());
+	}
+	else
+	{
+		trc = ConvertEFBRectangle(rc);
+		D3D::context->RSSetScissorRects(1, trc.AsRECT());
+	}
+}
+
+void Renderer::SetColorMask()
+{
+	// Only enable alpha channel if it's supported by the current EFB format
+	UINT8 color_mask = 0;
+	if (bpmem.alpha_test.TestResult() != AlphaTest::FAIL)
+	{
+		if (bpmem.blendmode.alphaupdate && (bpmem.zcontrol.pixel_format == PEControl::RGBA6_Z24))
+			color_mask = D3D11_COLOR_WRITE_ENABLE_ALPHA;
+		if (bpmem.blendmode.colorupdate)
+			color_mask |= D3D11_COLOR_WRITE_ENABLE_RED | D3D11_COLOR_WRITE_ENABLE_GREEN | D3D11_COLOR_WRITE_ENABLE_BLUE;
+	}
+	gx_state.blend.write_mask = color_mask;
+}
+
+// This function allows the CPU to directly access the EFB.
+// There are EFB peeks (which will read the color or depth of a pixel)
+// and EFB pokes (which will change the color or depth of a pixel).
+//
+// The behavior of EFB peeks can only be modified by:
+//  - GX_PokeAlphaRead
+// The behavior of EFB pokes can be modified by:
+//  - GX_PokeAlphaMode (TODO)
+//  - GX_PokeAlphaUpdate (TODO)
+//  - GX_PokeBlendMode (TODO)
+//  - GX_PokeColorUpdate (TODO)
+//  - GX_PokeDither (TODO)
+//  - GX_PokeDstAlpha (TODO)
+//  - GX_PokeZMode (TODO)
+u32 Renderer::AccessEFB(EFBAccessType type, u32 x, u32 y, u32 poke_data)
+{
+	// TODO: This function currently is broken if anti-aliasing is enabled
+	D3D11_MAPPED_SUBRESOURCE map;
+	ID3D11Texture2D* read_tex;
+
+	if (type == POKE_Z)
+	{
+		static bool alert_only_once = true;
+		if (!alert_only_once) return 0;
+		PanicAlert("EFB: Poke Z not implemented (tried to poke z value %#x at (%d,%d))", poke_data, x, y);
+		alert_only_once = false;
+		return 0;
+	}
+
+	// Convert EFB dimensions to the ones of our render target
+	EFBRectangle efbPixelRc;
+	efbPixelRc.left = x;
+	efbPixelRc.top = y;
+	efbPixelRc.right = x + 1;
+	efbPixelRc.bottom = y + 1;
+	TargetRectangle targetPixelRc = Renderer::ConvertEFBRectangle(efbPixelRc);
+
+	// Take the mean of the resulting dimensions; TODO: Don't use the center pixel, compute the average color instead
+	D3D11_RECT RectToLock;
+	if (type == PEEK_COLOR || type == PEEK_Z)
+	{
+		RectToLock.left = (targetPixelRc.left + targetPixelRc.right) / 2;
+		RectToLock.top = (targetPixelRc.top + targetPixelRc.bottom) / 2;
+		RectToLock.right = RectToLock.left + 1;
+		RectToLock.bottom = RectToLock.top + 1;
+	}
+	else
+	{
+		RectToLock.left = targetPixelRc.left;
+		RectToLock.right = targetPixelRc.right;
+		RectToLock.top = targetPixelRc.top;
+		RectToLock.bottom = targetPixelRc.bottom;
+	}
+
+	if (type == PEEK_Z)
+	{
+		ResetAPIState(); // Reset any game specific settings
+
+		// depth buffers can only be completely CopySubresourceRegion'ed, so we're using drawShadedTexQuad instead
+		D3D11_VIEWPORT vp = CD3D11_VIEWPORT(0.f, 0.f, 1.f, 1.f);
+		D3D::context->RSSetViewports(1, &vp);
+		D3D::stateman->SetPixelConstants(0, access_efb_cbuf);
+		D3D::context->OMSetRenderTargets(1, &FramebufferManager::GetEFBDepthReadTexture()->GetRTV(), nullptr);
+		D3D::SetPointCopySampler();
+		D3D::drawShadedTexQuad(FramebufferManager::GetEFBDepthTexture()->GetSRV(),
+								&RectToLock,
+								Renderer::GetTargetWidth(),
+								Renderer::GetTargetHeight(),
+								PixelShaderCache::GetColorCopyProgram(true),
+								VertexShaderCache::GetSimpleVertexShader(),
+								VertexShaderCache::GetSimpleInputLayout());
+
+		D3D::context->OMSetRenderTargets(1, &FramebufferManager::GetEFBColorTexture()->GetRTV(), FramebufferManager::GetEFBDepthTexture()->GetDSV());
+
+		// copy to system memory
+		D3D11_BOX box = CD3D11_BOX(0, 0, 0, 1, 1, 1);
+		read_tex = FramebufferManager::GetEFBDepthStagingBuffer();
+		D3D::context->CopySubresourceRegion(read_tex, 0, 0, 0, 0, FramebufferManager::GetEFBDepthReadTexture()->GetTex(), 0, &box);
+
+		RestoreAPIState(); // restore game state
+
+		// read the data from system memory
+		D3D::context->Map(read_tex, 0, D3D11_MAP_READ, 0, &map);
+
+		float val = *(float*)map.pData;
+		u32 ret = 0;
+		if (bpmem.zcontrol.pixel_format == PEControl::RGB565_Z16)
+		{
+			// if Z is in 16 bit format you must return a 16 bit integer
+			ret = ((u32)(val * 0xffff));
+		}
+		else
+		{
+			ret = ((u32)(val * 0xffffff));
+		}
+		D3D::context->Unmap(read_tex, 0);
+
+		// TODO: in RE0 this value is often off by one in Video_DX9 (where this code is derived from), which causes lighting to disappear
+		return ret;
+	}
+	else if (type == PEEK_COLOR)
+	{
+		// we can directly copy to system memory here
+		read_tex = FramebufferManager::GetEFBColorStagingBuffer();
+		D3D11_BOX box = CD3D11_BOX(RectToLock.left, RectToLock.top, 0, RectToLock.right, RectToLock.bottom, 1);
+		D3D::context->CopySubresourceRegion(read_tex, 0, 0, 0, 0, FramebufferManager::GetEFBColorTexture()->GetTex(), 0, &box);
+
+		// read the data from system memory
+		D3D::context->Map(read_tex, 0, D3D11_MAP_READ, 0, &map);
+		u32 ret = 0;
+		if (map.pData)
+			ret = *(u32*)map.pData;
+		D3D::context->Unmap(read_tex, 0);
+
+		// check what to do with the alpha channel (GX_PokeAlphaRead)
+		PixelEngine::UPEAlphaReadReg alpha_read_mode = PixelEngine::GetAlphaReadMode();
+
+		if (bpmem.zcontrol.pixel_format == PEControl::RGBA6_Z24)
+		{
+			ret = RGBA8ToRGBA6ToRGBA8(ret);
+		}
+		else if (bpmem.zcontrol.pixel_format == PEControl::RGB565_Z16)
+		{
+			ret = RGBA8ToRGB565ToRGBA8(ret);
+		}
+		if (bpmem.zcontrol.pixel_format != PEControl::RGBA6_Z24)
+		{
+			ret |= 0xFF000000;
+		}
+
+		if (alpha_read_mode.ReadMode == 2) return ret; // GX_READ_NONE
+		else if (alpha_read_mode.ReadMode == 1) return (ret | 0xFF000000); // GX_READ_FF
+		else /*if(alpha_read_mode.ReadMode == 0)*/ return (ret & 0x00FFFFFF); // GX_READ_00
+	}
+	else //if(type == POKE_COLOR)
+	{
+		u32 rgbaColor = (poke_data & 0xFF00FF00) | ((poke_data >> 16) & 0xFF) | ((poke_data << 16) & 0xFF0000);
+
+		// TODO: The first five PE registers may change behavior of EFB pokes, this isn't implemented, yet.
+		ResetAPIState();
+
+		D3D::context->OMSetRenderTargets(1, &FramebufferManager::GetEFBColorTexture()->GetRTV(), nullptr);
+		D3D::drawColorQuad(rgbaColor, (float)RectToLock.left   * 2.f / (float)Renderer::GetTargetWidth()  - 1.f,
+		                            - (float)RectToLock.top    * 2.f / (float)Renderer::GetTargetHeight() + 1.f,
+		                              (float)RectToLock.right  * 2.f / (float)Renderer::GetTargetWidth()  - 1.f,
+		                            - (float)RectToLock.bottom * 2.f / (float)Renderer::GetTargetHeight() + 1.f);
+
+		RestoreAPIState();
+		return 0;
+	}
+}
+
+
+void Renderer::SetViewport()
+{
+	// reversed gxsetviewport(xorig, yorig, width, height, nearz, farz)
+	// [0] = width/2
+	// [1] = height/2
+	// [2] = 16777215 * (farz - nearz)
+	// [3] = xorig + width/2 + 342
+	// [4] = yorig + height/2 + 342
+	// [5] = 16777215 * farz
+
+	// D3D crashes for zero viewports
+	if (xfmem.viewport.wd == 0 || xfmem.viewport.ht == 0)
+		return;
+
+	int scissorXOff = bpmem.scissorOffset.x * 2;
+	int scissorYOff = bpmem.scissorOffset.y * 2;
+
+	float X, Y, Wd, Ht;
+	X = Renderer::EFBToScaledXf(xfmem.viewport.xOrig - xfmem.viewport.wd - scissorXOff);
+	Y = Renderer::EFBToScaledYf(xfmem.viewport.yOrig + xfmem.viewport.ht - scissorYOff);
+	Wd = Renderer::EFBToScaledXf(2.0f * xfmem.viewport.wd);
+	Ht = Renderer::EFBToScaledYf(-2.0f * xfmem.viewport.ht);
+	if (Wd < 0.0f)
+	{
+		X += Wd;
+		Wd = -Wd;
+	}
+	if (Ht < 0.0f)
+	{
+		Y += Ht;
+		Ht = -Ht;
+	}
+	g_requested_viewport = EFBRectangle((int)X, (int)Y, (int)Wd, (int)Ht);
+
+	if (g_viewport_type != VIEW_RENDER_TO_TEXTURE && g_has_hmd && g_ActiveConfig.bEnableVR)
+	{
+		// In VR we must use the entire EFB, not just the copyTexSrc area that is normally used.
+		// So scale from copyTexSrc to entire EFB, and we won't use copyTexSrc during rendering.
+		//X = (xfmem.viewport.xOrig - xfmem.viewport.wd - bpmem.copyTexSrcXY.x - (float)scissorXOff) * (float)GetTargetWidth() / (float)bpmem.copyTexSrcWH.x;
+		//Y = (xfmem.viewport.yOrig + xfmem.viewport.ht - bpmem.copyTexSrcXY.y - (float)scissorYOff) * (float)GetTargetHeight() / (float)bpmem.copyTexSrcWH.y;
+		//Wd = (2.0f * xfmem.viewport.wd) * (float)GetTargetWidth() / (float)bpmem.copyTexSrcWH.x;
+		//Ht = (-2.0f * xfmem.viewport.ht) * (float)GetTargetHeight() / (float)bpmem.copyTexSrcWH.y;
+		X = 0.0f; Y = 0.0f; Wd = (float)GetTargetWidth(); Ht = (float)GetTargetHeight();
+	}
+
+	// In D3D, the viewport rectangle must fit within the render target.
+	X = (X >= 0.f) ? X : 0.f;
+	Y = (Y >= 0.f) ? Y : 0.f;
+	Wd = (X + Wd <= GetTargetWidth()) ? Wd : (GetTargetWidth() - X);
+	Ht = (Y + Ht <= GetTargetHeight()) ? Ht : (GetTargetHeight() - Y);
+	g_rendered_viewport = EFBRectangle((int)X, (int)Y, (int)Wd, (int)Ht);
+
+	D3D11_VIEWPORT vp = CD3D11_VIEWPORT(X, Y, Wd, Ht,
+		std::max(0.0f, std::min(1.0f, (xfmem.viewport.farZ - xfmem.viewport.zRange) / 16777216.0f)),
+		std::max(0.0f, std::min(1.0f, xfmem.viewport.farZ / 16777216.0f)));
+	D3D::context->RSSetViewports(1, &vp);
+}
+
+void Renderer::ClearScreen(const EFBRectangle& rc, bool colorEnable, bool alphaEnable, bool zEnable, u32 color, u32 z)
+{
+	ResetAPIState();
+
+	if (colorEnable && alphaEnable) D3D::stateman->PushBlendState(clearblendstates[0]);
+	else if (colorEnable) D3D::stateman->PushBlendState(clearblendstates[1]);
+	else if (alphaEnable) D3D::stateman->PushBlendState(clearblendstates[2]);
+	else D3D::stateman->PushBlendState(clearblendstates[3]);
+
+	// TODO: Should we enable Z testing here?
+	/*if (!bpmem.zmode.testenable) D3D::stateman->PushDepthState(cleardepthstates[0]);
+	else */if (zEnable) D3D::stateman->PushDepthState(cleardepthstates[1]);
+	else /*if (!zEnable)*/ D3D::stateman->PushDepthState(cleardepthstates[2]);
+
+	// Update the view port for clearing the picture
+	TargetRectangle targetRc = Renderer::ConvertEFBRectangle(rc);
+	D3D11_VIEWPORT vp = CD3D11_VIEWPORT((float)targetRc.left, (float)targetRc.top, (float)targetRc.GetWidth(), (float)targetRc.GetHeight(), 0.f, 1.f);
+	D3D::context->RSSetViewports(1, &vp);
+
+	// Color is passed in bgra mode so we need to convert it to rgba
+	u32 rgbaColor = (color & 0xFF00FF00) | ((color >> 16) & 0xFF) | ((color << 16) & 0xFF0000);
+	D3D::drawClearQuad(rgbaColor, (z & 0xFFFFFF) / float(0xFFFFFF));
+
+	D3D::stateman->PopDepthState();
+	D3D::stateman->PopBlendState();
+
+	RestoreAPIState();
+}
+
+void Renderer::SkipClearScreen(bool colorEnable, bool alphaEnable, bool zEnable)
+{
+	ResetAPIState();
+
+	if (colorEnable && alphaEnable) D3D::stateman->PushBlendState(clearblendstates[0]);
+	else if (colorEnable) D3D::stateman->PushBlendState(clearblendstates[1]);
+	else if (alphaEnable) D3D::stateman->PushBlendState(clearblendstates[2]);
+	else D3D::stateman->PushBlendState(clearblendstates[3]);
+
+	// TODO: Should we enable Z testing here?
+	/*if (!bpmem.zmode.testenable) D3D::stateman->PushDepthState(cleardepthstates[0]);
+	else */if (zEnable) D3D::stateman->PushDepthState(cleardepthstates[1]);
+	else /*if (!zEnable)*/ D3D::stateman->PushDepthState(cleardepthstates[2]);
+
+	//To Do: Not needed?
+	//D3D::context->VSSetShader(VertexShaderCache::GetClearVertexShader(), nullptr, 0);
+	//D3D::context->PSSetShader(PixelShaderCache::GetClearProgram(), nullptr, 0);
+	//D3D::context->IASetInputLayout(VertexShaderCache::GetClearInputLayout());
+
+	D3D::stateman->Apply();
+
+	D3D::stateman->PopDepthState();
+	D3D::stateman->PopBlendState();
+
+	RestoreAPIState();
+}
+
+void Renderer::ReinterpretPixelData(unsigned int convtype)
+{
+	// TODO: MSAA support..
+	D3D11_RECT source = CD3D11_RECT(0, 0, g_renderer->GetTargetWidth(), g_renderer->GetTargetHeight());
+
+	ID3D11PixelShader* pixel_shader;
+	if (convtype == 0) pixel_shader = PixelShaderCache::ReinterpRGB8ToRGBA6(true);
+	else if (convtype == 2) pixel_shader = PixelShaderCache::ReinterpRGBA6ToRGB8(true);
+	else
+	{
+		ERROR_LOG(VIDEO, "Trying to reinterpret pixel data with unsupported conversion type %d", convtype);
+		return;
+	}
+
+	// convert data and set the target texture as our new EFB
+	g_renderer->ResetAPIState();
+
+	D3D11_VIEWPORT vp = CD3D11_VIEWPORT(0.f, 0.f, (float)g_renderer->GetTargetWidth(), (float)g_renderer->GetTargetHeight());
+	D3D::context->RSSetViewports(1, &vp);
+
+	D3D::context->OMSetRenderTargets(1, &FramebufferManager::GetEFBColorTempTexture()->GetRTV(), nullptr);
+	D3D::SetPointCopySampler();
+	D3D::drawShadedTexQuad(FramebufferManager::GetEFBColorTexture()->GetSRV(), &source, g_renderer->GetTargetWidth(), g_renderer->GetTargetHeight(),
+		pixel_shader, VertexShaderCache::GetSimpleVertexShader(), VertexShaderCache::GetSimpleInputLayout(), GeometryShaderCache::GetCopyGeometryShader());
+
+	g_renderer->RestoreAPIState();
+
+	FramebufferManager::SwapReinterpretTexture();
+	D3D::context->OMSetRenderTargets(1, &FramebufferManager::GetEFBColorTexture()->GetRTV(), FramebufferManager::GetEFBDepthTexture()->GetDSV());
+}
+
+void Renderer::SetBlendMode(bool forceUpdate)
+{
+	// Our render target always uses an alpha channel, so we need to override the blend functions to assume a destination alpha of 1 if the render target isn't supposed to have an alpha channel
+	// Example: D3DBLEND_DESTALPHA needs to be D3DBLEND_ONE since the result without an alpha channel is assumed to always be 1.
+	bool target_has_alpha = bpmem.zcontrol.pixel_format == PEControl::RGBA6_Z24;
+	const D3D11_BLEND d3dSrcFactors[8] =
+	{
+		D3D11_BLEND_ZERO,
+		D3D11_BLEND_ONE,
+		D3D11_BLEND_DEST_COLOR,
+		D3D11_BLEND_INV_DEST_COLOR,
+		D3D11_BLEND_SRC_ALPHA,
+		D3D11_BLEND_INV_SRC_ALPHA, // NOTE: Use SRC1_ALPHA if dst alpha is enabled!
+		(target_has_alpha) ? D3D11_BLEND_DEST_ALPHA : D3D11_BLEND_ONE,
+		(target_has_alpha) ? D3D11_BLEND_INV_DEST_ALPHA : D3D11_BLEND_ZERO
+	};
+	const D3D11_BLEND d3dDestFactors[8] =
+	{
+		D3D11_BLEND_ZERO,
+		D3D11_BLEND_ONE,
+		D3D11_BLEND_SRC_COLOR,
+		D3D11_BLEND_INV_SRC_COLOR,
+		D3D11_BLEND_SRC_ALPHA,
+		D3D11_BLEND_INV_SRC_ALPHA, // NOTE: Use SRC1_ALPHA if dst alpha is enabled!
+		(target_has_alpha) ? D3D11_BLEND_DEST_ALPHA : D3D11_BLEND_ONE,
+		(target_has_alpha) ? D3D11_BLEND_INV_DEST_ALPHA : D3D11_BLEND_ZERO
+	};
+
+	if (bpmem.blendmode.logicopenable && !bpmem.blendmode.blendenable && !forceUpdate)
+		return;
+
+	if (bpmem.blendmode.subtract)
+	{
+		gx_state.blend.blend_enable = true;
+		gx_state.blend.blend_op = D3D11_BLEND_OP_REV_SUBTRACT;
+		gx_state.blend.src_blend = D3D11_BLEND_ONE;
+		gx_state.blend.dst_blend = D3D11_BLEND_ONE;
+	}
+	else
+	{
+		gx_state.blend.blend_enable = (u32)bpmem.blendmode.blendenable;
+		if (bpmem.blendmode.blendenable)
+		{
+			gx_state.blend.blend_op = D3D11_BLEND_OP_ADD;
+			gx_state.blend.src_blend = d3dSrcFactors[bpmem.blendmode.srcfactor];
+			gx_state.blend.dst_blend = d3dDestFactors[bpmem.blendmode.dstfactor];
+		}
+	}
+}
+
+bool Renderer::SaveScreenshot(const std::string &filename, const TargetRectangle& rc)
+{
+	if (!s_screenshot_texture)
+		CreateScreenshotTexture(rc);
+
+	// copy back buffer to system memory
+	D3D11_BOX box = CD3D11_BOX(rc.left, rc.top, 0, rc.right, rc.bottom, 1);
+	D3D::context->CopySubresourceRegion(s_screenshot_texture, 0, 0, 0, 0, (ID3D11Resource*)D3D::GetBackBuffer()->GetTex(), 0, &box);
+
+	D3D11_MAPPED_SUBRESOURCE map;
+	D3D::context->Map(s_screenshot_texture, 0, D3D11_MAP_READ_WRITE, 0, &map);
+
+	bool saved_png = TextureToPng((u8*)map.pData, map.RowPitch, filename, rc.GetWidth(), rc.GetHeight(), false);
+
+	D3D::context->Unmap(s_screenshot_texture, 0);
+
+
+	if (saved_png)
+	{
+		OSD::AddMessage(StringFromFormat("Saved %i x %i %s", rc.GetWidth(),
+		                                 rc.GetHeight(), filename.c_str()));
+	}
+	else
+	{
+		OSD::AddMessage(StringFromFormat("Error saving %s", filename.c_str()));
+	}
+
+	return saved_png;
+}
+
+void formatBufferDump(const u8* in, u8* out, int w, int h, int p)
+{
+	for (int y = 0; y < h; ++y)
+	{
+		auto line = (in + (h - y - 1) * p);
+		for (int x = 0; x < w; ++x)
+		{
+			out[0] = line[2];
+			out[1] = line[1];
+			out[2] = line[0];
+			out += 3;
+			line += 4;
+		}
+	}
+}
+
+void Renderer::AsyncTimewarpDraw()
+{
+#ifdef HAVE_OCULUSSDK
+	//TODO: D3D11 Asynchronous Timewarp
+#endif
+}
+
+// This function has the final picture. We adjust the aspect ratio here.
+void Renderer::SwapImpl(u32 xfbAddr, u32 fbWidth, u32 fbStride, u32 fbHeight, const EFBRectangle& rc, float Gamma)
+{
+#ifdef HAVE_OCULUSSDK
+	if (g_first_rift_frame && g_has_rift && g_ActiveConfig.bEnableVR)
+	{
+		if (!g_ActiveConfig.bAsynchronousTimewarp)
+		{
+			g_rift_frame_timing = ovrHmd_BeginFrame(hmd, ++g_ovr_frameindex);
+#ifdef OCULUSSDK042
+			g_eye_poses[ovrEye_Left] = ovrHmd_GetEyePose(hmd, ovrEye_Left);
+			g_eye_poses[ovrEye_Right] = ovrHmd_GetEyePose(hmd, ovrEye_Right);
+#else
+			ovrVector3f useHmdToEyeViewOffset[2] = { g_eye_render_desc[0].HmdToEyeViewOffset, g_eye_render_desc[1].HmdToEyeViewOffset };
+			ovrHmd_GetEyePoses(hmd, g_ovr_frameindex, useHmdToEyeViewOffset, g_eye_poses, nullptr);
+#endif
+		}
+		g_first_rift_frame = false;
+
+		int cap = 0;
+		if (g_ActiveConfig.bOrientationTracking)
+			cap |= ovrTrackingCap_Orientation;
+		if (g_ActiveConfig.bMagYawCorrection)
+			cap |= ovrTrackingCap_MagYawCorrection;
+		if (g_ActiveConfig.bPositionTracking)
+			cap |= ovrTrackingCap_Position;
+		ovrHmd_ConfigureTracking(hmd, cap, 0);
+	}
+#endif
+
+	if (g_bSkipCurrentFrame || (!XFBWrited && !g_ActiveConfig.RealXFBEnabled()) || !fbWidth || !fbHeight)
+	{
+		if (SConfig::GetInstance().m_DumpFrames && !frame_data.empty())
+			AVIDump::AddFrame(&frame_data[0], fbWidth, fbHeight);
+
+		Core::Callback_VideoCopiedToXFB(false);
+		return;
+	}
+
+	u32 xfbCount = 0;
+	const XFBSourceBase* const* xfbSourceList = FramebufferManager::GetXFBSource(xfbAddr, fbStride, fbHeight, &xfbCount);
+	if ((!xfbSourceList || xfbCount == 0) && g_ActiveConfig.bUseXFB && !g_ActiveConfig.bUseRealXFB)
+	{
+		if (SConfig::GetInstance().m_DumpFrames && !frame_data.empty())
+			AVIDump::AddFrame(&frame_data[0], fbWidth, fbHeight);
+
+		Core::Callback_VideoCopiedToXFB(false);
+		return;
+	}
+
+	ResetAPIState();
+
+	// Prepare to copy the XFBs to our backbuffer
+	UpdateDrawRectangle(s_backbuffer_width, s_backbuffer_height);
+	TargetRectangle targetRc = GetTargetRectangle();
+
+	D3D::context->OMSetRenderTargets(1, &D3D::GetBackBuffer()->GetRTV(), nullptr);
+
+	float ClearColor[4] = { 0.f, 0.f, 0.f, 1.f };
+	D3D::context->ClearRenderTargetView(D3D::GetBackBuffer()->GetRTV(), ClearColor);
+
+	// activate linear filtering for the buffer copies
+	D3D::SetLinearCopySampler();
+
+	if (g_ActiveConfig.bUseXFB && g_ActiveConfig.bUseRealXFB)
+	{
+		// TODO: Television should be used to render Virtual XFB mode as well.
+		D3D11_VIEWPORT vp = CD3D11_VIEWPORT((float)targetRc.left, (float)targetRc.top, (float)targetRc.GetWidth(), (float)targetRc.GetHeight());
+		D3D::context->RSSetViewports(1, &vp);
+
+		s_television.Submit(xfbAddr, fbStride, fbWidth, fbHeight);
+		s_television.Render();
+	}
+	else if (g_ActiveConfig.bUseXFB)
+	{
+		const XFBSource* xfbSource;
+
+		// draw each xfb source
+		for (u32 i = 0; i < xfbCount; ++i)
+		{
+			xfbSource = (const XFBSource*)xfbSourceList[i];
+
+			TargetRectangle drawRc;
+
+			// use virtual xfb with offset
+			int xfbHeight = xfbSource->srcHeight;
+			int xfbWidth = xfbSource->srcWidth;
+			int hOffset = ((s32)xfbSource->srcAddr - (s32)xfbAddr) / ((s32)fbStride * 2);
+
+			drawRc.top = targetRc.top + hOffset * targetRc.GetHeight() / fbHeight;
+			drawRc.bottom = targetRc.top + (hOffset + xfbHeight) * targetRc.GetHeight() / fbHeight;
+			drawRc.left = targetRc.left + (targetRc.GetWidth() - xfbWidth * targetRc.GetWidth() / fbStride) / 2;
+			drawRc.right = targetRc.left + (targetRc.GetWidth() + xfbWidth * targetRc.GetWidth() / fbStride) / 2;
+
+			// The following code disables auto stretch.  Kept for reference.
+			// scale draw area for a 1 to 1 pixel mapping with the draw target
+			//float vScale = (float)fbHeight / (float)s_backbuffer_height;
+			//float hScale = (float)fbWidth / (float)s_backbuffer_width;
+			//drawRc.top *= vScale;
+			//drawRc.bottom *= vScale;
+			//drawRc.left *= hScale;
+			//drawRc.right *= hScale;
+
+			TargetRectangle sourceRc;
+			sourceRc.left = 0;
+			sourceRc.top = 0;
+			sourceRc.right = (int)xfbSource->texWidth;
+			sourceRc.bottom = (int)xfbSource->texHeight;
+
+			BlitScreen(sourceRc, drawRc, xfbSource->tex, xfbSource->texWidth, xfbSource->texHeight, Gamma);
+		}
+	}
+#ifdef HAVE_OCULUSSDK
+	else if (g_has_rift && g_ActiveConfig.bEnableVR)
+	{
+		EFBRectangle sourceRc;
+		// In VR we use the whole EFB instead of just the bpmem.copyTexSrc rectangle passed to this function. 
+		sourceRc.left = 0;
+		sourceRc.right = EFB_WIDTH;
+		sourceRc.top = 0;
+		sourceRc.bottom = EFB_HEIGHT;
+		TargetRectangle targetRc = ConvertEFBRectangle(sourceRc);
+
+		// TODO: Improve sampling algorithm for the pixel shader so that we can use the multisampled EFB texture as source
+		D3DTexture2D* read_texture = FramebufferManager::GetResolvedEFBColorTexture();
+
+		D3D11_VIEWPORT Vp = CD3D11_VIEWPORT((float)0, (float)0, (float)Renderer::GetTargetWidth(), (float)Renderer::GetTargetHeight());
+
+		// Render to left eye
+		D3D::context->OMSetRenderTargets(1, &FramebufferManager::m_efb.m_frontBuffer[0]->GetRTV(), nullptr);
+		D3D::context->RSSetViewports(1, &Vp);
+		D3D::drawShadedTexQuad(read_texture->GetSRV(), targetRc.AsRECT(), Renderer::GetTargetWidth(), Renderer::GetTargetHeight(), PixelShaderCache::GetColorCopyProgram(false), VertexShaderCache::GetSimpleVertexShader(), VertexShaderCache::GetSimpleInputLayout(), nullptr, Gamma, 0);
+		// Render to right eye
+		D3D::context->OMSetRenderTargets(1, &FramebufferManager::m_efb.m_frontBuffer[1]->GetRTV(), nullptr);
+		D3D::drawShadedTexQuad(read_texture->GetSRV(), targetRc.AsRECT(), Renderer::GetTargetWidth(), Renderer::GetTargetHeight(), PixelShaderCache::GetColorCopyProgram(false), VertexShaderCache::GetSimpleVertexShader(), VertexShaderCache::GetSimpleInputLayout(), nullptr, Gamma, 1);
+
+		//ovrHmd_EndEyeRender(hmd, ovrEye_Left, g_left_eye_pose, &FramebufferManager::m_eye_texture[ovrEye_Left].Texture);
+		//ovrHmd_EndEyeRender(hmd, ovrEye_Right, g_right_eye_pose, &FramebufferManager::m_eye_texture[ovrEye_Right].Texture);
+
+		if (!g_ActiveConfig.bAsynchronousTimewarp)
+		{
+			//Change to compatible D3D Blend State:
+			//Some games (e.g. Paper Mario) do not use a Blend State that is compatible
+			//with the Oculus Rift's SDK.  They set RenderTargetWriteMask to 0,
+			//which masks out the call's Pixel Shader stage.  This also seems inefficient
+			// from a rendering point of view.  Could this be an area Dolphin could be optimized?
+			//To Do: Only use this when needed?  Is this slow?
+			ID3D11BlendState* g_pOculusRiftBlendState = NULL;
+
+			D3D11_BLEND_DESC oculusBlendDesc;
+			ZeroMemory(&oculusBlendDesc, sizeof(D3D11_BLEND_DESC));
+			oculusBlendDesc.AlphaToCoverageEnable = FALSE;
+			oculusBlendDesc.IndependentBlendEnable = FALSE;
+			oculusBlendDesc.RenderTarget[0].BlendEnable = FALSE;
+			oculusBlendDesc.RenderTarget[0].RenderTargetWriteMask = D3D11_COLOR_WRITE_ENABLE_ALL;
+
+			HRESULT hr = D3D::device->CreateBlendState(&oculusBlendDesc, &g_pOculusRiftBlendState);
+			if (FAILED(hr)) PanicAlert("Failed to create blend state at %s %d\n", __FILE__, __LINE__);
+			D3D::SetDebugObjectName((ID3D11DeviceChild*)g_pOculusRiftBlendState, "blend state used to make sure rift draw call works");
+
+			D3D::context->OMSetBlendState(g_pOculusRiftBlendState, NULL, 0xFFFFFFFF);
+
+			// Let OVR do distortion rendering, Present and flush/sync.
+			ovrHmd_EndFrame(hmd, g_eye_poses, &FramebufferManager::m_eye_texture[0].Texture);
+			Common::AtomicIncrement(g_drawn_vr);
+
+			// VR Synchronous Timewarp
+			static int real_frame_count_for_timewarp = 0;
+
+			if (g_ActiveConfig.bPullUp20fpsTimewarp)
+			{
+				if (real_frame_count_for_timewarp % 4 == 1)
+				{
+					g_ActiveConfig.iExtraFrames = 2;
+				}
+				else
+				{
+					g_ActiveConfig.iExtraFrames = 3;
+				}
+			}
+			else if (g_ActiveConfig.bPullUp30fpsTimewarp)
+			{
+				if (real_frame_count_for_timewarp % 2 == 1)
+				{
+					g_ActiveConfig.iExtraFrames = 1;
+				}
+				else
+				{
+					g_ActiveConfig.iExtraFrames = 2;
+				}
+			}
+			else if (g_ActiveConfig.bPullUp60fpsTimewarp)
+			{
+				if (real_frame_count_for_timewarp % 4 == 0)
+					g_ActiveConfig.iExtraFrames = 1;
+				else
+					g_ActiveConfig.iExtraFrames = 0;
+			}
+			else if (g_ActiveConfig.bPullUp20fps || g_ActiveConfig.bPullUp30fps || g_ActiveConfig.bPullUp60fps)
+			{
+				g_ActiveConfig.iExtraFrames = 0;
+			}
+
+			++real_frame_count_for_timewarp;
+
+			// If 30fps loop once, if 20fps (Zelda: OoT for instance) loop twice.
+			for (int i = 0; i < (int)g_ActiveConfig.iExtraFrames; ++i)
+			{
+				ovrFrameTiming frameTime = ovrHmd_BeginFrame(hmd, ++g_ovr_frameindex);
+				//const ovrTexture* new_eye_texture = new ovrTexture(FramebufferManager::m_eye_texture[0].Texture);
+				//ovrD3D11Texture new_eye_texture;
+				//memcpy((void*)&new_eye_texture, &FramebufferManager::m_eye_texture[0], sizeof(ovrD3D11Texture));
+
+				//ovrPosef new_eye_poses[2];
+				//memcpy((void*)&new_eye_poses, g_eye_poses, sizeof(ovrPosef)*2);
+
+				ovr_WaitTillTime(frameTime.NextFrameSeconds - g_ActiveConfig.fTimeWarpTweak);
+
+				ovrHmd_EndFrame(hmd, g_eye_poses, &FramebufferManager::m_eye_texture[0].Texture);
+				Common::AtomicIncrement(g_drawn_vr);
+			}
+
+		}
+		else
+		{
+			// VR TODO
+			// Wait for OpenGL to finish drawing the commands we have given it,
+			// and when finished, swap the back buffer textures to the front buffer textures
+		}
+	}
+#endif
+	else
+	{
+		TargetRectangle sourceRc = Renderer::ConvertEFBRectangle(rc);
+
+		// TODO: Improve sampling algorithm for the pixel shader so that we can use the multisampled EFB texture as source
+		D3DTexture2D* read_texture = FramebufferManager::GetResolvedEFBColorTexture();
+		BlitScreen(sourceRc, targetRc, read_texture, GetTargetWidth(), GetTargetHeight(), Gamma);
+	}
+
+	// done with drawing the game stuff, good moment to save a screenshot
+	if (s_bScreenshot && !g_ActiveConfig.bAsynchronousTimewarp)
+	{
+		SaveScreenshot(s_sScreenshotName, GetTargetRectangle());
+		s_bScreenshot = false;
+	}
+
+	// Dump frames
+	static int w = 0, h = 0;
+	if (SConfig::GetInstance().m_DumpFrames && !g_ActiveConfig.bAsynchronousTimewarp)
+	{
+		static int s_recordWidth;
+		static int s_recordHeight;
+
+		if (!s_screenshot_texture)
+			CreateScreenshotTexture(GetTargetRectangle());
+
+		D3D11_BOX box = CD3D11_BOX(GetTargetRectangle().left, GetTargetRectangle().top, 0, GetTargetRectangle().right, GetTargetRectangle().bottom, 1);
+		D3D::context->CopySubresourceRegion(s_screenshot_texture, 0, 0, 0, 0, (ID3D11Resource*)D3D::GetBackBuffer()->GetTex(), 0, &box);
+		if (!bLastFrameDumped)
+		{
+			s_recordWidth = GetTargetRectangle().GetWidth();
+			s_recordHeight = GetTargetRectangle().GetHeight();
+			bAVIDumping = AVIDump::Start(D3D::hWnd, s_recordWidth, s_recordHeight);
+			if (!bAVIDumping)
+			{
+				PanicAlert("Error dumping frames to AVI.");
+			}
+			else
+			{
+				std::string msg = StringFromFormat("Dumping Frames to \"%sframedump0.avi\" (%dx%d RGB24)",
+					File::GetUserPath(D_DUMPFRAMES_IDX).c_str(), s_recordWidth, s_recordHeight);
+
+				OSD::AddMessage(msg, 2000);
+			}
+		}
+		if (bAVIDumping)
+		{
+			D3D11_MAPPED_SUBRESOURCE map;
+			D3D::context->Map(s_screenshot_texture, 0, D3D11_MAP_READ, 0, &map);
+
+			if (frame_data.empty() || w != s_recordWidth || h != s_recordHeight)
+			{
+				frame_data.resize(3 * s_recordWidth * s_recordHeight);
+				w = s_recordWidth;
+				h = s_recordHeight;
+			}
+			formatBufferDump((u8*)map.pData, &frame_data[0], s_recordWidth, s_recordHeight, map.RowPitch);
+			AVIDump::AddFrame(&frame_data[0], GetTargetRectangle().GetWidth(), GetTargetRectangle().GetHeight());
+			D3D::context->Unmap(s_screenshot_texture, 0);
+		}
+		bLastFrameDumped = true;
+	}
+	else
+	{
+		if (bLastFrameDumped && bAVIDumping)
+		{
+			std::vector<u8>().swap(frame_data);
+			w = h = 0;
+
+			AVIDump::Stop();
+			bAVIDumping = false;
+			OSD::AddMessage("Stop dumping frames to AVI", 2000);
+		}
+		bLastFrameDumped = false;
+	}
+
+	// Reset viewport for drawing text
+	D3D11_VIEWPORT vp = CD3D11_VIEWPORT(0.0f, 0.0f, (float)GetBackbufferWidth(), (float)GetBackbufferHeight());
+	D3D::context->RSSetViewports(1, &vp);
+
+	Renderer::DrawDebugText();
+
+	OSD::DrawMessages();
+	D3D::EndFrame();
+
+	TextureCache::Cleanup();
+
+#ifdef HAVE_OCULUSSDK
+	if (g_has_rift)
+	{
+		if (g_Config.bLowPersistence != g_ActiveConfig.bLowPersistence ||
+			g_Config.bDynamicPrediction != g_ActiveConfig.bDynamicPrediction)
+		{
+			int caps = ovrHmd_GetEnabledCaps(hmd) & ~(ovrHmdCap_DynamicPrediction | ovrHmdCap_LowPersistence);
+			if (g_Config.bLowPersistence)
+				caps |= ovrHmdCap_LowPersistence;
+			if (g_Config.bDynamicPrediction)
+				caps |= ovrHmdCap_DynamicPrediction;
+
+			ovrHmd_SetEnabledCaps(hmd, caps);
+		}
+
+		if (g_Config.bOrientationTracking != g_ActiveConfig.bOrientationTracking ||
+			g_Config.bMagYawCorrection != g_ActiveConfig.bMagYawCorrection ||
+			g_Config.bPositionTracking != g_ActiveConfig.bPositionTracking)
+		{
+			int cap = 0;
+			if (g_ActiveConfig.bOrientationTracking)
+				cap |= ovrTrackingCap_Orientation;
+			if (g_ActiveConfig.bMagYawCorrection)
+				cap |= ovrTrackingCap_MagYawCorrection;
+			if (g_ActiveConfig.bPositionTracking)
+				cap |= ovrTrackingCap_Position;
+			ovrHmd_ConfigureTracking(hmd, cap, 0);
+		}
+
+		if (g_Config.bChromatic != g_ActiveConfig.bChromatic ||
+			g_Config.bTimewarp != g_ActiveConfig.bTimewarp ||
+			g_Config.bVignette != g_ActiveConfig.bVignette ||
+			g_Config.bNoRestore != g_ActiveConfig.bNoRestore ||
+			g_Config.bFlipVertical != g_ActiveConfig.bFlipVertical ||
+			g_Config.bSRGB != g_ActiveConfig.bSRGB ||
+			g_Config.bOverdrive != g_ActiveConfig.bOverdrive ||
+			g_Config.bHqDistortion != g_ActiveConfig.bHqDistortion)
+		{
+			FramebufferManager::ConfigureRift();
+		}
+	}
+#endif
+
+	// VR layer debugging, sometimes layers need to flash.
+	g_Config.iFlashState++;
+	if (g_Config.iFlashState >= 10)
+		g_Config.iFlashState = 0;
+
+	// Enable configuration changes
+	UpdateActiveConfig();
+	// VR XFB isn't implemented yet, so always disable it for VR
+	if (g_has_hmd && g_ActiveConfig.bEnableVR)
+	{
+		g_ActiveConfig.bUseXFB = false;
+		// always stretch to fit
+		g_ActiveConfig.iAspectRatio = 3;
+	}
+	TextureCache::OnConfigChanged(g_ActiveConfig);
+#ifdef HAVE_OCULUSSDK
+	if (g_has_rift && g_ActiveConfig.bEnableVR && !g_ActiveConfig.bAsynchronousTimewarp)
+	{
+		g_rift_frame_timing = ovrHmd_BeginFrame(hmd, ++g_ovr_frameindex);
+	}
+#endif
+
+	SetWindowSize(fbStride, fbHeight);
+
+	bool windowResized = CheckForResize();
+	bool fullscreen = g_ActiveConfig.bFullscreen && g_ActiveConfig.ExclusiveFullscreenEnabled() &&
+		!SConfig::GetInstance().m_LocalCoreStartupParameter.bRenderToMain;
+
+	bool fullscreen_changed = s_last_fullscreen_mode != fullscreen;
+
+	bool fullscreen_state;
+	if (SUCCEEDED(D3D::GetFullscreenState(&fullscreen_state)))
+	{
+		if (fullscreen_state != fullscreen && Host_RendererHasFocus())
+		{
+			// The current fullscreen state does not match the configuration,
+			// this may happen when the renderer frame loses focus. When the
+			// render frame is in focus again we can re-apply the configuration.
+			fullscreen_changed = true;
+		}
+	}
+#ifdef HAVE_OCULUSSDK
+	if (g_has_rift && !(hmd->HmdCaps & ovrHmdCap_ExtendDesktop))
+	{
+		windowResized = false;
+		fullscreen = false;
+		fullscreen_changed = false;
+		fullscreen_state = false;
+	}
+#endif		
+
+	bool xfbchanged = s_last_xfb_mode != g_ActiveConfig.bUseRealXFB;
+
+	if (FramebufferManagerBase::LastXfbWidth() != fbStride || FramebufferManagerBase::LastXfbHeight() != fbHeight)
+	{
+		xfbchanged = true;
+		unsigned int w = (fbStride < 1 || fbStride > MAX_XFB_WIDTH) ? MAX_XFB_WIDTH : fbStride;
+		unsigned int h = (fbHeight < 1 || fbHeight > MAX_XFB_HEIGHT) ? MAX_XFB_HEIGHT : fbHeight;
+		FramebufferManagerBase::SetLastXfbWidth(w);
+		FramebufferManagerBase::SetLastXfbHeight(h);
+	}
+
+	// Flip/present backbuffer to frontbuffer here
+	if (!g_has_rift)
+		D3D::Present();
+
+	NewVRFrame();
+
+	// Resize the back buffers NOW to avoid flickering
+	if (xfbchanged ||
+		windowResized ||
+		fullscreen_changed ||
+		s_last_efb_scale != g_ActiveConfig.iEFBScale ||
+		s_last_multisample_mode != g_ActiveConfig.iMultisampleMode ||
+		s_last_stereo_mode != (g_ActiveConfig.iStereoMode > 0))
+	{
+		s_last_xfb_mode = g_ActiveConfig.bUseRealXFB;
+		s_last_multisample_mode = g_ActiveConfig.iMultisampleMode;
+		PixelShaderCache::InvalidateMSAAShaders();
+
+		if (windowResized || fullscreen_changed)
+		{
+			// Apply fullscreen state
+			if (fullscreen_changed)
+			{
+				s_last_fullscreen_mode = fullscreen;
+				D3D::SetFullscreenState(fullscreen);
+
+				// Notify the host that it is safe to exit fullscreen
+				if (!fullscreen)
+				{
+					Host_RequestFullscreen(false);
+				}
+			}
+
+			// TODO: Aren't we still holding a reference to the back buffer right now?
+			D3D::Reset();
+			SAFE_RELEASE(s_screenshot_texture);
+			SAFE_RELEASE(s_3d_vision_texture);
+			s_backbuffer_width = D3D::GetBackBufferWidth();
+			s_backbuffer_height = D3D::GetBackBufferHeight();
+		}
+
+		UpdateDrawRectangle(s_backbuffer_width, s_backbuffer_height);
+
+		s_last_efb_scale = g_ActiveConfig.iEFBScale;
+		s_last_stereo_mode = g_ActiveConfig.iStereoMode > 0;
+		CalculateTargetSize(s_backbuffer_width, s_backbuffer_height);
+
+		D3D::context->OMSetRenderTargets(1, &D3D::GetBackBuffer()->GetRTV(), nullptr);
+
+		if (g_ActiveConfig.bAsynchronousTimewarp)
+			g_ovr_lock.lock();
+		delete g_framebuffer_manager;
+		g_framebuffer_manager = new FramebufferManager;
+		float clear_col[4] = { 0.f, 0.f, 0.f, 1.f };
+		D3D::context->ClearRenderTargetView(FramebufferManager::GetEFBColorTexture()->GetRTV(), clear_col);
+		D3D::context->ClearDepthStencilView(FramebufferManager::GetEFBDepthTexture()->GetDSV(), D3D11_CLEAR_DEPTH, 1.f, 0);
+		if (g_ActiveConfig.bAsynchronousTimewarp)
+			g_ovr_lock.unlock();
+	}
+	else
+	{
+		// VR Clear screen before every frame
+		float clear_col[4] = { 0.f, 0.f, 0.f, 1.f };
+		D3D::context->ClearRenderTargetView(FramebufferManager::GetEFBColorTexture()->GetRTV(), clear_col);
+		D3D::context->ClearDepthStencilView(FramebufferManager::GetEFBDepthTexture()->GetDSV(), D3D11_CLEAR_DEPTH, 1.f, 0);
+	}
+
+	// begin next frame
+	RestoreAPIState();
+	D3D::BeginFrame();
+	D3D::context->OMSetRenderTargets(1, &FramebufferManager::GetEFBColorTexture()->GetRTV(), FramebufferManager::GetEFBDepthTexture()->GetDSV());
+	SetViewport();
+}
+
+// ALWAYS call RestoreAPIState for each ResetAPIState call you're doing
+void Renderer::ResetAPIState()
+{
+	D3D::stateman->PushBlendState(resetblendstate);
+	D3D::stateman->PushDepthState(resetdepthstate);
+	D3D::stateman->PushRasterizerState(resetraststate);
+}
+
+void Renderer::RestoreAPIState()
+{
+	// Gets us back into a more game-like state.
+	D3D::stateman->PopBlendState();
+	D3D::stateman->PopDepthState();
+	D3D::stateman->PopRasterizerState();
+	SetViewport();
+	BPFunctions::SetScissor();
+}
+
+void Renderer::ApplyState(bool bUseDstAlpha)
+{
+	gx_state.blend.use_dst_alpha = bUseDstAlpha;
+	D3D::stateman->PushBlendState(gx_state_cache.Get(gx_state.blend));
+	D3D::stateman->PushDepthState(gx_state_cache.Get(gx_state.zmode));
+	D3D::stateman->PushRasterizerState(gx_state_cache.Get(gx_state.raster));
+
+	for (unsigned int stage = 0; stage < 8; stage++)
+	{
+		// TODO: cache SamplerState directly, not d3d object
+		gx_state.sampler[stage].max_anisotropy = g_ActiveConfig.iMaxAnisotropy;
+		D3D::stateman->SetSampler(stage, gx_state_cache.Get(gx_state.sampler[stage]));
+	}
+
+	if (bUseDstAlpha)
+	{
+		// restore actual state
+		SetBlendMode(false);
+		SetLogicOpMode();
+	}
+
+	ID3D11Buffer* vertexConstants = VertexShaderCache::GetConstantBuffer();
+
+	D3D::stateman->SetPixelConstants(PixelShaderCache::GetConstantBuffer(), g_ActiveConfig.bEnablePixelLighting ? vertexConstants : nullptr);
+	D3D::stateman->SetVertexConstants(vertexConstants);
+	D3D::stateman->SetGeometryConstants(GeometryShaderCache::GetConstantBuffer());
+
+	D3D::stateman->SetPixelShader(PixelShaderCache::GetActiveShader());
+	D3D::stateman->SetVertexShader(VertexShaderCache::GetActiveShader());
+	D3D::stateman->SetGeometryShader(GeometryShaderCache::GetActiveShader());
+}
+
+void Renderer::RestoreState()
+{
+	D3D::stateman->PopBlendState();
+	D3D::stateman->PopDepthState();
+	D3D::stateman->PopRasterizerState();
+}
+
+void Renderer::ApplyCullDisable()
+{
+	RasterizerState rast = gx_state.raster;
+	rast.cull_mode = D3D11_CULL_NONE;
+
+	ID3D11RasterizerState* raststate = gx_state_cache.Get(rast);
+	D3D::stateman->PushRasterizerState(raststate);
+}
+
+void Renderer::RestoreCull()
+{
+	D3D::stateman->PopRasterizerState();
+}
+
+void Renderer::SetGenerationMode()
+{
+	const D3D11_CULL_MODE d3dCullModes[4] =
+	{
+		D3D11_CULL_NONE,
+		D3D11_CULL_BACK,
+		D3D11_CULL_FRONT,
+		D3D11_CULL_BACK
+	};
+
+	// rastdc.FrontCounterClockwise must be false for this to work
+	// TODO: GX_CULL_ALL not supported, yet!
+	gx_state.raster.cull_mode = d3dCullModes[bpmem.genMode.cullmode];
+}
+
+void Renderer::SetDepthMode()
+{
+	gx_state.zmode = bpmem.zmode;
+}
+
+void Renderer::SetLogicOpMode()
+{
+	// D3D11 doesn't support logic blending, so this is a huge hack
+	// TODO: Make use of D3D11.1's logic blending support
+
+	// 0   0x00
+	// 1   Source & destination
+	// 2   Source & ~destination
+	// 3   Source
+	// 4   ~Source & destination
+	// 5   Destination
+	// 6   Source ^ destination =  Source & ~destination | ~Source & destination
+	// 7   Source | destination
+	// 8   ~(Source | destination)
+	// 9   ~(Source ^ destination) = ~Source & ~destination | Source & destination
+	// 10  ~Destination
+	// 11  Source | ~destination
+	// 12  ~Source
+	// 13  ~Source | destination
+	// 14  ~(Source & destination)
+	// 15  0xff
+	const D3D11_BLEND_OP d3dLogicOps[16] =
+	{
+		D3D11_BLEND_OP_ADD,//0
+		D3D11_BLEND_OP_ADD,//1
+		D3D11_BLEND_OP_SUBTRACT,//2
+		D3D11_BLEND_OP_ADD,//3
+		D3D11_BLEND_OP_REV_SUBTRACT,//4
+		D3D11_BLEND_OP_ADD,//5
+		D3D11_BLEND_OP_MAX,//6
+		D3D11_BLEND_OP_ADD,//7
+		D3D11_BLEND_OP_MAX,//8
+		D3D11_BLEND_OP_MAX,//9
+		D3D11_BLEND_OP_ADD,//10
+		D3D11_BLEND_OP_ADD,//11
+		D3D11_BLEND_OP_ADD,//12
+		D3D11_BLEND_OP_ADD,//13
+		D3D11_BLEND_OP_ADD,//14
+		D3D11_BLEND_OP_ADD//15
+	};
+	const D3D11_BLEND d3dLogicOpSrcFactors[16] =
+	{
+		D3D11_BLEND_ZERO,//0
+		D3D11_BLEND_DEST_COLOR,//1
+		D3D11_BLEND_ONE,//2
+		D3D11_BLEND_ONE,//3
+		D3D11_BLEND_DEST_COLOR,//4
+		D3D11_BLEND_ZERO,//5
+		D3D11_BLEND_INV_DEST_COLOR,//6
+		D3D11_BLEND_INV_DEST_COLOR,//7
+		D3D11_BLEND_INV_SRC_COLOR,//8
+		D3D11_BLEND_INV_SRC_COLOR,//9
+		D3D11_BLEND_INV_DEST_COLOR,//10
+		D3D11_BLEND_ONE,//11
+		D3D11_BLEND_INV_SRC_COLOR,//12
+		D3D11_BLEND_INV_SRC_COLOR,//13
+		D3D11_BLEND_INV_DEST_COLOR,//14
+		D3D11_BLEND_ONE//15
+	};
+	const D3D11_BLEND d3dLogicOpDestFactors[16] =
+	{
+		D3D11_BLEND_ZERO,//0
+		D3D11_BLEND_ZERO,//1
+		D3D11_BLEND_INV_SRC_COLOR,//2
+		D3D11_BLEND_ZERO,//3
+		D3D11_BLEND_ONE,//4
+		D3D11_BLEND_ONE,//5
+		D3D11_BLEND_INV_SRC_COLOR,//6
+		D3D11_BLEND_ONE,//7
+		D3D11_BLEND_INV_DEST_COLOR,//8
+		D3D11_BLEND_SRC_COLOR,//9
+		D3D11_BLEND_INV_DEST_COLOR,//10
+		D3D11_BLEND_INV_DEST_COLOR,//11
+		D3D11_BLEND_INV_SRC_COLOR,//12
+		D3D11_BLEND_ONE,//13
+		D3D11_BLEND_INV_SRC_COLOR,//14
+		D3D11_BLEND_ONE//15
+	};
+
+	if (bpmem.blendmode.logicopenable && !bpmem.blendmode.blendenable)
+	{
+		gx_state.blend.blend_enable = true;
+		gx_state.blend.blend_op = d3dLogicOps[bpmem.blendmode.logicmode];
+		gx_state.blend.src_blend = d3dLogicOpSrcFactors[bpmem.blendmode.logicmode];
+		gx_state.blend.dst_blend = d3dLogicOpDestFactors[bpmem.blendmode.logicmode];
+	}
+	else
+	{
+		SetBlendMode(true);
+	}
+}
+
+void Renderer::SetDitherMode()
+{
+	// TODO: Set dither mode to bpmem.blendmode.dither
+}
+
+void Renderer::SetSamplerState(int stage, int texindex)
+{
+	const FourTexUnits &tex = bpmem.tex[texindex];
+	const TexMode0 &tm0 = tex.texMode0[stage];
+	const TexMode1 &tm1 = tex.texMode1[stage];
+
+	if (texindex)
+		stage += 4;
+
+	if (g_ActiveConfig.bForceFiltering)
+	{
+		gx_state.sampler[stage].min_filter = 6; // 4 (linear mip) | 2 (linear min)
+		gx_state.sampler[stage].mag_filter = 1; // linear mag
+	}
+	else
+	{
+		gx_state.sampler[stage].min_filter = (u32)tm0.min_filter;
+		gx_state.sampler[stage].mag_filter = (u32)tm0.mag_filter;
+	}
+
+	gx_state.sampler[stage].wrap_s = (u32)tm0.wrap_s;
+	gx_state.sampler[stage].wrap_t = (u32)tm0.wrap_t;
+	gx_state.sampler[stage].max_lod = (u32)tm1.max_lod;
+	gx_state.sampler[stage].min_lod = (u32)tm1.min_lod;
+	gx_state.sampler[stage].lod_bias = (s32)tm0.lod_bias;
+}
+
+void Renderer::SetInterlacingMode()
+{
+	// TODO
+}
+
+int Renderer::GetMaxTextureSize()
+{
+	return DX11::D3D::GetMaxTextureSize();
+}
+
+u16 Renderer::BBoxRead(int index)
+{
+	// Here we get the min/max value of the truncated position of the upscaled framebuffer.
+	// So we have to correct them to the unscaled EFB sizes.
+	int value = BBox::Get(index);
+
+	if (index < 2)
+	{
+		// left/right
+		value = value * EFB_WIDTH / s_target_width;
+	}
+	else
+	{
+		// up/down
+		value = value * EFB_HEIGHT / s_target_height;
+	}
+	if (index & 1)
+		value++; // fix max values to describe the outer border
+
+	return value;
+}
+
+void Renderer::BBoxWrite(int index, u16 _value)
+{
+	int value = _value; // u16 isn't enough to multiply by the efb width
+	if (index & 1)
+		value--;
+	if (index < 2)
+	{
+		value = value * s_target_width / EFB_WIDTH;
+	}
+	else
+	{
+		value = value * s_target_height / EFB_HEIGHT;
+	}
+
+	BBox::Set(index, value);
+}
+
+void Renderer::BlitScreen(TargetRectangle src, TargetRectangle dst, D3DTexture2D* src_texture, u32 src_width, u32 src_height, float Gamma)
+{
+	if (g_ActiveConfig.iStereoMode == STEREO_SBS || g_ActiveConfig.iStereoMode == STEREO_TAB)
+	{
+		TargetRectangle leftRc, rightRc;
+		ConvertStereoRectangle(dst, leftRc, rightRc);
+
+		D3D11_VIEWPORT leftVp = CD3D11_VIEWPORT((float)leftRc.left, (float)leftRc.top, (float)leftRc.GetWidth(), (float)leftRc.GetHeight());
+		D3D11_VIEWPORT rightVp = CD3D11_VIEWPORT((float)rightRc.left, (float)rightRc.top, (float)rightRc.GetWidth(), (float)rightRc.GetHeight());
+
+		D3D::context->RSSetViewports(1, &leftVp);
+		D3D::drawShadedTexQuad(src_texture->GetSRV(), src.AsRECT(), src_width, src_height, PixelShaderCache::GetColorCopyProgram(false), VertexShaderCache::GetSimpleVertexShader(), VertexShaderCache::GetSimpleInputLayout(), nullptr, Gamma, 0);
+
+		D3D::context->RSSetViewports(1, &rightVp);
+		D3D::drawShadedTexQuad(src_texture->GetSRV(), src.AsRECT(), src_width, src_height, PixelShaderCache::GetColorCopyProgram(false), VertexShaderCache::GetSimpleVertexShader(), VertexShaderCache::GetSimpleInputLayout(), nullptr, Gamma, 1);
+	}
+	else if (g_ActiveConfig.iStereoMode == STEREO_3DVISION)
+	{
+		if (!s_3d_vision_texture)
+			Create3DVisionTexture(s_backbuffer_width, s_backbuffer_height);
+
+		D3D11_VIEWPORT leftVp = CD3D11_VIEWPORT((float)dst.left, (float)dst.top, (float)dst.GetWidth(), (float)dst.GetHeight());
+		D3D11_VIEWPORT rightVp = CD3D11_VIEWPORT((float)(dst.left + s_backbuffer_width), (float)dst.top, (float)dst.GetWidth(), (float)dst.GetHeight());
+
+		// Render to staging texture which is double the width of the backbuffer
+		D3D::context->OMSetRenderTargets(1, &s_3d_vision_texture->GetRTV(), nullptr);
+
+		D3D::context->RSSetViewports(1, &leftVp);
+		D3D::drawShadedTexQuad(src_texture->GetSRV(), src.AsRECT(), src_width, src_height, PixelShaderCache::GetColorCopyProgram(false), VertexShaderCache::GetSimpleVertexShader(), VertexShaderCache::GetSimpleInputLayout(), nullptr, Gamma, 0);
+
+		D3D::context->RSSetViewports(1, &rightVp);
+		D3D::drawShadedTexQuad(src_texture->GetSRV(), src.AsRECT(), src_width, src_height, PixelShaderCache::GetColorCopyProgram(false), VertexShaderCache::GetSimpleVertexShader(), VertexShaderCache::GetSimpleInputLayout(), nullptr, Gamma, 1);
+
+		// Copy the left eye to the backbuffer, if Nvidia 3D Vision is enabled it should
+		// recognize the signature and automatically include the right eye frame.
+		D3D11_BOX box = CD3D11_BOX(0, 0, 0, s_backbuffer_width, s_backbuffer_height, 1);
+		D3D::context->CopySubresourceRegion(D3D::GetBackBuffer()->GetTex(), 0, 0, 0, 0, s_3d_vision_texture->GetTex(), 0, &box);
+
+		// Restore render target to backbuffer
+		D3D::context->OMSetRenderTargets(1, &D3D::GetBackBuffer()->GetRTV(), nullptr);
+	}
+	else
+	{
+		D3D11_VIEWPORT vp = CD3D11_VIEWPORT((float)dst.left, (float)dst.top, (float)dst.GetWidth(), (float)dst.GetHeight());
+		D3D::context->RSSetViewports(1, &vp);
+		D3D::drawShadedTexQuad(src_texture->GetSRV(), src.AsRECT(), src_width, src_height, (g_Config.iStereoMode == STEREO_ANAGLYPH) ? PixelShaderCache::GetAnaglyphProgram() : PixelShaderCache::GetColorCopyProgram(false), VertexShaderCache::GetSimpleVertexShader(), VertexShaderCache::GetSimpleInputLayout(), nullptr, Gamma);
+	}
+}
+
+}  // namespace DX11