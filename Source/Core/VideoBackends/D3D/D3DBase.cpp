// Copyright 2010 Dolphin Emulator Project
// Licensed under GPLv2+
// Refer to the license.txt file included.

#include <algorithm>

#include "Common/CommonTypes.h"
#include "Common/Logging/Log.h"
#include "Common/MsgHandler.h"
#include "Common/StringUtil.h"
#include "Core/ConfigManager.h"
#include "VideoBackends/D3D/D3DBase.h"
#include "VideoBackends/D3D/D3DState.h"
#include "VideoBackends/D3D/D3DTexture.h"
#include "VideoCommon/VR.h"
#include "VideoCommon/VideoConfig.h"

namespace DX11
{
HINSTANCE hD3DCompilerDll = nullptr;
D3DREFLECT PD3DReflect = nullptr;
pD3DCompile PD3DCompile = nullptr;
int d3dcompiler_dll_ref = 0;

CREATEDXGIFACTORY PCreateDXGIFactory = nullptr, PCreateDXGIFactory1 = nullptr;
HINSTANCE hDXGIDll = nullptr;
int dxgi_dll_ref = 0;

typedef HRESULT(WINAPI* D3D11CREATEDEVICEANDSWAPCHAIN)(IDXGIAdapter*, D3D_DRIVER_TYPE, HMODULE,
                                                       UINT, CONST D3D_FEATURE_LEVEL*, UINT, UINT,
                                                       CONST DXGI_SWAP_CHAIN_DESC*,
                                                       IDXGISwapChain**, ID3D11Device**,
                                                       D3D_FEATURE_LEVEL*, ID3D11DeviceContext**);
static D3D11CREATEDEVICE PD3D11CreateDevice = nullptr;
D3D11CREATEDEVICEANDSWAPCHAIN PD3D11CreateDeviceAndSwapChain = nullptr;
HINSTANCE hD3DDll = nullptr;
int d3d_dll_ref = 0;

namespace D3D
{
ID3D11Device* device = nullptr;
ID3D11DeviceContext* context = nullptr;
IDXGISwapChain* swapchain = nullptr;
static ID3D11Debug* debug = nullptr;
D3D_FEATURE_LEVEL featlevel;
D3DTexture2D* backbuf = nullptr;
HWND hWnd;

std::vector<DXGI_SAMPLE_DESC> aa_modes;  // supported AA modes of the current adapter

bool bgra_textures_supported;

#define NUM_SUPPORTED_FEATURE_LEVELS 3
const D3D_FEATURE_LEVEL supported_feature_levels[NUM_SUPPORTED_FEATURE_LEVELS] = {
    D3D_FEATURE_LEVEL_11_0, D3D_FEATURE_LEVEL_10_1, D3D_FEATURE_LEVEL_10_0};

unsigned int xres, yres;

bool bFrameInProgress = false;

HRESULT LoadDXGI()
{
  if (dxgi_dll_ref++ > 0)
    return S_OK;

  if (hDXGIDll)
    return S_OK;
  hDXGIDll = LoadLibraryA("dxgi.dll");
  if (!hDXGIDll)
  {
    MessageBoxA(nullptr, "Failed to load dxgi.dll", "Critical error", MB_OK | MB_ICONERROR);
    --dxgi_dll_ref;
    return E_FAIL;
  }
  PCreateDXGIFactory = (CREATEDXGIFACTORY)GetProcAddress(hDXGIDll, "CreateDXGIFactory");
  PCreateDXGIFactory1 = (CREATEDXGIFACTORY)GetProcAddress(hDXGIDll, "CreateDXGIFactory1");
  if (PCreateDXGIFactory == nullptr)
    MessageBoxA(nullptr, "GetProcAddress failed for CreateDXGIFactory!", "Critical error",
                MB_OK | MB_ICONERROR);

  return S_OK;
}

HRESULT LoadD3D()
{
  if (d3d_dll_ref++ > 0)
    return S_OK;

  if (hD3DDll)
    return S_OK;
  hD3DDll = LoadLibraryA("d3d11.dll");
  if (!hD3DDll)
  {
    MessageBoxA(nullptr, "Failed to load d3d11.dll", "Critical error", MB_OK | MB_ICONERROR);
    --d3d_dll_ref;
    return E_FAIL;
  }
  PD3D11CreateDevice = (D3D11CREATEDEVICE)GetProcAddress(hD3DDll, "D3D11CreateDevice");
  if (PD3D11CreateDevice == nullptr)
    MessageBoxA(nullptr, "GetProcAddress failed for D3D11CreateDevice!", "Critical error",
                MB_OK | MB_ICONERROR);

  PD3D11CreateDeviceAndSwapChain =
      (D3D11CREATEDEVICEANDSWAPCHAIN)GetProcAddress(hD3DDll, "D3D11CreateDeviceAndSwapChain");
  if (PD3D11CreateDeviceAndSwapChain == nullptr)
    MessageBoxA(nullptr, "GetProcAddress failed for D3D11CreateDeviceAndSwapChain!",
                "Critical error", MB_OK | MB_ICONERROR);

  return S_OK;
}

HRESULT LoadD3DCompiler()
{
  if (d3dcompiler_dll_ref++ > 0)
    return S_OK;
  if (hD3DCompilerDll)
    return S_OK;

  // try to load D3DCompiler first to check whether we have proper runtime support
  // try to use the dll the backend was compiled against first - don't bother about debug runtimes
  hD3DCompilerDll = LoadLibraryA(D3DCOMPILER_DLL_A);
  if (!hD3DCompilerDll)
  {
    // if that fails, use the dll which should be available in every SDK which officially supports
    // DX11.
    hD3DCompilerDll = LoadLibraryA("D3DCompiler_42.dll");
    if (!hD3DCompilerDll)
    {
      MessageBoxA(nullptr, "Failed to load D3DCompiler_42.dll, update your DX11 runtime, please",
                  "Critical error", MB_OK | MB_ICONERROR);
      return E_FAIL;
    }
    else
    {
      NOTICE_LOG(VIDEO, "Successfully loaded D3DCompiler_42.dll. If you're having trouble, try "
                        "updating your DX runtime first.");
    }
  }

  PD3DReflect = (D3DREFLECT)GetProcAddress(hD3DCompilerDll, "D3DReflect");
  if (PD3DReflect == nullptr)
    MessageBoxA(nullptr, "GetProcAddress failed for D3DReflect!", "Critical error",
                MB_OK | MB_ICONERROR);
  PD3DCompile = (pD3DCompile)GetProcAddress(hD3DCompilerDll, "D3DCompile");
  if (PD3DCompile == nullptr)
    MessageBoxA(nullptr, "GetProcAddress failed for D3DCompile!", "Critical error",
                MB_OK | MB_ICONERROR);

  return S_OK;
}

void UnloadDXGI()
{
  if (!dxgi_dll_ref)
    return;
  if (--dxgi_dll_ref != 0)
    return;

  if (hDXGIDll)
    FreeLibrary(hDXGIDll);
  hDXGIDll = nullptr;
  PCreateDXGIFactory = nullptr;
  PCreateDXGIFactory1 = nullptr;
}

void UnloadD3D()
{
  if (!d3d_dll_ref)
    return;
  if (--d3d_dll_ref != 0)
    return;

  if (hD3DDll)
    FreeLibrary(hD3DDll);
  hD3DDll = nullptr;
  PD3D11CreateDevice = nullptr;
  PD3D11CreateDeviceAndSwapChain = nullptr;
}

void UnloadD3DCompiler()
{
  if (!d3dcompiler_dll_ref)
    return;
  if (--d3dcompiler_dll_ref != 0)
    return;

  if (hD3DCompilerDll)
    FreeLibrary(hD3DCompilerDll);
  hD3DCompilerDll = nullptr;
  PD3DReflect = nullptr;
}

std::vector<DXGI_SAMPLE_DESC> EnumAAModes(IDXGIAdapter* adapter)
{
  std::vector<DXGI_SAMPLE_DESC> _aa_modes;

  // NOTE: D3D 10.0 doesn't support multisampled resources which are bound as depth buffers AND
  // shader resources.
  // Thus, we can't have MSAA with 10.0 level hardware.
  ID3D11Device* _device;
  ID3D11DeviceContext* _context;
  D3D_FEATURE_LEVEL feat_level;
  HRESULT hr = PD3D11CreateDevice(adapter, D3D_DRIVER_TYPE_UNKNOWN, nullptr,
                                  D3D11_CREATE_DEVICE_SINGLETHREADED, supported_feature_levels,
                                  NUM_SUPPORTED_FEATURE_LEVELS, D3D11_SDK_VERSION, &_device,
                                  &feat_level, &_context);
  if (FAILED(hr) || feat_level == D3D_FEATURE_LEVEL_10_0)
  {
    DXGI_SAMPLE_DESC desc;
    desc.Count = 1;
    desc.Quality = 0;
    _aa_modes.push_back(desc);
    SAFE_RELEASE(_context);
    SAFE_RELEASE(_device);
  }
  else
  {
    for (int samples = 0; samples < D3D11_MAX_MULTISAMPLE_SAMPLE_COUNT; ++samples)
    {
      UINT quality_levels = 0;
      _device->CheckMultisampleQualityLevels(DXGI_FORMAT_R8G8B8A8_UNORM, samples, &quality_levels);

      DXGI_SAMPLE_DESC desc;
      desc.Count = samples;
      desc.Quality = 0;

      if (quality_levels > 0)
        _aa_modes.push_back(desc);
    }
    _context->Release();
    _device->Release();
  }
  return _aa_modes;
}

D3D_FEATURE_LEVEL GetFeatureLevel(IDXGIAdapter* adapter)
{
  D3D_FEATURE_LEVEL feat_level = D3D_FEATURE_LEVEL_9_1;
  PD3D11CreateDevice(adapter, D3D_DRIVER_TYPE_UNKNOWN, nullptr, D3D11_CREATE_DEVICE_SINGLETHREADED,
                     supported_feature_levels, NUM_SUPPORTED_FEATURE_LEVELS, D3D11_SDK_VERSION,
                     nullptr, &feat_level, nullptr);
  return feat_level;
}

//#pragma optimize("", off)
HRESULT Create(HWND wnd)
{
  hWnd = wnd;
  HRESULT hr;

  RECT client;
  GetClientRect(hWnd, &client);
  xres = client.right - client.left;
  yres = client.bottom - client.top;

  hr = LoadDXGI();
  if (SUCCEEDED(hr))
    hr = LoadD3D();
  if (SUCCEEDED(hr))
    hr = LoadD3DCompiler();
  if (FAILED(hr))
  {
    UnloadDXGI();
    UnloadD3D();
    UnloadD3DCompiler();
    return hr;
  }

  IDXGIFactory* factory = nullptr;
  IDXGIAdapter* adapter = nullptr;
  IDXGIOutput* output = nullptr;
  DXGI_OUTPUT_DESC out_desc;
  if (g_vr_needs_DXGIFactory1)
  {
    if (PCreateDXGIFactory1)
      hr = PCreateDXGIFactory1(__uuidof(IDXGIFactory1), (void**)&factory);
    else
      hr = PCreateDXGIFactory(__uuidof(IDXGIFactory), (void**)&factory);
  }
  else
  {
    hr = PCreateDXGIFactory(__uuidof(IDXGIFactory), (void**)&factory);
  }
  if (FAILED(hr))
    MessageBox(wnd, _T("Failed to create IDXGIFactory object"), _T("Dolphin Direct3D 11 backend"),
               MB_OK | MB_ICONERROR);

  if (g_hmd_luid)
  {
    SAFE_RELEASE(adapter);
    for (UINT iAdapter = 0; factory->EnumAdapters(iAdapter, &adapter) != DXGI_ERROR_NOT_FOUND;
         ++iAdapter)
    {
      DXGI_ADAPTER_DESC Desc;
      adapter->GetDesc(&Desc);
      if (memcmp(&Desc.AdapterLuid, g_hmd_luid, sizeof(LUID)) == 0)
      {
        // TODO: Make this configurable
        hr = adapter->EnumOutputs(0, &output);
        if (FAILED(hr))
        {
          // try using the first one
          IDXGIAdapter* firstadapter;
          hr = factory->EnumAdapters(0, &firstadapter);
          if (!FAILED(hr))
            hr = firstadapter->EnumOutputs(0, &output);
          if (FAILED(hr))
            MessageBox(wnd,
                       _T("Failed to enumerate outputs!\n")
                       _T("This usually happens when you've set your video adapter to the Nvidia ")
                       _T("GPU in an Optimus-equipped system.\n")
                       _T("Set Dolphin to use the high-performance graphics in Nvidia's drivers ")
                       _T("instead and leave Dolphin's video adapter set to the Intel GPU."),
                       _T("Dolphin Direct3D 11 backend"), MB_OK | MB_ICONERROR);
          SAFE_RELEASE(firstadapter);
        }
        break;
      }
      SAFE_RELEASE(adapter);
    }
  }

  // Find the adapter & output (monitor) to use for fullscreen, based on the reported name of the
  // HMD's monitor.
  if (g_hmd_device_name && strlen(g_hmd_device_name) > 1)
  {
    for (UINT AdapterIndex = 0;; AdapterIndex++)
    {
      SAFE_RELEASE(adapter);

      HRESULT hr = factory->EnumAdapters(AdapterIndex, &adapter);
      if (hr == DXGI_ERROR_NOT_FOUND)
        break;

      DXGI_ADAPTER_DESC Desc;
      adapter->GetDesc(&Desc);

      bool deviceNameFound = false;

      for (UINT OutputIndex = 0;; OutputIndex++)
      {
        IDXGIOutput* Output;
        hr = adapter->EnumOutputs(OutputIndex, &Output);
        if (hr == DXGI_ERROR_NOT_FOUND)
        {
          break;
        }

        memset(&out_desc, 0, sizeof(out_desc));
        Output->GetDesc(&out_desc);

        MONITORINFOEXA monitor;
        monitor.cbSize = sizeof(monitor);
        if (::GetMonitorInfoA(out_desc.Monitor, &monitor) &&
            !strcmp(monitor.szDevice, g_hmd_device_name))
        {
          deviceNameFound = true;
          output = Output;
          // FSDesktopX = monitor.rcMonitor.left;
          // FSDesktopY = monitor.rcMonitor.top;
          break;
        }
        else
        {
          SAFE_RELEASE(Output);
        }
      }

      if (output)
        break;
    }

    if (!output)
      SAFE_RELEASE(adapter);
  }

  if (!adapter)
  {
    hr = factory->EnumAdapters(g_ActiveConfig.iAdapter, &adapter);
    if (FAILED(hr))
    {
      // try using the first one
      hr = factory->EnumAdapters(0, &adapter);
      if (FAILED(hr))
        MessageBox(wnd, _T("Failed to enumerate adapters"), _T("Dolphin Direct3D 11 backend"),
                   MB_OK | MB_ICONERROR);
    }

    // TODO: Make this configurable
    hr = adapter->EnumOutputs(0, &output);
    if (FAILED(hr))
    {
      // try using the first one
      IDXGIAdapter* firstadapter;
      hr = factory->EnumAdapters(0, &firstadapter);
      if (!FAILED(hr))
        hr = firstadapter->EnumOutputs(0, &output);
      if (FAILED(hr))
        MessageBox(wnd, _T("Failed to enumerate outputs!\n")
                        _T("This usually happens when you've set your video adapter to the Nvidia ")
                        _T("GPU in an Optimus-equipped system.\n")
                        _T("Set Dolphin to use the high-performance graphics in Nvidia's drivers ")
                        _T("instead and leave Dolphin's video adapter set to the Intel GPU."),
                   _T("Dolphin Direct3D 11 backend"), MB_OK | MB_ICONERROR);
      SAFE_RELEASE(firstadapter);
    }
  }

  // get supported AA modes
  aa_modes = EnumAAModes(adapter);

  if (std::find_if(aa_modes.begin(), aa_modes.end(), [](const DXGI_SAMPLE_DESC& desc) {
        return desc.Count == g_Config.iMultisamples;
      }) == aa_modes.end())
  {
    g_Config.iMultisamples = 1;
    UpdateActiveConfig();
  }

  DXGI_SWAP_CHAIN_DESC swap_chain_desc = {};
  swap_chain_desc.BufferCount = 1;
  swap_chain_desc.BufferUsage = DXGI_USAGE_RENDER_TARGET_OUTPUT;
  swap_chain_desc.OutputWindow = wnd;
  swap_chain_desc.SampleDesc.Count = 1;
  swap_chain_desc.SampleDesc.Quality = 0;
<<<<<<< HEAD
  swap_chain_desc.Windowed = !(g_Config.bFullscreen && g_Config.ExclusiveFullscreenEnabled());
=======
  swap_chain_desc.Windowed =
      !SConfig::GetInstance().bFullscreen || g_ActiveConfig.bBorderlessFullscreen;
>>>>>>> 6c16f1be

  out_desc = {};
  output->GetDesc(&out_desc);

  DXGI_MODE_DESC mode_desc = {};
  mode_desc.Width = out_desc.DesktopCoordinates.right - out_desc.DesktopCoordinates.left;
  mode_desc.Height = out_desc.DesktopCoordinates.bottom - out_desc.DesktopCoordinates.top;
  if (g_has_hmd)
  {
    mode_desc.Width = g_hmd_window_width;
    mode_desc.Height = g_hmd_window_height;
  }
  mode_desc.Format = DXGI_FORMAT_R8G8B8A8_UNORM;
  mode_desc.Scaling = DXGI_MODE_SCALING_UNSPECIFIED;
  hr = output->FindClosestMatchingMode(&mode_desc, &swap_chain_desc.BufferDesc, nullptr);
  if (FAILED(hr))
    MessageBox(wnd, _T("Failed to find a supported video mode"), _T("Dolphin Direct3D 11 backend"),
               MB_OK | MB_ICONERROR);

  if (swap_chain_desc.Windowed)
  {
    // forcing buffer resolution to xres and yres..
    // this is not a problem as long as we're in windowed mode
    if (g_is_direct_mode)
    {
      swap_chain_desc.BufferDesc.Width = g_hmd_window_width;
      swap_chain_desc.BufferDesc.Height = g_hmd_window_height;
    }
    else
    {
      swap_chain_desc.BufferDesc.Width = xres;
      swap_chain_desc.BufferDesc.Height = yres;
    }
  }

#if defined(_DEBUG) || defined(DEBUGFAST)
  // Creating debug devices can sometimes fail if the user doesn't have the correct
  // version of the DirectX SDK. If it does, simply fallback to a non-debug device.
  {
    hr = PD3D11CreateDeviceAndSwapChain(
        adapter, D3D_DRIVER_TYPE_UNKNOWN, nullptr,
        D3D11_CREATE_DEVICE_SINGLETHREADED | D3D11_CREATE_DEVICE_DEBUG, supported_feature_levels,
        NUM_SUPPORTED_FEATURE_LEVELS, D3D11_SDK_VERSION, &swap_chain_desc, &swapchain, &device,
        &featlevel, &context);
    // Debugbreak on D3D error
    if (SUCCEEDED(hr) && SUCCEEDED(device->QueryInterface(__uuidof(ID3D11Debug), (void**)&debug)))
    {
      ID3D11InfoQueue* infoQueue = nullptr;
      if (SUCCEEDED(debug->QueryInterface(__uuidof(ID3D11InfoQueue), (void**)&infoQueue)))
      {
        infoQueue->SetBreakOnSeverity(D3D11_MESSAGE_SEVERITY_CORRUPTION, true);
        infoQueue->SetBreakOnSeverity(D3D11_MESSAGE_SEVERITY_ERROR, true);

        D3D11_MESSAGE_ID hide[] = {D3D11_MESSAGE_ID_SETPRIVATEDATA_CHANGINGPARAMS};

        D3D11_INFO_QUEUE_FILTER filter = {};
        filter.DenyList.NumIDs = sizeof(hide) / sizeof(D3D11_MESSAGE_ID);
        filter.DenyList.pIDList = hide;
        infoQueue->AddStorageFilterEntries(&filter);
        infoQueue->Release();
      }
    }
  }

  if (FAILED(hr))
#endif
  {
    hr = PD3D11CreateDeviceAndSwapChain(
        adapter, D3D_DRIVER_TYPE_UNKNOWN, nullptr, D3D11_CREATE_DEVICE_SINGLETHREADED,
        supported_feature_levels, NUM_SUPPORTED_FEATURE_LEVELS, D3D11_SDK_VERSION, &swap_chain_desc,
        &swapchain, &device, &featlevel, &context);
  }

  if (FAILED(hr))
  {
    MessageBox(
        wnd,
        _T("Failed to initialize Direct3D.\nMake sure your video card supports at least D3D 10.0"),
        _T("Dolphin Direct3D 11 backend"), MB_OK | MB_ICONERROR);
    SAFE_RELEASE(device);
    SAFE_RELEASE(context);
    SAFE_RELEASE(swapchain);
    return E_FAIL;
  }

  // prevent DXGI from responding to Alt+Enter, unfortunately DXGI_MWA_NO_ALT_ENTER
  // does not work so we disable all monitoring of window messages. However this
  // may make it more difficult for DXGI to handle display mode changes.
  hr = factory->MakeWindowAssociation(wnd, DXGI_MWA_NO_WINDOW_CHANGES);
  if (FAILED(hr))
    MessageBox(wnd, _T("Failed to associate the window"), _T("Dolphin Direct3D 11 backend"),
               MB_OK | MB_ICONERROR);

  SetDebugObjectName((ID3D11DeviceChild*)context, "device context");
  SAFE_RELEASE(factory);
  SAFE_RELEASE(output);
  SAFE_RELEASE(adapter);

  ID3D11Texture2D* buf;
  hr = swapchain->GetBuffer(0, IID_ID3D11Texture2D, (void**)&buf);
  if (FAILED(hr))
  {
    MessageBox(wnd, _T("Failed to get swapchain buffer"), _T("Dolphin Direct3D 11 backend"),
               MB_OK | MB_ICONERROR);
    SAFE_RELEASE(device);
    SAFE_RELEASE(context);
    SAFE_RELEASE(swapchain);
    return E_FAIL;
  }
  backbuf = new D3DTexture2D(buf, D3D11_BIND_RENDER_TARGET);
  SAFE_RELEASE(buf);
  CHECK(backbuf != nullptr, "Create back buffer texture");
  SetDebugObjectName((ID3D11DeviceChild*)backbuf->GetTex(), "backbuffer texture");
  SetDebugObjectName((ID3D11DeviceChild*)backbuf->GetRTV(), "backbuffer render target view");

  context->OMSetRenderTargets(1, &backbuf->GetRTV(), nullptr);

  // BGRA textures are easier to deal with in TextureCache, but might not be supported by the
  // hardware
  UINT format_support;
  device->CheckFormatSupport(DXGI_FORMAT_B8G8R8A8_UNORM, &format_support);
  bgra_textures_supported = (format_support & D3D11_FORMAT_SUPPORT_TEXTURE2D) != 0;

  stateman = new StateManager;
  return S_OK;
}
//#pragma optimize("", on)

void Close()
{
  // we can't release the swapchain while in fullscreen.
  swapchain->SetFullscreenState(false, nullptr);

  // release all bound resources
  context->ClearState();
  SAFE_RELEASE(backbuf);
  SAFE_RELEASE(swapchain);
  SAFE_DELETE(stateman);
  context->Flush();  // immediately destroy device objects

  SAFE_RELEASE(context);
  ULONG references = device->Release();

#if defined(_DEBUG) || defined(DEBUGFAST)
  if (debug)
  {
    --references;  // the debug interface increases the refcount of the device, subtract that.
    if (references)
    {
      // print out alive objects, but only if we actually have pending references
      // note this will also print out internal live objects to the debug console
      debug->ReportLiveDeviceObjects(D3D11_RLDO_SUMMARY | D3D11_RLDO_DETAIL);
    }
    SAFE_RELEASE(debug)
  }
#endif

  if (references)
  {
    ERROR_LOG(VIDEO, "Unreleased references: %i.", references);
  }
  else
  {
    NOTICE_LOG(VIDEO, "Successfully released all device references!");
  }
  device = nullptr;

  // unload DLLs
  UnloadD3D();
  UnloadDXGI();
}

const char* VertexShaderVersionString()
{
  if (featlevel == D3D_FEATURE_LEVEL_11_0)
    return "vs_5_0";
  else if (featlevel == D3D_FEATURE_LEVEL_10_1)
    return "vs_4_1";
  else /*if(featlevel == D3D_FEATURE_LEVEL_10_0)*/
    return "vs_4_0";
}

const char* GeometryShaderVersionString()
{
  if (featlevel == D3D_FEATURE_LEVEL_11_0)
    return "gs_5_0";
  else if (featlevel == D3D_FEATURE_LEVEL_10_1)
    return "gs_4_1";
  else /*if(featlevel == D3D_FEATURE_LEVEL_10_0)*/
    return "gs_4_0";
}

const char* PixelShaderVersionString()
{
  if (featlevel == D3D_FEATURE_LEVEL_11_0)
    return "ps_5_0";
  else if (featlevel == D3D_FEATURE_LEVEL_10_1)
    return "ps_4_1";
  else /*if(featlevel == D3D_FEATURE_LEVEL_10_0)*/
    return "ps_4_0";
}

D3DTexture2D*& GetBackBuffer()
{
  return backbuf;
}
unsigned int GetBackBufferWidth()
{
  return xres;
}
unsigned int GetBackBufferHeight()
{
  return yres;
}

bool BGRATexturesSupported()
{
  return bgra_textures_supported;
}

// Returns the maximum width/height of a texture. This value only depends upon the feature level in
// DX11
unsigned int GetMaxTextureSize()
{
  switch (featlevel)
  {
  case D3D_FEATURE_LEVEL_11_0:
    return D3D11_REQ_TEXTURE2D_U_OR_V_DIMENSION;

  case D3D_FEATURE_LEVEL_10_1:
  case D3D_FEATURE_LEVEL_10_0:
    return D3D10_REQ_TEXTURE2D_U_OR_V_DIMENSION;

  case D3D_FEATURE_LEVEL_9_3:
    return 4096;

  case D3D_FEATURE_LEVEL_9_2:
  case D3D_FEATURE_LEVEL_9_1:
    return 2048;

  default:
    return 0;
  }
}

void Reset()
{
  // release all back buffer references
  SAFE_RELEASE(backbuf);

  // resize swapchain buffers
  RECT client;
  GetClientRect(hWnd, &client);
  xres = client.right - client.left;
  yres = client.bottom - client.top;
  D3D::swapchain->ResizeBuffers(1, xres, yres, DXGI_FORMAT_R8G8B8A8_UNORM, 0);

  // recreate back buffer texture
  ID3D11Texture2D* buf;
  HRESULT hr = swapchain->GetBuffer(0, IID_ID3D11Texture2D, (void**)&buf);
  if (FAILED(hr))
  {
    MessageBox(hWnd, _T("Failed to get swapchain buffer"), _T("Dolphin Direct3D 11 backend"),
               MB_OK | MB_ICONERROR);
    SAFE_RELEASE(device);
    SAFE_RELEASE(context);
    SAFE_RELEASE(swapchain);
    return;
  }
  backbuf = new D3DTexture2D(buf, D3D11_BIND_RENDER_TARGET);
  SAFE_RELEASE(buf);
  CHECK(backbuf != nullptr, "Create back buffer texture");
  SetDebugObjectName((ID3D11DeviceChild*)backbuf->GetTex(), "backbuffer texture");
  SetDebugObjectName((ID3D11DeviceChild*)backbuf->GetRTV(), "backbuffer render target view");
}

bool BeginFrame()
{
  if (bFrameInProgress)
  {
    PanicAlert("BeginFrame called although a frame is already in progress");
    return false;
  }
  bFrameInProgress = true;
  return (device != nullptr);
}

void EndFrame()
{
  if (!bFrameInProgress)
  {
    PanicAlert("EndFrame called although no frame is in progress");
    return;
  }
  bFrameInProgress = false;
}

void Present()
{
  // TODO: Is 1 the correct value for vsyncing?
  swapchain->Present((UINT)g_ActiveConfig.IsVSync(), 0);
}

HRESULT SetFullscreenState(bool enable_fullscreen)
{
  return swapchain->SetFullscreenState(enable_fullscreen, nullptr);
}

bool GetFullscreenState()
{
  BOOL state = FALSE;
  swapchain->GetFullscreenState(&state, nullptr);
  return !!state;
}

}  // namespace D3D

}  // namespace DX11<|MERGE_RESOLUTION|>--- conflicted
+++ resolved
@@ -423,12 +423,8 @@
   swap_chain_desc.OutputWindow = wnd;
   swap_chain_desc.SampleDesc.Count = 1;
   swap_chain_desc.SampleDesc.Quality = 0;
-<<<<<<< HEAD
-  swap_chain_desc.Windowed = !(g_Config.bFullscreen && g_Config.ExclusiveFullscreenEnabled());
-=======
   swap_chain_desc.Windowed =
       !SConfig::GetInstance().bFullscreen || g_ActiveConfig.bBorderlessFullscreen;
->>>>>>> 6c16f1be
 
   out_desc = {};
   output->GetDesc(&out_desc);
