// Copyright 2010 Dolphin Emulator Project
// Licensed under GPLv2+
// Refer to the license.txt file included.

#include <algorithm>

#include "Common/CommonTypes.h"
#include "Common/Logging/Log.h"
#include "Common/MsgHandler.h"
#include "Common/StringUtil.h"
#include "Core/Config/GraphicsSettings.h"
#include "Core/ConfigManager.h"
#include "VideoBackends/D3D/D3DBase.h"
#include "VideoBackends/D3D/D3DState.h"
#include "VideoBackends/D3D/D3DTexture.h"
#include "VideoCommon/VR.h"
#include "VideoCommon/VideoConfig.h"

extern LUID* g_hmd_luid;

namespace DX11
{
HINSTANCE hD3DCompilerDll = nullptr;
D3DREFLECT PD3DReflect = nullptr;
pD3DCompile PD3DCompile = nullptr;
int d3dcompiler_dll_ref = 0;

CREATEDXGIFACTORY PCreateDXGIFactory = nullptr, PCreateDXGIFactory1 = nullptr;
HINSTANCE hDXGIDll = nullptr;
int dxgi_dll_ref = 0;

typedef HRESULT(WINAPI* D3D11CREATEDEVICEANDSWAPCHAIN)(IDXGIAdapter*, D3D_DRIVER_TYPE, HMODULE,
                                                       UINT, CONST D3D_FEATURE_LEVEL*, UINT, UINT,
                                                       CONST DXGI_SWAP_CHAIN_DESC*,
                                                       IDXGISwapChain**, ID3D11Device**,
                                                       D3D_FEATURE_LEVEL*, ID3D11DeviceContext**);
static D3D11CREATEDEVICE PD3D11CreateDevice = nullptr;
D3D11CREATEDEVICEANDSWAPCHAIN PD3D11CreateDeviceAndSwapChain = nullptr;
HINSTANCE hD3DDll = nullptr;
int d3d_dll_ref = 0;

namespace D3D
{
ID3D11Device* device = nullptr;
ID3D11DeviceContext* context = nullptr;
IDXGISwapChain* swapchain = nullptr;
static ID3D11Debug* debug = nullptr;
D3D_FEATURE_LEVEL featlevel;
D3DTexture2D* backbuf = nullptr;
HWND hWnd;

std::vector<DXGI_SAMPLE_DESC> aa_modes;  // supported AA modes of the current adapter

bool bgra_textures_supported;

#define NUM_SUPPORTED_FEATURE_LEVELS 3
const D3D_FEATURE_LEVEL supported_feature_levels[NUM_SUPPORTED_FEATURE_LEVELS] = {
    D3D_FEATURE_LEVEL_11_0, D3D_FEATURE_LEVEL_10_1, D3D_FEATURE_LEVEL_10_0};

unsigned int xres, yres;

bool bFrameInProgress = false;

HRESULT LoadDXGI()
{
  if (dxgi_dll_ref++ > 0)
    return S_OK;

  if (hDXGIDll)
    return S_OK;
  hDXGIDll = LoadLibraryA("dxgi.dll");
  if (!hDXGIDll)
  {
    MessageBoxA(nullptr, "Failed to load dxgi.dll", "Critical error", MB_OK | MB_ICONERROR);
    --dxgi_dll_ref;
    return E_FAIL;
  }
  PCreateDXGIFactory = (CREATEDXGIFACTORY)GetProcAddress(hDXGIDll, "CreateDXGIFactory");
  PCreateDXGIFactory1 = (CREATEDXGIFACTORY)GetProcAddress(hDXGIDll, "CreateDXGIFactory1");
  if (PCreateDXGIFactory == nullptr)
    MessageBoxA(nullptr, "GetProcAddress failed for CreateDXGIFactory!", "Critical error",
                MB_OK | MB_ICONERROR);

  return S_OK;
}

HRESULT LoadD3D()
{
  if (d3d_dll_ref++ > 0)
    return S_OK;

  if (hD3DDll)
    return S_OK;
  hD3DDll = LoadLibraryA("d3d11.dll");
  if (!hD3DDll)
  {
    MessageBoxA(nullptr, "Failed to load d3d11.dll", "Critical error", MB_OK | MB_ICONERROR);
    --d3d_dll_ref;
    return E_FAIL;
  }
  PD3D11CreateDevice = (D3D11CREATEDEVICE)GetProcAddress(hD3DDll, "D3D11CreateDevice");
  if (PD3D11CreateDevice == nullptr)
    MessageBoxA(nullptr, "GetProcAddress failed for D3D11CreateDevice!", "Critical error",
                MB_OK | MB_ICONERROR);

  PD3D11CreateDeviceAndSwapChain =
      (D3D11CREATEDEVICEANDSWAPCHAIN)GetProcAddress(hD3DDll, "D3D11CreateDeviceAndSwapChain");
  if (PD3D11CreateDeviceAndSwapChain == nullptr)
    MessageBoxA(nullptr, "GetProcAddress failed for D3D11CreateDeviceAndSwapChain!",
                "Critical error", MB_OK | MB_ICONERROR);

  return S_OK;
}

HRESULT LoadD3DCompiler()
{
  if (d3dcompiler_dll_ref++ > 0)
    return S_OK;
  if (hD3DCompilerDll)
    return S_OK;

  // try to load D3DCompiler first to check whether we have proper runtime support
  // try to use the dll the backend was compiled against first - don't bother about debug runtimes
  hD3DCompilerDll = LoadLibraryA(D3DCOMPILER_DLL_A);
  if (!hD3DCompilerDll)
  {
    // if that fails, use the dll which should be available in every SDK which officially supports
    // DX11.
    hD3DCompilerDll = LoadLibraryA("D3DCompiler_42.dll");
    if (!hD3DCompilerDll)
    {
      MessageBoxA(nullptr, "Failed to load D3DCompiler_42.dll, update your DX11 runtime, please",
                  "Critical error", MB_OK | MB_ICONERROR);
      return E_FAIL;
    }
    else
    {
      NOTICE_LOG(VIDEO, "Successfully loaded D3DCompiler_42.dll. If you're having trouble, try "
                        "updating your DX runtime first.");
    }
  }

  PD3DReflect = (D3DREFLECT)GetProcAddress(hD3DCompilerDll, "D3DReflect");
  if (PD3DReflect == nullptr)
    MessageBoxA(nullptr, "GetProcAddress failed for D3DReflect!", "Critical error",
                MB_OK | MB_ICONERROR);
  PD3DCompile = (pD3DCompile)GetProcAddress(hD3DCompilerDll, "D3DCompile");
  if (PD3DCompile == nullptr)
    MessageBoxA(nullptr, "GetProcAddress failed for D3DCompile!", "Critical error",
                MB_OK | MB_ICONERROR);

  return S_OK;
}

void UnloadDXGI()
{
  if (!dxgi_dll_ref)
    return;
  if (--dxgi_dll_ref != 0)
    return;

  if (hDXGIDll)
    FreeLibrary(hDXGIDll);
  hDXGIDll = nullptr;
  PCreateDXGIFactory = nullptr;
  PCreateDXGIFactory1 = nullptr;
}

void UnloadD3D()
{
  if (!d3d_dll_ref)
    return;
  if (--d3d_dll_ref != 0)
    return;

  if (hD3DDll)
    FreeLibrary(hD3DDll);
  hD3DDll = nullptr;
  PD3D11CreateDevice = nullptr;
  PD3D11CreateDeviceAndSwapChain = nullptr;
}

void UnloadD3DCompiler()
{
  if (!d3dcompiler_dll_ref)
    return;
  if (--d3dcompiler_dll_ref != 0)
    return;

  if (hD3DCompilerDll)
    FreeLibrary(hD3DCompilerDll);
  hD3DCompilerDll = nullptr;
  PD3DReflect = nullptr;
}

std::vector<DXGI_SAMPLE_DESC> EnumAAModes(IDXGIAdapter* adapter)
{
  std::vector<DXGI_SAMPLE_DESC> _aa_modes;

  // NOTE: D3D 10.0 doesn't support multisampled resources which are bound as depth buffers AND
  // shader resources.
  // Thus, we can't have MSAA with 10.0 level hardware.
  ID3D11Device* _device;
  ID3D11DeviceContext* _context;
  D3D_FEATURE_LEVEL feat_level;
  HRESULT hr = PD3D11CreateDevice(adapter, D3D_DRIVER_TYPE_UNKNOWN, nullptr,
                                  D3D11_CREATE_DEVICE_SINGLETHREADED, supported_feature_levels,
                                  NUM_SUPPORTED_FEATURE_LEVELS, D3D11_SDK_VERSION, &_device,
                                  &feat_level, &_context);
  if (FAILED(hr) || feat_level == D3D_FEATURE_LEVEL_10_0)
  {
    DXGI_SAMPLE_DESC desc;
    desc.Count = 1;
    desc.Quality = 0;
    _aa_modes.push_back(desc);
    SAFE_RELEASE(_context);
    SAFE_RELEASE(_device);
  }
  else
  {
    for (int samples = 0; samples < D3D11_MAX_MULTISAMPLE_SAMPLE_COUNT; ++samples)
    {
      UINT quality_levels = 0;
      _device->CheckMultisampleQualityLevels(DXGI_FORMAT_R8G8B8A8_UNORM, samples, &quality_levels);

      DXGI_SAMPLE_DESC desc;
      desc.Count = samples;
      desc.Quality = 0;

      if (quality_levels > 0)
        _aa_modes.push_back(desc);
    }
    _context->Release();
    _device->Release();
  }
  return _aa_modes;
}

D3D_FEATURE_LEVEL GetFeatureLevel(IDXGIAdapter* adapter)
{
  D3D_FEATURE_LEVEL feat_level = D3D_FEATURE_LEVEL_9_1;
  PD3D11CreateDevice(adapter, D3D_DRIVER_TYPE_UNKNOWN, nullptr, D3D11_CREATE_DEVICE_SINGLETHREADED,
                     supported_feature_levels, NUM_SUPPORTED_FEATURE_LEVELS, D3D11_SDK_VERSION,
                     nullptr, &feat_level, nullptr);
  return feat_level;
}

<<<<<<< HEAD
//#pragma optimize("", off)
static bool SupportsS3TCTextures(ID3D11Device* device)
=======
static bool SupportsS3TCTextures(ID3D11Device* dev)
>>>>>>> 32705034
{
  UINT bc1_support, bc2_support, bc3_support;
  if (FAILED(dev->CheckFormatSupport(DXGI_FORMAT_BC1_UNORM, &bc1_support)) ||
      FAILED(dev->CheckFormatSupport(DXGI_FORMAT_BC2_UNORM, &bc2_support)) ||
      FAILED(dev->CheckFormatSupport(DXGI_FORMAT_BC3_UNORM, &bc3_support)))
  {
    return false;
  }

  return ((bc1_support & bc2_support & bc3_support) & D3D11_FORMAT_SUPPORT_TEXTURE2D) != 0;
}

HRESULT Create(HWND wnd)
{
  hWnd = wnd;
  HRESULT hr;

  RECT client;
  GetClientRect(hWnd, &client);
  xres = client.right - client.left;
  yres = client.bottom - client.top;

  hr = LoadDXGI();
  if (SUCCEEDED(hr))
    hr = LoadD3D();
  if (SUCCEEDED(hr))
    hr = LoadD3DCompiler();
  if (FAILED(hr))
  {
    UnloadDXGI();
    UnloadD3D();
    UnloadD3DCompiler();
    return hr;
  }

  IDXGIFactory* factory = nullptr;
  IDXGIAdapter* adapter = nullptr;
  IDXGIOutput* output = nullptr;
  DXGI_OUTPUT_DESC out_desc;
  if (g_vr_needs_DXGIFactory1)
  {
    if (PCreateDXGIFactory1)
      hr = PCreateDXGIFactory1(__uuidof(IDXGIFactory1), (void**)&factory);
    else
      hr = PCreateDXGIFactory(__uuidof(IDXGIFactory), (void**)&factory);
  }
  else
  {
    hr = PCreateDXGIFactory(__uuidof(IDXGIFactory), (void**)&factory);
  }
  if (FAILED(hr))
    MessageBox(wnd, _T("Failed to create IDXGIFactory object"), _T("Dolphin Direct3D 11 backend"),
               MB_OK | MB_ICONERROR);

  if (g_hmd_luid)
  {
    SAFE_RELEASE(adapter);
    for (UINT iAdapter = 0; factory->EnumAdapters(iAdapter, &adapter) != DXGI_ERROR_NOT_FOUND;
         ++iAdapter)
    {
      DXGI_ADAPTER_DESC Desc;
      adapter->GetDesc(&Desc);
      if (memcmp(&Desc.AdapterLuid, g_hmd_luid, sizeof(LUID)) == 0)
      {
        // TODO: Make this configurable
        hr = adapter->EnumOutputs(0, &output);
        if (FAILED(hr))
        {
          // try using the first one
          IDXGIAdapter* firstadapter;
          hr = factory->EnumAdapters(0, &firstadapter);
          if (!FAILED(hr))
            hr = firstadapter->EnumOutputs(0, &output);
          if (FAILED(hr))
            MessageBox(wnd,
                       _T("Failed to enumerate outputs!\n")
                       _T("This usually happens when you've set your video adapter to the Nvidia ")
                       _T("GPU in an Optimus-equipped system.\n")
                       _T("Set Dolphin to use the high-performance graphics in Nvidia's drivers ")
                       _T("instead and leave Dolphin's video adapter set to the Intel GPU."),
                       _T("Dolphin Direct3D 11 backend"), MB_OK | MB_ICONERROR);
          SAFE_RELEASE(firstadapter);
        }
        break;
      }
      SAFE_RELEASE(adapter);
    }
  }

  // Find the adapter & output (monitor) to use for fullscreen, based on the reported name of the
  // HMD's monitor.
  if (g_hmd_device_name && strlen(g_hmd_device_name) > 1)
  {
    for (UINT AdapterIndex = 0;; AdapterIndex++)
    {
      SAFE_RELEASE(adapter);

      HRESULT hr = factory->EnumAdapters(AdapterIndex, &adapter);
      if (hr == DXGI_ERROR_NOT_FOUND)
        break;

      DXGI_ADAPTER_DESC Desc;
      adapter->GetDesc(&Desc);

      bool deviceNameFound = false;

      for (UINT OutputIndex = 0;; OutputIndex++)
      {
        IDXGIOutput* Output;
        hr = adapter->EnumOutputs(OutputIndex, &Output);
        if (hr == DXGI_ERROR_NOT_FOUND)
        {
          break;
        }

        memset(&out_desc, 0, sizeof(out_desc));
        Output->GetDesc(&out_desc);

        MONITORINFOEXA monitor;
        monitor.cbSize = sizeof(monitor);
        if (::GetMonitorInfoA(out_desc.Monitor, &monitor) &&
            !strcmp(monitor.szDevice, g_hmd_device_name))
        {
          deviceNameFound = true;
          output = Output;
          // FSDesktopX = monitor.rcMonitor.left;
          // FSDesktopY = monitor.rcMonitor.top;
          break;
        }
        else
        {
          SAFE_RELEASE(Output);
        }
      }

      if (output)
        break;
    }

    if (!output)
      SAFE_RELEASE(adapter);
  }

  if (!adapter)
  {
    hr = factory->EnumAdapters(g_ActiveConfig.iAdapter, &adapter);
    if (FAILED(hr))
    {
      // try using the first one
      hr = factory->EnumAdapters(0, &adapter);
      if (FAILED(hr))
        MessageBox(wnd, _T("Failed to enumerate adapters"), _T("Dolphin Direct3D 11 backend"),
                   MB_OK | MB_ICONERROR);
    }

    // TODO: Make this configurable
    hr = adapter->EnumOutputs(0, &output);
    if (FAILED(hr))
    {
      // try using the first one
      IDXGIAdapter* firstadapter;
      hr = factory->EnumAdapters(0, &firstadapter);
      if (!FAILED(hr))
        hr = firstadapter->EnumOutputs(0, &output);
      if (FAILED(hr))
        MessageBox(wnd, _T("Failed to enumerate outputs!\n")
                        _T("This usually happens when you've set your video adapter to the Nvidia ")
                        _T("GPU in an Optimus-equipped system.\n")
                        _T("Set Dolphin to use the high-performance graphics in Nvidia's drivers ")
                        _T("instead and leave Dolphin's video adapter set to the Intel GPU."),
                   _T("Dolphin Direct3D 11 backend"), MB_OK | MB_ICONERROR);
      SAFE_RELEASE(firstadapter);
    }
  }

  // get supported AA modes
  aa_modes = EnumAAModes(adapter);

  if (std::find_if(aa_modes.begin(), aa_modes.end(), [](const DXGI_SAMPLE_DESC& desc) {
        return desc.Count == g_Config.iMultisamples;
      }) == aa_modes.end())
  {
    Config::SetCurrent(Config::GFX_MSAA, UINT32_C(1));
    UpdateActiveConfig();
  }

  DXGI_SWAP_CHAIN_DESC swap_chain_desc = {};
  swap_chain_desc.BufferCount = 1;
  swap_chain_desc.BufferUsage = DXGI_USAGE_RENDER_TARGET_OUTPUT;
  swap_chain_desc.OutputWindow = wnd;
  swap_chain_desc.SampleDesc.Count = 1;
  swap_chain_desc.SampleDesc.Quality = 0;
  swap_chain_desc.Windowed =
      !SConfig::GetInstance().bFullscreen || g_ActiveConfig.bBorderlessFullscreen;

  out_desc = {};
  output->GetDesc(&out_desc);

  DXGI_MODE_DESC mode_desc = {};
  mode_desc.Width = out_desc.DesktopCoordinates.right - out_desc.DesktopCoordinates.left;
  mode_desc.Height = out_desc.DesktopCoordinates.bottom - out_desc.DesktopCoordinates.top;
  if (g_has_hmd)
  {
    mode_desc.Width = g_hmd_window_width;
    mode_desc.Height = g_hmd_window_height;
  }
  mode_desc.Format = DXGI_FORMAT_R8G8B8A8_UNORM;
  mode_desc.Scaling = DXGI_MODE_SCALING_UNSPECIFIED;
  hr = output->FindClosestMatchingMode(&mode_desc, &swap_chain_desc.BufferDesc, nullptr);
  if (FAILED(hr))
    MessageBox(wnd, _T("Failed to find a supported video mode"), _T("Dolphin Direct3D 11 backend"),
               MB_OK | MB_ICONERROR);

  if (swap_chain_desc.Windowed)
  {
    // forcing buffer resolution to xres and yres..
    // this is not a problem as long as we're in windowed mode
    if (g_is_direct_mode)
    {
      swap_chain_desc.BufferDesc.Width = g_hmd_window_width;
      swap_chain_desc.BufferDesc.Height = g_hmd_window_height;
    }
    else
    {
      swap_chain_desc.BufferDesc.Width = xres;
      swap_chain_desc.BufferDesc.Height = yres;
    }
  }

#if defined(_DEBUG) || defined(DEBUGFAST)
  // Creating debug devices can sometimes fail if the user doesn't have the correct
  // version of the DirectX SDK. If it does, simply fallback to a non-debug device.
  {
    hr = PD3D11CreateDeviceAndSwapChain(
        adapter, D3D_DRIVER_TYPE_UNKNOWN, nullptr,
        D3D11_CREATE_DEVICE_SINGLETHREADED | D3D11_CREATE_DEVICE_DEBUG, supported_feature_levels,
        NUM_SUPPORTED_FEATURE_LEVELS, D3D11_SDK_VERSION, &swap_chain_desc, &swapchain, &device,
        &featlevel, &context);
    // Debugbreak on D3D error
    if (SUCCEEDED(hr) && SUCCEEDED(device->QueryInterface(__uuidof(ID3D11Debug), (void**)&debug)))
    {
      ID3D11InfoQueue* infoQueue = nullptr;
      if (SUCCEEDED(debug->QueryInterface(__uuidof(ID3D11InfoQueue), (void**)&infoQueue)))
      {
        infoQueue->SetBreakOnSeverity(D3D11_MESSAGE_SEVERITY_CORRUPTION, true);
        infoQueue->SetBreakOnSeverity(D3D11_MESSAGE_SEVERITY_ERROR, true);

        D3D11_MESSAGE_ID hide[] = {D3D11_MESSAGE_ID_SETPRIVATEDATA_CHANGINGPARAMS};

        D3D11_INFO_QUEUE_FILTER filter = {};
        filter.DenyList.NumIDs = sizeof(hide) / sizeof(D3D11_MESSAGE_ID);
        filter.DenyList.pIDList = hide;
        infoQueue->AddStorageFilterEntries(&filter);
        infoQueue->Release();
      }
    }
  }

  if (FAILED(hr))
#endif
  {
    hr = PD3D11CreateDeviceAndSwapChain(
        adapter, D3D_DRIVER_TYPE_UNKNOWN, nullptr, D3D11_CREATE_DEVICE_SINGLETHREADED,
        supported_feature_levels, NUM_SUPPORTED_FEATURE_LEVELS, D3D11_SDK_VERSION, &swap_chain_desc,
        &swapchain, &device, &featlevel, &context);
  }

  if (FAILED(hr))
  {
    MessageBox(
        wnd,
        _T("Failed to initialize Direct3D.\nMake sure your video card supports at least D3D 10.0"),
        _T("Dolphin Direct3D 11 backend"), MB_OK | MB_ICONERROR);
    SAFE_RELEASE(device);
    SAFE_RELEASE(context);
    SAFE_RELEASE(swapchain);
    return E_FAIL;
  }

  // prevent DXGI from responding to Alt+Enter, unfortunately DXGI_MWA_NO_ALT_ENTER
  // does not work so we disable all monitoring of window messages. However this
  // may make it more difficult for DXGI to handle display mode changes.
  hr = factory->MakeWindowAssociation(wnd, DXGI_MWA_NO_WINDOW_CHANGES);
  if (FAILED(hr))
    MessageBox(wnd, _T("Failed to associate the window"), _T("Dolphin Direct3D 11 backend"),
               MB_OK | MB_ICONERROR);

  SetDebugObjectName((ID3D11DeviceChild*)context, "device context");
  SAFE_RELEASE(factory);
  SAFE_RELEASE(output);
  SAFE_RELEASE(adapter);

  ID3D11Texture2D* buf;
  hr = swapchain->GetBuffer(0, IID_ID3D11Texture2D, (void**)&buf);
  if (FAILED(hr))
  {
    MessageBox(wnd, _T("Failed to get swapchain buffer"), _T("Dolphin Direct3D 11 backend"),
               MB_OK | MB_ICONERROR);
    SAFE_RELEASE(device);
    SAFE_RELEASE(context);
    SAFE_RELEASE(swapchain);
    return E_FAIL;
  }
  backbuf = new D3DTexture2D(buf, D3D11_BIND_RENDER_TARGET);
  SAFE_RELEASE(buf);
  CHECK(backbuf != nullptr, "Create back buffer texture");
  SetDebugObjectName((ID3D11DeviceChild*)backbuf->GetTex(), "backbuffer texture");
  SetDebugObjectName((ID3D11DeviceChild*)backbuf->GetRTV(), "backbuffer render target view");

  context->OMSetRenderTargets(1, &backbuf->GetRTV(), nullptr);

  // BGRA textures are easier to deal with in TextureCache, but might not be supported by the
  // hardware
  UINT format_support;
  device->CheckFormatSupport(DXGI_FORMAT_B8G8R8A8_UNORM, &format_support);
  bgra_textures_supported = (format_support & D3D11_FORMAT_SUPPORT_TEXTURE2D) != 0;
  g_Config.backend_info.bSupportsST3CTextures = SupportsS3TCTextures(device);

  stateman = new StateManager;
  return S_OK;
}
//#pragma optimize("", on)

void Close()
{
  // we can't release the swapchain while in fullscreen.
  swapchain->SetFullscreenState(false, nullptr);

  // release all bound resources
  context->ClearState();
  SAFE_RELEASE(backbuf);
  SAFE_RELEASE(swapchain);
  SAFE_DELETE(stateman);
  context->Flush();  // immediately destroy device objects

  SAFE_RELEASE(context);
  ULONG references = device->Release();

#if defined(_DEBUG) || defined(DEBUGFAST)
  if (debug)
  {
    --references;  // the debug interface increases the refcount of the device, subtract that.
    if (references)
    {
      // print out alive objects, but only if we actually have pending references
      // note this will also print out internal live objects to the debug console
      debug->ReportLiveDeviceObjects(D3D11_RLDO_SUMMARY | D3D11_RLDO_DETAIL);
    }
    SAFE_RELEASE(debug)
  }
#endif

  if (references)
  {
    ERROR_LOG(VIDEO, "Unreleased references: %i.", references);
  }
  else
  {
    NOTICE_LOG(VIDEO, "Successfully released all device references!");
  }
  device = nullptr;

  // unload DLLs
  UnloadD3D();
  UnloadDXGI();
}

const char* VertexShaderVersionString()
{
  if (featlevel == D3D_FEATURE_LEVEL_11_0)
    return "vs_5_0";
  else if (featlevel == D3D_FEATURE_LEVEL_10_1)
    return "vs_4_1";
  else /*if(featlevel == D3D_FEATURE_LEVEL_10_0)*/
    return "vs_4_0";
}

const char* GeometryShaderVersionString()
{
  if (featlevel == D3D_FEATURE_LEVEL_11_0)
    return "gs_5_0";
  else if (featlevel == D3D_FEATURE_LEVEL_10_1)
    return "gs_4_1";
  else /*if(featlevel == D3D_FEATURE_LEVEL_10_0)*/
    return "gs_4_0";
}

const char* PixelShaderVersionString()
{
  if (featlevel == D3D_FEATURE_LEVEL_11_0)
    return "ps_5_0";
  else if (featlevel == D3D_FEATURE_LEVEL_10_1)
    return "ps_4_1";
  else /*if(featlevel == D3D_FEATURE_LEVEL_10_0)*/
    return "ps_4_0";
}

D3DTexture2D*& GetBackBuffer()
{
  return backbuf;
}
unsigned int GetBackBufferWidth()
{
  return xres;
}
unsigned int GetBackBufferHeight()
{
  return yres;
}

bool BGRATexturesSupported()
{
  return bgra_textures_supported;
}

// Returns the maximum width/height of a texture. This value only depends upon the feature level in
// DX11
u32 GetMaxTextureSize(D3D_FEATURE_LEVEL feature_level)
{
  switch (feature_level)
  {
  case D3D_FEATURE_LEVEL_11_0:
    return D3D11_REQ_TEXTURE2D_U_OR_V_DIMENSION;

  case D3D_FEATURE_LEVEL_10_1:
  case D3D_FEATURE_LEVEL_10_0:
    return D3D10_REQ_TEXTURE2D_U_OR_V_DIMENSION;

  case D3D_FEATURE_LEVEL_9_3:
    return 4096;

  case D3D_FEATURE_LEVEL_9_2:
  case D3D_FEATURE_LEVEL_9_1:
    return 2048;

  default:
    return 0;
  }
}

void Reset()
{
  // release all back buffer references
  SAFE_RELEASE(backbuf);

  // resize swapchain buffers
  RECT client;
  GetClientRect(hWnd, &client);
  xres = client.right - client.left;
  yres = client.bottom - client.top;
  D3D::swapchain->ResizeBuffers(1, xres, yres, DXGI_FORMAT_R8G8B8A8_UNORM, 0);

  // recreate back buffer texture
  ID3D11Texture2D* buf;
  HRESULT hr = swapchain->GetBuffer(0, IID_ID3D11Texture2D, (void**)&buf);
  if (FAILED(hr))
  {
    MessageBox(hWnd, _T("Failed to get swapchain buffer"), _T("Dolphin Direct3D 11 backend"),
               MB_OK | MB_ICONERROR);
    SAFE_RELEASE(device);
    SAFE_RELEASE(context);
    SAFE_RELEASE(swapchain);
    return;
  }
  backbuf = new D3DTexture2D(buf, D3D11_BIND_RENDER_TARGET);
  SAFE_RELEASE(buf);
  CHECK(backbuf != nullptr, "Create back buffer texture");
  SetDebugObjectName((ID3D11DeviceChild*)backbuf->GetTex(), "backbuffer texture");
  SetDebugObjectName((ID3D11DeviceChild*)backbuf->GetRTV(), "backbuffer render target view");
}

bool BeginFrame()
{
  if (bFrameInProgress)
  {
    PanicAlert("BeginFrame called although a frame is already in progress");
    return false;
  }
  bFrameInProgress = true;
  return (device != nullptr);
}

void EndFrame()
{
  if (!bFrameInProgress)
  {
    PanicAlert("EndFrame called although no frame is in progress");
    return;
  }
  bFrameInProgress = false;
}

void Present()
{
  // TODO: Is 1 the correct value for vsyncing?
  swapchain->Present((UINT)g_ActiveConfig.IsVSync(), 0);
}

HRESULT SetFullscreenState(bool enable_fullscreen)
{
  return swapchain->SetFullscreenState(enable_fullscreen, nullptr);
}

bool GetFullscreenState()
{
  BOOL state = FALSE;
  swapchain->GetFullscreenState(&state, nullptr);
  return !!state;
}

}  // namespace D3D

}  // namespace DX11<|MERGE_RESOLUTION|>--- conflicted
+++ resolved
@@ -245,12 +245,8 @@
   return feat_level;
 }
 
-<<<<<<< HEAD
 //#pragma optimize("", off)
-static bool SupportsS3TCTextures(ID3D11Device* device)
-=======
 static bool SupportsS3TCTextures(ID3D11Device* dev)
->>>>>>> 32705034
 {
   UINT bc1_support, bc2_support, bc3_support;
   if (FAILED(dev->CheckFormatSupport(DXGI_FORMAT_BC1_UNORM, &bc1_support)) ||
