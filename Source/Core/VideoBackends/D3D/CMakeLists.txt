--- conflicted
+++ resolved
@@ -27,9 +27,6 @@
 PUBLIC
   common
   videocommon
-<<<<<<< HEAD
   d3d11 dxguid
-=======
   videod3dcommon
->>>>>>> c36ae84b
 )