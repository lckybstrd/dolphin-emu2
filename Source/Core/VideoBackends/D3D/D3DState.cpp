--- conflicted
+++ resolved
@@ -407,19 +407,14 @@
   if (it != m_raster.end())
     return it->second;
 
-<<<<<<< HEAD
-  D3D11_RASTERIZER_DESC rastdc =
-      CD3D11_RASTERIZER_DESC(D3D11_FILL_SOLID, state.cull_mode, false, 0, 0.f, 0,
-                             state.depth_clip_enable, true, false, false);
-=======
   static constexpr std::array<D3D11_CULL_MODE, 4> cull_modes = {
       {D3D11_CULL_NONE, D3D11_CULL_BACK, D3D11_CULL_FRONT, D3D11_CULL_BACK}};
->>>>>>> 002e01d0
 
   D3D11_RASTERIZER_DESC desc = {};
   desc.FillMode = D3D11_FILL_SOLID;
   desc.CullMode = cull_modes[state.cullmode];
   desc.ScissorEnable = TRUE;
+  desc.DepthClipEnable = state.depth_clip_enable;
 
   ID3D11RasterizerState* res = nullptr;
   HRESULT hr = D3D::device->CreateRasterizerState(&desc, &res);
