--- conflicted
+++ resolved
@@ -159,7 +159,6 @@
   m_dirtyFlags = 0;
 }
 
-<<<<<<< HEAD
 void StateManager::Restore()
 {
   D3D::context->PSSetConstantBuffers(0, m_pending.pixelConstants[1] ? 2 : 1,
@@ -182,7 +181,8 @@
 
   m_current = m_pending;
   m_dirtyFlags = 0;
-=======
+}
+
 void StateManager::ApplyTextures()
 {
   const int textureMaskShift = Common::LeastSignificantSetBit((u32)DirtyFlag_Texture0);
@@ -221,7 +221,6 @@
 
     dirtySamplers &= ~(1 << index);
   }
->>>>>>> c36ae84b
 }
 
 u32 StateManager::UnsetTexture(ID3D11ShaderResourceView* srv)
