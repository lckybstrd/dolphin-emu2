--- conflicted
+++ resolved
@@ -20,31 +20,6 @@
 
 namespace DX11
 {
-<<<<<<< HEAD
-union RasterizerState
-{
-  BitField<0, 2, D3D11_CULL_MODE> cull_mode;
-  BitField<2, 1, u32> depth_clip_enable;
-
-  u32 packed;
-};
-
-union SamplerState
-{
-  BitField<0, 3, u64> min_filter;
-  BitField<3, 1, u64> mag_filter;
-  BitField<4, 8, u64> min_lod;
-  BitField<12, 8, u64> max_lod;
-  BitField<20, 8, s64> lod_bias;
-  BitField<28, 2, u64> wrap_s;
-  BitField<30, 2, u64> wrap_t;
-  BitField<32, 5, u64> max_anisotropy;
-
-  u64 packed;
-};
-
-=======
->>>>>>> 002e01d0
 class StateCache
 {
 public:
