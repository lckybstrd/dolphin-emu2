--- conflicted
+++ resolved
@@ -8,12 +8,8 @@
 
 class VideoBackend : public VideoBackendHardware
 {
-<<<<<<< HEAD
-	bool Initialize(void *) override;
+	bool Initialize(void*) override;
 	bool InitializeOtherThread(void *, std::thread *) override;
-=======
-	bool Initialize(void*) override;
->>>>>>> 4afb85ef
 	void Shutdown() override;
 	void ShutdownOtherThread() override;
 
