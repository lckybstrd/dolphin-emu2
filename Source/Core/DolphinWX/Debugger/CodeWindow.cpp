--- conflicted
+++ resolved
@@ -5,12 +5,8 @@
 #include <cstdio>
 #include <string>
 #include <vector>
-<<<<<<< HEAD
-#include <wx/aui/auibar.h>
-=======
 
 // clang-format off
->>>>>>> dba9d86b
 #include <wx/bitmap.h>
 #include <wx/aui/auibar.h>
 #include <wx/image.h>
@@ -23,10 +19,7 @@
 #include <wx/textdlg.h>
 #include <wx/thread.h>
 #include <wx/toolbar.h>
-<<<<<<< HEAD
-=======
 // clang-format on
->>>>>>> dba9d86b
 
 #include "Common/BreakPoints.h"
 #include "Common/CommonTypes.h"
