// Copyright 2011 Dolphin Emulator Project
// Licensed under GPLv2+
// Refer to the license.txt file included.

#include <algorithm>
#include <array>
#include <cstddef>
#include <wx/bitmap.h>
#include <wx/checkbox.h>
#include <wx/dcmemory.h>
#include <wx/dialog.h>
#include <wx/sizer.h>
#include <wx/slider.h>
#include <wx/statbmp.h>
#include <wx/textctrl.h>

#include "Common/Assert.h"
#include "Common/CommonTypes.h"
#include "Common/FileUtil.h"
#include "Common/Logging/Log.h"
#include "Core/Core.h"
#include "Core/HW/Wiimote.h"
#include "Core/HW/WiimoteEmu/Attachment/Classic.h"
#include "Core/HW/WiimoteEmu/Attachment/Nunchuk.h"
#include "Core/HW/WiimoteEmu/WiimoteEmu.h"
#include "Core/HW/WiimoteReal/WiimoteReal.h"
#include "Core/Movie.h"
#include "DolphinWX/DolphinSlider.h"
#include "DolphinWX/TASInputDlg.h"
#include "DolphinWX/WxUtils.h"
#include "InputCommon/GCPadStatus.h"
#include "InputCommon/InputConfig.h"

wxDEFINE_EVENT(INVALIDATE_BUTTON_EVENT, wxCommandEvent);
wxDEFINE_EVENT(INVALIDATE_CONTROL_EVENT, wxCommandEvent);
wxDEFINE_EVENT(INVALIDATE_EXTENSION_EVENT, wxThreadEvent);

struct TASWiimoteReport
{
  u8* data;
  WiimoteEmu::ReportFeatures rptf;
  int ext;
  const wiimote_key key;
};

constexpr std::array<int, 12> s_gc_pad_buttons_bitmask{{
    PAD_BUTTON_DOWN, PAD_BUTTON_UP, PAD_BUTTON_LEFT, PAD_BUTTON_RIGHT, PAD_BUTTON_A, PAD_BUTTON_B,
    PAD_BUTTON_X, PAD_BUTTON_Y, PAD_TRIGGER_Z, PAD_TRIGGER_L, PAD_TRIGGER_R, PAD_BUTTON_START,
}};

constexpr std::array<int, 11> s_wii_buttons_bitmask{{
    WiimoteEmu::Wiimote::PAD_DOWN, WiimoteEmu::Wiimote::PAD_UP, WiimoteEmu::Wiimote::PAD_LEFT,
    WiimoteEmu::Wiimote::PAD_RIGHT, WiimoteEmu::Wiimote::BUTTON_A, WiimoteEmu::Wiimote::BUTTON_B,
    WiimoteEmu::Wiimote::BUTTON_ONE, WiimoteEmu::Wiimote::BUTTON_TWO,
    WiimoteEmu::Wiimote::BUTTON_PLUS, WiimoteEmu::Wiimote::BUTTON_MINUS,
    WiimoteEmu::Wiimote::BUTTON_HOME,
}};

constexpr std::array<int, 15> s_cc_buttons_bitmask{{
    WiimoteEmu::Classic::PAD_DOWN, WiimoteEmu::Classic::PAD_UP, WiimoteEmu::Classic::PAD_LEFT,
    WiimoteEmu::Classic::PAD_RIGHT, WiimoteEmu::Classic::BUTTON_A, WiimoteEmu::Classic::BUTTON_B,
    WiimoteEmu::Classic::BUTTON_X, WiimoteEmu::Classic::BUTTON_Y, WiimoteEmu::Classic::BUTTON_PLUS,
    WiimoteEmu::Classic::BUTTON_MINUS, WiimoteEmu::Classic::TRIGGER_L,
    WiimoteEmu::Classic::TRIGGER_R, WiimoteEmu::Classic::BUTTON_ZR, WiimoteEmu::Classic::BUTTON_ZL,
    WiimoteEmu::Classic::BUTTON_HOME,
}};

TASInputDlg::TASInputDlg(wxWindow* parent, wxWindowID id, const wxString& title,
                         const wxPoint& position, const wxSize& size, long style)
    : wxDialog(parent, id, title, position, size, style)
{
}

void TASInputDlg::CreateBaseLayout()
{
  m_controls = {};
  m_buttons = {};
  m_cc_controls = {};

  m_buttons[0] = &m_dpad_down;
  m_buttons[1] = &m_dpad_up;
  m_buttons[2] = &m_dpad_left;
  m_buttons[3] = &m_dpad_right;
  m_buttons[4] = &m_a;
  m_buttons[5] = &m_b;
  m_controls[0] = &m_main_stick.x_cont;
  m_controls[1] = &m_main_stick.y_cont;

  m_a = CreateButton(_("A"));
  m_a.checkbox->SetClientData(&m_a);
  m_b = CreateButton(_("B"));
  m_b.checkbox->SetClientData(&m_b);
  m_dpad_up = CreateButton(_("Up"));
  m_dpad_up.checkbox->SetClientData(&m_dpad_up);
  m_dpad_right = CreateButton(_("Right"));
  m_dpad_right.checkbox->SetClientData(&m_dpad_right);
  m_dpad_down = CreateButton(_("Down"));
  m_dpad_down.checkbox->SetClientData(&m_dpad_down);
  m_dpad_left = CreateButton(_("Left"));
  m_dpad_left.checkbox->SetClientData(&m_dpad_left);

  m_buttons_dpad = new wxGridSizer(3);
  const int space20 = FromDIP(20);
  m_buttons_dpad->Add(space20, space20);
  m_buttons_dpad->Add(m_dpad_up.checkbox);
  m_buttons_dpad->Add(space20, space20);
  m_buttons_dpad->Add(m_dpad_left.checkbox);
  m_buttons_dpad->Add(space20, space20);
  m_buttons_dpad->Add(m_dpad_right.checkbox);
  m_buttons_dpad->Add(space20, space20);
  m_buttons_dpad->Add(m_dpad_down.checkbox);
  m_buttons_dpad->Add(space20, space20);
}

<<<<<<< HEAD
#if defined(_MSC_VER) && _MSC_VER <= 1800
#define constexpr const
#endif
static constexpr int s_gc_pad_buttons_bitmask[12] = {
    PAD_BUTTON_DOWN, PAD_BUTTON_UP, PAD_BUTTON_LEFT, PAD_BUTTON_RIGHT,
    PAD_BUTTON_A,    PAD_BUTTON_B,  PAD_BUTTON_X,    PAD_BUTTON_Y,
    PAD_TRIGGER_Z,   PAD_TRIGGER_L, PAD_TRIGGER_R,   PAD_BUTTON_START};

static constexpr int s_wii_buttons_bitmask[11] = {
    WiimoteEmu::Wiimote::PAD_DOWN,    WiimoteEmu::Wiimote::PAD_UP,
    WiimoteEmu::Wiimote::PAD_LEFT,    WiimoteEmu::Wiimote::PAD_RIGHT,
    WiimoteEmu::Wiimote::BUTTON_A,    WiimoteEmu::Wiimote::BUTTON_B,
    WiimoteEmu::Wiimote::BUTTON_ONE,  WiimoteEmu::Wiimote::BUTTON_TWO,
    WiimoteEmu::Wiimote::BUTTON_PLUS, WiimoteEmu::Wiimote::BUTTON_MINUS,
    WiimoteEmu::Wiimote::BUTTON_HOME,
};

static constexpr int s_cc_buttons_bitmask[15] = {
    WiimoteEmu::Classic::PAD_DOWN,    WiimoteEmu::Classic::PAD_UP,
    WiimoteEmu::Classic::PAD_LEFT,    WiimoteEmu::Classic::PAD_RIGHT,
    WiimoteEmu::Classic::BUTTON_A,    WiimoteEmu::Classic::BUTTON_B,
    WiimoteEmu::Classic::BUTTON_X,    WiimoteEmu::Classic::BUTTON_Y,
    WiimoteEmu::Classic::BUTTON_PLUS, WiimoteEmu::Classic::BUTTON_MINUS,
    WiimoteEmu::Classic::TRIGGER_L,   WiimoteEmu::Classic::TRIGGER_R,
    WiimoteEmu::Classic::BUTTON_ZR,   WiimoteEmu::Classic::BUTTON_ZL,
    WiimoteEmu::Classic::BUTTON_HOME,
};

=======
>>>>>>> e9ad0ec6
void TASInputDlg::CreateWiiLayout(int num)
{
  if (m_has_layout)
    return;
  const int space5 = FromDIP(5);

  CreateBaseLayout();

  m_buttons[6] = &m_one;
  m_buttons[7] = &m_two;
  m_buttons[8] = &m_plus;
  m_buttons[9] = &m_minus;
  m_buttons[10] = &m_home;

  m_controls[4] = &m_x_cont;
  m_controls[5] = &m_y_cont;
  m_controls[6] = &m_z_cont;

  m_main_stick = CreateStick(ID_MAIN_STICK, 1024, 768, 512, 384, true, false);
  // i18n: IR stands for infrared and refers to the pointer functionality of Wii Remotes
  m_main_stick_szr = CreateStickLayout(&m_main_stick, _("IR"));

  m_x_cont = CreateControl(wxSL_VERTICAL, -1, 100, false, 1023, 512);
  m_y_cont = CreateControl(wxSL_VERTICAL, -1, 100, false, 1023, 512);
  m_z_cont = CreateControl(wxSL_VERTICAL, -1, 100, false, 1023, 616);
  wxStaticBoxSizer* const axisBox =
      CreateAccelLayout(&m_x_cont, &m_y_cont, &m_z_cont, _("Orientation"));

  m_plus = CreateButton(_("+"));
  m_plus.checkbox->SetClientData(&m_plus);
  m_minus = CreateButton(_("-"));
  m_minus.checkbox->SetClientData(&m_minus);
  m_one = CreateButton(_("1"));
  m_one.checkbox->SetClientData(&m_one);
  m_two = CreateButton(_("2"));
  m_two.checkbox->SetClientData(&m_two);
  m_home = CreateButton(_("Home"));
  m_home.checkbox->SetClientData(&m_home);

  m_cc_szr = CreateCCLayout();

  if (Core::IsRunning())
  {
    m_ext = static_cast<WiimoteEmu::Wiimote*>(Wiimote::GetConfig()->GetController(num))
                ->CurrentExtension();
  }
  else
  {
    IniFile ini;
    ini.Load(File::GetUserPath(D_CONFIG_IDX) + "WiimoteNew.ini");
    std::string extension;
    ini.GetIfExists("Wiimote" + std::to_string(num + 1), "Extension", &extension);

    if (extension == "Nunchuk")
      m_ext = 1;
    if (extension == "Classic")
      m_ext = 2;
  }

  m_buttons[11] = &m_c;
  m_buttons[12] = &m_z;
  m_controls[2] = &m_c_stick.x_cont;
  m_controls[3] = &m_c_stick.y_cont;
  m_controls[7] = &m_nx_cont;
  m_controls[8] = &m_ny_cont;
  m_controls[9] = &m_nz_cont;

  m_c_stick = CreateStick(ID_C_STICK, 255, 255, 128, 128, false, true);
  m_c_stick_szr = CreateStickLayout(&m_c_stick, _("Nunchuk stick"));

  m_nx_cont = CreateControl(wxSL_VERTICAL, -1, 100, false, 1023, 512);
  m_ny_cont = CreateControl(wxSL_VERTICAL, -1, 100, false, 1023, 512);
  m_nz_cont = CreateControl(wxSL_VERTICAL, -1, 100, false, 1023, 512);
  wxStaticBoxSizer* const nunchukaxisBox =
      CreateAccelLayout(&m_nx_cont, &m_ny_cont, &m_nz_cont, _("Nunchuk orientation"));

  m_c = CreateButton(_("C"));
  m_c.checkbox->SetClientData(&m_c);
  m_z = CreateButton(_("Z"));
  m_z.checkbox->SetClientData(&m_z);

  for (Control* const control : m_controls)
  {
    if (control != nullptr)
      control->slider->Bind(wxEVT_RIGHT_UP, &TASInputDlg::OnRightClickSlider, this);
  }

  m_ext_szr = new wxBoxSizer(wxHORIZONTAL);
  m_ext_szr->Add(m_c_stick_szr, 0, wxBOTTOM, space5);
  m_ext_szr->AddSpacer(space5);
  m_ext_szr->Add(nunchukaxisBox, 0, wxBOTTOM, space5);

  // Add non-DPad related buttons first.
  auto* const buttons_grid = new wxGridSizer(4);
  for (size_t i = 4; i < m_buttons.size(); ++i)
  {
    if (m_buttons[i] != nullptr)
      buttons_grid->Add(m_buttons[i]->checkbox);
  }
  buttons_grid->Add(space5, space5);

  auto* const buttons_box = new wxStaticBoxSizer(wxVERTICAL, this, _("Buttons"));
  buttons_box->Add(buttons_grid);
  buttons_box->Add(m_buttons_dpad, 0, wxTOP, space5);

  m_wiimote_szr = new wxBoxSizer(wxHORIZONTAL);
  m_wiimote_szr->AddSpacer(space5);
  m_wiimote_szr->Add(m_main_stick_szr);
  m_wiimote_szr->Add(axisBox, 0, wxLEFT, space5);
  m_wiimote_szr->Add(buttons_box, 0, wxLEFT, space5);
  m_wiimote_szr->AddSpacer(space5);

  // NOTE: Not all of these are visible at the same time.
  m_main_szr = new wxBoxSizer(wxVERTICAL);
  m_main_szr->Add(m_wiimote_szr, 0, wxTOP | wxBOTTOM, space5);
  m_main_szr->Add(m_ext_szr, 0, wxLEFT | wxRIGHT, space5);
  m_main_szr->Add(m_cc_szr, 0, wxLEFT | wxRIGHT, space5);

  SetSizer(m_main_szr);
  HandleExtensionChange();
  FinishLayout();
}

void TASInputDlg::FinishLayout()
{
  Bind(wxEVT_CLOSE_WINDOW, &TASInputDlg::OnCloseWindow, this);
  Bind(INVALIDATE_BUTTON_EVENT, &TASInputDlg::UpdateFromInvalidatedButton, this);
  Bind(INVALIDATE_CONTROL_EVENT, &TASInputDlg::UpdateFromInvalidatedControl, this);
  Bind(INVALIDATE_EXTENSION_EVENT, &TASInputDlg::UpdateFromInvalidatedExtension, this);
  m_has_layout = true;
}

wxBoxSizer* TASInputDlg::CreateCCLayout()
{
  const std::array<wxString, 15> button_names{{_("Down"), _("Up"), _("Left"), _("Right"), _("A"),
                                               _("B"), _("X"), _("Y"), _("+"), _("-"), _("L"),
                                               _("R"), _("ZR"), _("ZL"), _("Home")}};
  for (size_t i = 0; i < button_names.size(); ++i)
  {
    m_cc_buttons[i] = CreateButton(button_names[i]);
    m_cc_buttons[i].checkbox->SetClientData(&m_cc_buttons[i]);
  }

  m_cc_l_stick = CreateStick(ID_CC_L_STICK, 63, 63, WiimoteEmu::Classic::LEFT_STICK_CENTER_X,
                             WiimoteEmu::Classic::LEFT_STICK_CENTER_Y, false, true);
  m_cc_r_stick = CreateStick(ID_CC_R_STICK, 31, 31, WiimoteEmu::Classic::RIGHT_STICK_CENTER_X,
                             WiimoteEmu::Classic::RIGHT_STICK_CENTER_Y, false, true);

  m_cc_controls[CC_L_STICK_X] = &m_cc_l_stick.x_cont;
  m_cc_controls[CC_L_STICK_Y] = &m_cc_l_stick.y_cont;
  m_cc_controls[CC_R_STICK_X] = &m_cc_r_stick.x_cont;
  m_cc_controls[CC_R_STICK_Y] = &m_cc_r_stick.y_cont;
  m_cc_controls[CC_L_TRIGGER] = &m_cc_l;
  m_cc_controls[CC_R_TRIGGER] = &m_cc_r;

  m_cc_l_stick_szr = CreateStickLayout(&m_cc_l_stick, _("Left stick"));
  m_cc_r_stick_szr = CreateStickLayout(&m_cc_r_stick, _("Right stick"));

  m_cc_l = CreateControl(wxSL_VERTICAL, -1, 100, false, 31, 0);
  m_cc_r = CreateControl(wxSL_VERTICAL, -1, 100, false, 31, 0);

  const int space5 = FromDIP(5);
  const int space20 = FromDIP(20);

  auto* const shoulder_box = new wxStaticBoxSizer(wxHORIZONTAL, this, _("Shoulder Buttons"));
  shoulder_box->Add(m_cc_l.slider, 0, wxALIGN_CENTER_VERTICAL);
  shoulder_box->Add(m_cc_l.text, 0, wxALIGN_CENTER_VERTICAL);
  shoulder_box->Add(m_cc_r.slider, 0, wxALIGN_CENTER_VERTICAL);
  shoulder_box->Add(m_cc_r.text, 0, wxALIGN_CENTER_VERTICAL);

  auto* const cc_buttons_dpad = new wxGridSizer(3);
  cc_buttons_dpad->Add(space20, space20);
  cc_buttons_dpad->Add(m_cc_buttons[1].checkbox);
  cc_buttons_dpad->Add(space20, space20);
  cc_buttons_dpad->Add(m_cc_buttons[2].checkbox);
  cc_buttons_dpad->Add(space20, space20);
  cc_buttons_dpad->Add(m_cc_buttons[3].checkbox);
  cc_buttons_dpad->Add(space20, space20);
  cc_buttons_dpad->Add(m_cc_buttons[0].checkbox);
  cc_buttons_dpad->Add(space20, space20);

  auto* const cc_buttons_grid = new wxGridSizer(4);
  for (auto& button : m_cc_buttons)
    if (!button.checkbox->GetContainingSizer())
      cc_buttons_grid->Add(button.checkbox);
  cc_buttons_grid->Add(space5, space5);

  auto* const cc_buttons_box = new wxStaticBoxSizer(wxVERTICAL, this, _("Buttons"));
  cc_buttons_box->Add(cc_buttons_grid);
  cc_buttons_box->Add(cc_buttons_dpad, 0, wxTOP, space5);

  auto* const szr = new wxBoxSizer(wxHORIZONTAL);
  szr->AddSpacer(space5);
  szr->Add(m_cc_l_stick_szr, 0, wxTOP | wxBOTTOM, space5);
  szr->AddSpacer(space5);
  szr->Add(m_cc_r_stick_szr, 0, wxTOP | wxBOTTOM, space5);
  szr->AddSpacer(space5);
  szr->Add(shoulder_box, 0, wxTOP | wxBOTTOM, space5);
  szr->AddSpacer(space5);
  szr->Add(cc_buttons_box, 0, wxTOP | wxBOTTOM, space5);
  szr->AddSpacer(space5);

  for (Control* const control : m_cc_controls)
  {
    if (control != nullptr)
      control->slider->Bind(wxEVT_RIGHT_UP, &TASInputDlg::OnRightClickSlider, this);
  }
  return szr;
}

void TASInputDlg::HandleExtensionChange()
{
  if (m_ext == 1)
  {
    m_main_szr->Hide(m_cc_szr);
    m_main_szr->Show(m_wiimote_szr);
    m_main_szr->Show(m_ext_szr);
  }
  else if (m_ext == 2)
  {
    m_main_szr->Hide(m_ext_szr);
    m_main_szr->Hide(m_wiimote_szr);
    m_main_szr->Show(m_cc_szr);
  }
  else
  {
    m_main_szr->Hide(m_ext_szr);
    m_main_szr->Hide(m_cc_szr);
    m_main_szr->Show(m_wiimote_szr);
  }
  ResetValues();
  m_main_szr->SetSizeHints(this);
  Layout();
}

void TASInputDlg::CreateGCLayout()
{
  if (m_has_layout)
    return;

  CreateBaseLayout();

  m_buttons[6] = &m_x;
  m_buttons[7] = &m_y;
  m_buttons[8] = &m_z;
  m_buttons[9] = &m_l;
  m_buttons[10] = &m_r;
  m_buttons[11] = &m_start;

  m_controls[2] = &m_c_stick.x_cont;
  m_controls[3] = &m_c_stick.y_cont;
  m_controls[4] = &m_l_cont;
  m_controls[5] = &m_r_cont;

  m_main_stick = CreateStick(ID_MAIN_STICK, 255, 255, 128, 128, false, true);
  wxStaticBoxSizer* const main_box = CreateStickLayout(&m_main_stick, _("Main Stick"));

  m_c_stick = CreateStick(ID_C_STICK, 255, 255, 128, 128, false, true);
  wxStaticBoxSizer* const c_box = CreateStickLayout(&m_c_stick, _("C Stick"));

  auto* const shoulder_box = new wxStaticBoxSizer(wxHORIZONTAL, this, _("Shoulder Buttons"));
  m_l_cont = CreateControl(wxSL_VERTICAL, -1, 100, false, 255, 0);
  m_r_cont = CreateControl(wxSL_VERTICAL, -1, 100, false, 255, 0);
  shoulder_box->Add(m_l_cont.slider, 0, wxALIGN_CENTER_VERTICAL);
  shoulder_box->Add(m_l_cont.text, 0, wxALIGN_CENTER_VERTICAL);
  shoulder_box->Add(m_r_cont.slider, 0, wxALIGN_CENTER_VERTICAL);
  shoulder_box->Add(m_r_cont.text, 0, wxALIGN_CENTER_VERTICAL);

  for (Control* const control : m_controls)
  {
    if (control != nullptr)
      control->slider->Bind(wxEVT_RIGHT_UP, &TASInputDlg::OnRightClickSlider, this);
  }

  m_x = CreateButton(_("X"));
  m_x.checkbox->SetClientData(&m_x);
  m_y = CreateButton(_("Y"));
  m_y.checkbox->SetClientData(&m_y);
  m_l = CreateButton(_("L"));
  m_l.checkbox->SetClientData(&m_l);
  m_r = CreateButton(_("R"));
  m_r.checkbox->SetClientData(&m_r);
  m_z = CreateButton(_("Z"));
  m_z.checkbox->SetClientData(&m_z);
  m_start = CreateButton(_("Start"));
  m_start.checkbox->SetClientData(&m_start);

  const int space5 = FromDIP(5);

  // Add non-DPad related buttons first.
  auto* const buttons_grid = new wxGridSizer(4);
  for (size_t i = 4; i < m_buttons.size(); ++i)
  {
    if (m_buttons[i] != nullptr)
      buttons_grid->Add(m_buttons[i]->checkbox, false);
  }
  buttons_grid->Add(space5, space5);

  auto* const buttons_box = new wxStaticBoxSizer(wxVERTICAL, this, _("Buttons"));
  buttons_box->Add(buttons_grid);
  buttons_box->Add(m_buttons_dpad);

  auto* const top_box = new wxBoxSizer(wxHORIZONTAL);
  top_box->Add(main_box);
  top_box->Add(c_box, 0, wxLEFT, space5);

  auto* const bottom_box = new wxBoxSizer(wxHORIZONTAL);
  bottom_box->Add(shoulder_box);
  bottom_box->Add(buttons_box, 0, wxLEFT, space5);

  auto* const main_szr = new wxBoxSizer(wxVERTICAL);
  main_szr->AddSpacer(space5);
  main_szr->Add(top_box, 0, wxLEFT | wxRIGHT, space5);
  main_szr->AddSpacer(space5);
  main_szr->Add(bottom_box, 0, wxLEFT | wxRIGHT, space5);
  main_szr->AddSpacer(space5);
  SetSizerAndFit(main_szr);

  ResetValues();
  FinishLayout();
}

TASInputDlg::Control TASInputDlg::CreateControl(long style, int width, int height, bool reverse,
                                                u32 range, u32 default_value)
{
  Control control;
  control.range = range;
  control.default_value = default_value;
  control.slider_id = m_eleID++;
  control.slider = new DolphinSlider(this, control.slider_id, default_value, 0, range,
                                     wxDefaultPosition, FromDIP(wxSize(width, height)), style);
  control.slider->Bind(wxEVT_SLIDER, &TASInputDlg::UpdateFromSliders, this);
  control.text_id = m_eleID++;
  control.text = new wxTextCtrl(this, control.text_id, std::to_string(default_value));
  control.text->SetMaxLength(range > 999 ? 4 : 3);
  control.text->SetMinSize(WxUtils::GetTextWidgetMinSize(control.text, range));
  control.text->Bind(wxEVT_TEXT, &TASInputDlg::UpdateFromText, this);
  control.reverse = reverse;
  return control;
}

TASInputDlg::Stick TASInputDlg::CreateStick(int id_stick, int xRange, int yRange, u32 defaultX,
                                            u32 defaultY, bool reverseX, bool reverseY)
{
  Stick tempStick;
  tempStick.bitmap = new wxStaticBitmap(this, id_stick, CreateStickBitmap(128, 128));
  tempStick.bitmap->Bind(wxEVT_MOTION, &TASInputDlg::OnMouseDownL, this);
  tempStick.bitmap->Bind(wxEVT_LEFT_DOWN, &TASInputDlg::OnMouseDownL, this);
  tempStick.bitmap->Bind(wxEVT_RIGHT_UP, &TASInputDlg::OnMouseUpR, this);
  tempStick.x_cont = CreateControl(wxSL_HORIZONTAL | (reverseX ? wxSL_INVERSE : 0), 120, -1,
                                   reverseX, xRange, defaultX);
  tempStick.y_cont = CreateControl(wxSL_VERTICAL | wxSL_LEFT | (reverseY ? wxSL_INVERSE : 0), -1,
                                   120, reverseY, yRange, defaultY);
  return tempStick;
}

wxStaticBoxSizer* TASInputDlg::CreateStickLayout(Stick* stick, const wxString& title)
{
  const int space3 = FromDIP(3);

  auto* const temp_box = new wxStaticBoxSizer(wxVERTICAL, this, title);
  auto* const layout = new wxFlexGridSizer(2, space3, space3);

  layout->Add(stick->x_cont.slider, 0, wxEXPAND);
  layout->Add(stick->x_cont.text, 0, wxALIGN_CENTER);
  layout->Add(stick->bitmap, 0, wxALIGN_RIGHT);
  layout->Add(stick->y_cont.slider, 0, wxEXPAND);
  layout->AddSpacer(1);  // Placeholder for unused cell
  layout->Add(stick->y_cont.text, 0, wxALIGN_CENTER);

  temp_box->AddSpacer(space3);
  temp_box->Add(layout, 0, wxLEFT | wxRIGHT, space3);
  temp_box->AddSpacer(space3);
  return temp_box;
}

wxStaticBoxSizer* TASInputDlg::CreateAccelLayout(Control* x, Control* y, Control* z,
                                                 const wxString& title)
{
  auto* const temp_box = new wxStaticBoxSizer(wxHORIZONTAL, this, title);
  auto* const xBox = new wxStaticBoxSizer(wxVERTICAL, this, _("X"));
  auto* const yBox = new wxStaticBoxSizer(wxVERTICAL, this, _("Y"));
  auto* const zBox = new wxStaticBoxSizer(wxVERTICAL, this, _("Z"));
  const int space5 = FromDIP(5);

  xBox->Add(x->slider, 0, wxALIGN_CENTER_HORIZONTAL);
  xBox->Add(x->text, 0, wxALIGN_CENTER_HORIZONTAL);
  yBox->Add(y->slider, 0, wxALIGN_CENTER_HORIZONTAL);
  yBox->Add(y->text, 0, wxALIGN_CENTER_HORIZONTAL);
  zBox->Add(z->slider, 0, wxALIGN_CENTER_HORIZONTAL);
  zBox->Add(z->text, 0, wxALIGN_CENTER_HORIZONTAL);
  temp_box->AddSpacer(space5);
  temp_box->Add(xBox, 0, wxBOTTOM, space5);
  temp_box->AddSpacer(space5);
  temp_box->Add(yBox, 0, wxBOTTOM, space5);
  temp_box->AddSpacer(space5);
  temp_box->Add(zBox, 0, wxBOTTOM, space5);
  temp_box->AddSpacer(space5);
  return temp_box;
}

TASInputDlg::Button TASInputDlg::CreateButton(const wxString& name)
{
  Button temp;
  temp.id = m_eleID++;
  auto* checkbox = new wxCheckBox(this, temp.id, name);
  checkbox->Bind(wxEVT_RIGHT_DOWN, &TASInputDlg::SetTurbo, this);
  checkbox->Bind(wxEVT_LEFT_DOWN, &TASInputDlg::SetTurbo, this);
  checkbox->Bind(wxEVT_CHECKBOX, &TASInputDlg::OnCheckboxToggle, this);
  temp.checkbox = checkbox;
  return temp;
}

void TASInputDlg::OnCheckboxToggle(wxCommandEvent& event)
{
  auto cbox = static_cast<wxCheckBox*>(event.GetEventObject());
  static_cast<Button*>(cbox->GetClientData())->is_checked = event.IsChecked();
}

void TASInputDlg::ResetValues()
{
  for (Button* const button : m_buttons)
  {
    if (button != nullptr)
    {
      button->value = false;
      button->is_checked = false;
      button->checkbox->SetValue(false);
    }
  }

  for (Control* const control : m_controls)
  {
    if (control != nullptr)
    {
      control->value = control->default_value;
      control->slider->SetValue(control->default_value);
      control->text->SetValue(std::to_string(control->default_value));
    }
  }
  if (m_ext == 2)
  {
    for (Button& button : m_cc_buttons)
    {
      button.value = false;
      button.is_checked = false;
      button.checkbox->SetValue(false);
    }

    for (Control* control : m_cc_controls)
    {
      control->value = control->default_value;
      control->slider->SetValue(control->default_value);
      control->text->SetValue(std::to_string(control->default_value));
    }
  }
}

// NOTE: Host / CPU Thread
void TASInputDlg::SetStickValue(Control* control, int CurrentValue, int center)
{
  if (CurrentValue != center)
  {
    control->value = CurrentValue;
    control->set_by_keyboard = true;
  }
  else if (control->set_by_keyboard)
  {
    control->value = center;
    control->set_by_keyboard = false;
  }
  else
  {
    return;
  }

  InvalidateControl(control);
}

// NOTE: Host / CPU Thread
void TASInputDlg::SetSliderValue(Control* control, int CurrentValue)
{
  if (CurrentValue != (int)control->default_value)
  {
    control->value = CurrentValue;
    control->set_by_keyboard = true;
  }
  else if (control->set_by_keyboard)
  {
    control->value = control->default_value;
    control->set_by_keyboard = false;
  }
  else
  {
    return;
  }

  InvalidateControl(control);
}

// NOTE: Host / CPU Thread
void TASInputDlg::SetButtonValue(Button* button, bool CurrentState)
{
  if (CurrentState)
  {
    button->set_by_keyboard = true;
  }
  else if (button->set_by_keyboard)
  {
    button->set_by_keyboard = false;
  }
  else
  {
    return;
  }

  button->value = CurrentState;
  InvalidateButton(button);
}

// NOTE: Host / CPU Thread
void TASInputDlg::SetWiiButtons(u16* butt)
{
  for (size_t i = 0; i < s_wii_buttons_bitmask.size(); ++i)
  {
    if (m_buttons[i] != nullptr)
      *butt |= (m_buttons[i]->is_checked) ? s_wii_buttons_bitmask[i] : 0;
  }
  ButtonTurbo();
}

// NOTE: Host / CPU Thread
void TASInputDlg::GetKeyBoardInput(GCPadStatus* PadStatus)
{
  SetStickValue(&m_main_stick.x_cont, PadStatus->stickX);
  SetStickValue(&m_main_stick.y_cont, PadStatus->stickY);

  SetStickValue(&m_c_stick.x_cont, PadStatus->substickX);
  SetStickValue(&m_c_stick.y_cont, PadStatus->substickY);
  SetSliderValue(&m_l_cont, PadStatus->triggerLeft);
  SetSliderValue(&m_r_cont, PadStatus->triggerRight);

  for (size_t i = 0; i < m_buttons.size(); ++i)
  {
    if (m_buttons[i] != nullptr)
      SetButtonValue(m_buttons[i], ((PadStatus->button & s_gc_pad_buttons_bitmask[i]) != 0));
  }
  SetButtonValue(&m_l,
                 ((PadStatus->triggerLeft) == 255) || ((PadStatus->button & PAD_TRIGGER_L) != 0));
  SetButtonValue(&m_r,
                 ((PadStatus->triggerRight) == 255) || ((PadStatus->button & PAD_TRIGGER_R) != 0));
}

// NOTE: Host / CPU Thread
void TASInputDlg::GetKeyBoardInput(u8* data, WiimoteEmu::ReportFeatures rptf, int ext,
                                   const wiimote_key key)
{
  u8* const coreData = rptf.core ? (data + rptf.core) : nullptr;
  u8* const accelData = rptf.accel ? (data + rptf.accel) : nullptr;
  // u8* const irData = rptf.ir ? (data + rptf.ir) : nullptr;
  u8* const extData = rptf.ext ? (data + rptf.ext) : nullptr;

  if (coreData)
  {
    for (size_t i = 0; i < s_wii_buttons_bitmask.size(); ++i)
    {
      if (m_buttons[i] != nullptr)
        SetButtonValue(m_buttons[i],
                       (((wm_buttons*)coreData)->hex & s_wii_buttons_bitmask[i]) != 0);
    }
  }
  if (accelData)
  {
    wm_accel* dt = (wm_accel*)accelData;

    SetSliderValue(&m_x_cont, dt->x << 2 | ((wm_buttons*)coreData)->acc_x_lsb);
    SetSliderValue(&m_y_cont, dt->y << 2 | ((wm_buttons*)coreData)->acc_y_lsb << 1);
    SetSliderValue(&m_z_cont, dt->z << 2 | ((wm_buttons*)coreData)->acc_z_lsb << 1);
  }

  // I don't think this can be made to work in a sane manner.
  // if (irData)
  //{
  //	u16 x = 1023 - (irData[0] | ((irData[2] >> 4 & 0x3) << 8));
  //	u16 y = irData[1] | ((irData[2] >> 6 & 0x3) << 8);

  //	SetStickValue(&m_main_stick.x_cont.set_by_keyboard, &m_main_stick.x_cont.value,
  // m_main_stick.x_cont.text, x, 561);
  //	SetStickValue(&m_main_stick.y_cont.set_by_keyboard, &m_main_stick.y_cont.value,
  // m_main_stick.y_cont.text, y, 486);
  //}

  if (extData && ext == 1)
  {
    wm_nc& nunchuk = *(wm_nc*)extData;
    WiimoteDecrypt(&key, (u8*)&nunchuk, 0, sizeof(wm_nc));
    nunchuk.bt.hex = nunchuk.bt.hex ^ 0x3;
    SetButtonValue(m_buttons[11], nunchuk.bt.c != 0);
    SetButtonValue(m_buttons[12], nunchuk.bt.z != 0);
  }

  if (extData && ext == 2)
  {
    wm_classic_extension& cc = *(wm_classic_extension*)extData;
    WiimoteDecrypt(&key, (u8*)&cc, 0, sizeof(wm_classic_extension));
    cc.bt.hex = cc.bt.hex ^ 0xFFFF;
    for (size_t i = 0; i < m_cc_buttons.size(); ++i)
    {
      SetButtonValue(&m_cc_buttons[i], ((cc.bt.hex & s_cc_buttons_bitmask[i]) != 0));
    }

    if (m_cc_l.value == 31)
    {
      m_cc_buttons[10].value = true;
      InvalidateButton(&m_cc_buttons[10]);
    }
    if (m_cc_r.value == 31)
    {
      m_cc_buttons[11].value = true;
      InvalidateButton(&m_cc_buttons[11]);
    }

    SetSliderValue(&m_cc_l_stick.x_cont, cc.regular_data.lx);
    SetSliderValue(&m_cc_l_stick.y_cont, cc.regular_data.ly);

    SetSliderValue(&m_cc_r_stick.x_cont, cc.rx1 | (cc.rx2 << 1) | (cc.rx3 << 3));
    SetSliderValue(&m_cc_r_stick.y_cont, cc.ry);
  }
}

// NOTE: Host / CPU Thread
// Do not touch the GUI. Requires wxMutexGuiEnter which will deadlock against
// the GUI when pausing/stopping.
void TASInputDlg::GetValues(u8* data, WiimoteEmu::ReportFeatures rptf, int ext,
                            const wiimote_key key)
{
  if (!IsShown() || !m_has_layout)
    return;

  GetKeyBoardInput(data, rptf, ext, key);

  u8* const coreData = rptf.core ? (data + rptf.core) : nullptr;
  u8* const accelData = rptf.accel ? (data + rptf.accel) : nullptr;
  u8* const irData = rptf.ir ? (data + rptf.ir) : nullptr;
  u8* const extData = rptf.ext ? (data + rptf.ext) : nullptr;
  if (ext != 2)
  {
    if (coreData)
      SetWiiButtons(&((wm_buttons*)coreData)->hex);

    if (accelData)
    {
      wm_accel& dt = *(wm_accel*)accelData;
      wm_buttons& but = *(wm_buttons*)coreData;
      dt.x = m_x_cont.value >> 2;
      dt.y = m_y_cont.value >> 2;
      dt.z = m_z_cont.value >> 2;
      but.acc_x_lsb = m_x_cont.value & 0x3;
      but.acc_y_lsb = m_y_cont.value >> 1 & 0x1;
      but.acc_z_lsb = m_z_cont.value >> 1 & 0x1;
    }
    if (irData)
    {
      std::array<u16, 4> x;
      u16 y = m_main_stick.y_cont.value;

      x[0] = m_main_stick.x_cont.value;
      x[1] = x[0] + 100;
      x[2] = x[0] - 10;
      x[3] = x[1] + 10;

      u8 mode;
      // Mode 5 not supported in core anyway.
      if (rptf.ext)
        mode = (rptf.ext - rptf.ir) == 10 ? 1 : 3;
      else
        mode = (rptf.size - rptf.ir) == 10 ? 1 : 3;

      if (mode == 1)
      {
        memset(irData, 0xFF, sizeof(wm_ir_basic) * 2);
        wm_ir_basic* ir_data = (wm_ir_basic*)irData;
        for (unsigned int i = 0; i < 2; ++i)
        {
          if (x[i * 2] < 1024 && y < 768)
          {
            ir_data[i].x1 = static_cast<u8>(x[i * 2]);
            ir_data[i].x1hi = x[i * 2] >> 8;

            ir_data[i].y1 = static_cast<u8>(y);
            ir_data[i].y1hi = y >> 8;
          }
          if (x[i * 2 + 1] < 1024 && y < 768)
          {
            ir_data[i].x2 = static_cast<u8>(x[i * 2 + 1]);
            ir_data[i].x2hi = x[i * 2 + 1] >> 8;

            ir_data[i].y2 = static_cast<u8>(y);
            ir_data[i].y2hi = y >> 8;
          }
        }
      }
      else
      {
        memset(data, 0xFF, sizeof(wm_ir_extended) * 4);
        wm_ir_extended* const ir_data = (wm_ir_extended*)irData;
        for (size_t i = 0; i < x.size(); ++i)
        {
          if (x[i] < 1024 && y < 768)
          {
            ir_data[i].x = static_cast<u8>(x[i]);
            ir_data[i].xhi = x[i] >> 8;

            ir_data[i].y = static_cast<u8>(y);
            ir_data[i].yhi = y >> 8;

            ir_data[i].size = 10;
          }
        }
      }
    }
  }
  if (ext != m_ext)
  {
    m_ext = ext;
    InvalidateExtension();
  }
  else if (extData && ext == 1)
  {
    wm_nc& nunchuk = *(wm_nc*)extData;

    nunchuk.jx = m_c_stick.x_cont.value;
    nunchuk.jy = m_c_stick.y_cont.value;

    nunchuk.ax = m_nx_cont.value >> 2;
    nunchuk.bt.acc_x_lsb = m_nx_cont.value & 0x3;
    nunchuk.ay = m_ny_cont.value >> 2;
    nunchuk.bt.acc_y_lsb = m_ny_cont.value & 0x3;
    nunchuk.az = m_nz_cont.value >> 2;
    nunchuk.bt.acc_z_lsb = m_nz_cont.value & 0x3;

    nunchuk.bt.hex |= (m_buttons[11]->is_checked) ? WiimoteEmu::Nunchuk::BUTTON_C : 0;
    nunchuk.bt.hex |= (m_buttons[12]->is_checked) ? WiimoteEmu::Nunchuk::BUTTON_Z : 0;
    nunchuk.bt.hex = nunchuk.bt.hex ^ 0x3;
    WiimoteEncrypt(&key, (u8*)&nunchuk, 0, sizeof(wm_nc));
  }
  else if (extData && ext == 2)
  {
    wm_classic_extension& cc = *(wm_classic_extension*)extData;
    WiimoteDecrypt(&key, (u8*)&cc, 0, sizeof(wm_classic_extension));
    cc.bt.hex = 0;

    for (size_t i = 0; i < m_cc_buttons.size(); ++i)
    {
      cc.bt.hex |= (m_cc_buttons[i].is_checked) ? s_cc_buttons_bitmask[i] : 0;
    }
    cc.bt.hex ^= 0xFFFF;

    u16 rx = m_cc_r_stick.x_cont.value;
    cc.rx1 = rx & 0x1;
    cc.rx2 = (rx >> 1) & 0x3;
    cc.rx3 = (rx >> 3) & 0x3;
    cc.ry = m_cc_r_stick.y_cont.value;

    cc.regular_data.lx = m_cc_l_stick.x_cont.value;
    cc.regular_data.ly = m_cc_l_stick.y_cont.value;

    cc.rt = m_cc_r.value;
    cc.lt1 = m_cc_l.value & 0x7;
    cc.lt2 = (m_cc_l.value >> 3) & 0x3;

    WiimoteEncrypt(&key, (u8*)&cc, 0, sizeof(wm_classic_extension));
  }
}

// NOTE: Host / CPU Thread
void TASInputDlg::GetValues(GCPadStatus* PadStatus)
{
  if (!IsShown() || !m_has_layout)
    return;

  // TODO:: Make this instant not when polled.
  GetKeyBoardInput(PadStatus);

  PadStatus->stickX = m_main_stick.x_cont.value;
  PadStatus->stickY = m_main_stick.y_cont.value;
  PadStatus->substickX = m_c_stick.x_cont.value;
  PadStatus->substickY = m_c_stick.y_cont.value;
  PadStatus->triggerLeft = m_l.is_checked ? 255 : m_l_cont.value;
  PadStatus->triggerRight = m_r.is_checked ? 255 : m_r_cont.value;

  for (size_t i = 0; i < m_buttons.size(); ++i)
  {
    if (m_buttons[i] != nullptr)
    {
      if (m_buttons[i]->is_checked)
        PadStatus->button |= s_gc_pad_buttons_bitmask[i];
      else
        PadStatus->button &= ~s_gc_pad_buttons_bitmask[i];
    }
  }

  if (m_a.is_checked)
    PadStatus->analogA = 0xFF;
  else
    PadStatus->analogA = 0x00;

  if (m_b.is_checked)
    PadStatus->analogB = 0xFF;
  else
    PadStatus->analogB = 0x00;

  ButtonTurbo();
}

void TASInputDlg::UpdateFromSliders(wxCommandEvent& event)
{
  wxTextCtrl* text = nullptr;

  for (Control* const control : m_controls)
  {
    if (control != nullptr && event.GetId() == control->slider_id)
      text = control->text;
  }

  for (Control* const control : m_cc_controls)
  {
    if (control != nullptr && event.GetId() == control->slider_id)
      text = control->text;
  }

  if (!text)
    return;

  const int slider_value = event.GetInt();
  text->SetValue(std::to_string(slider_value));
}

void TASInputDlg::UpdateFromText(wxCommandEvent& event)
{
  unsigned long value;

  if (!event.GetString().ToULong(&value))
    return;

  for (Control* const control : m_controls)
  {
    if (control != nullptr && event.GetId() == control->text_id)
    {
      int v = (value > control->range) ? control->range : value;
      control->slider->SetValue(v);
      control->text->ChangeValue(std::to_string(v));
      control->value = v;
    }
  }

  for (Control* const control : m_cc_controls)
  {
    if (control != nullptr && event.GetId() == control->text_id)
    {
      int v = (value > control->range) ? control->range : value;
      control->slider->SetValue(v);
      control->text->ChangeValue(std::to_string(v));
      control->value = v;
    }
  }

  if (m_controls[0] != nullptr)
    UpdateStickBitmap(m_main_stick);
  if (m_controls[2] != nullptr)
    UpdateStickBitmap(m_c_stick);
  if (m_cc_controls[CC_L_STICK_X] != nullptr)
    UpdateStickBitmap(m_cc_l_stick);
  if (m_cc_controls[CC_R_STICK_X] != nullptr)
    UpdateStickBitmap(m_cc_r_stick);
}

void TASInputDlg::UpdateStickBitmap(Stick stick)
{
  int x = (u8)(
      std::floor(((double)stick.x_cont.value / (double)(stick.x_cont.range + 1) * 255.0) + .5));
  int y = (u8)(
      std::floor(((double)stick.y_cont.value / (double)(stick.y_cont.range + 1) * 255.0) + .5));
  if (stick.x_cont.reverse)
    x = 256 - (u8)x;
  if (stick.y_cont.reverse)
    y = 256 - (u8)y;
  stick.bitmap->SetBitmap(CreateStickBitmap(x, y));
}

void TASInputDlg::OnCloseWindow(wxCloseEvent& event)
{
  if (event.CanVeto())
  {
    event.Skip(false);
    Show(false);
    ResetValues();
  }
}

TASInputDlg::Stick* TASInputDlg::FindStickByID(int id)
{
  if (id == ID_MAIN_STICK)
    return &m_main_stick;
  else if (id == ID_C_STICK)
    return &m_c_stick;
  else if (id == ID_CC_L_STICK)
    return &m_cc_l_stick;
  else if (id == ID_CC_R_STICK)
    return &m_cc_r_stick;
  else
    return nullptr;
}
void TASInputDlg::OnMouseUpR(wxMouseEvent& event)
{
  Stick* stick = FindStickByID(event.GetId());
  if (stick == nullptr)
    return;

  stick->x_cont.value = stick->x_cont.default_value;
  stick->y_cont.value = stick->y_cont.default_value;
  stick->bitmap->SetBitmap(CreateStickBitmap(128, 128));
  stick->x_cont.text->SetValue(std::to_string(stick->x_cont.default_value));
  stick->y_cont.text->SetValue(std::to_string(stick->y_cont.default_value));
  stick->x_cont.slider->SetValue(stick->x_cont.default_value);
  stick->y_cont.slider->SetValue(stick->y_cont.default_value);

  event.Skip();
}

void TASInputDlg::OnRightClickSlider(wxMouseEvent& event)
{
  for (Control* const control : m_controls)
  {
    if (control != nullptr && event.GetId() == control->slider_id)
    {
      control->value = control->default_value;
      control->slider->SetValue(control->default_value);
      control->text->SetValue(std::to_string(control->default_value));
      return;
    }
  }
  for (Control* const control : m_cc_controls)
  {
    if (control != nullptr && event.GetId() == control->slider_id)
    {
      control->value = control->default_value;
      control->slider->SetValue(control->default_value);
      control->text->SetValue(std::to_string(control->default_value));
      return;
    }
  }
}

void TASInputDlg::OnMouseDownL(wxMouseEvent& event)
{
  if (!event.LeftIsDown())
    return;

  Stick* stick = FindStickByID(event.GetId());
  if (stick == nullptr)
    return;

  wxPoint ptM(event.GetPosition());
  wxSize bitmap_size = FromDIP(wxSize(127, 127));
  stick->x_cont.value = ptM.x * stick->x_cont.range / bitmap_size.GetWidth();
  stick->y_cont.value = ptM.y * stick->y_cont.range / bitmap_size.GetHeight();

  if ((unsigned)stick->y_cont.value > stick->y_cont.range)
    stick->y_cont.value = stick->y_cont.range;
  if ((unsigned)stick->x_cont.value > stick->x_cont.range)
    stick->x_cont.value = stick->x_cont.range;

  if (stick->y_cont.reverse)
    stick->y_cont.value = stick->y_cont.range - (u16)stick->y_cont.value;
  if (stick->x_cont.reverse)
    stick->x_cont.value = stick->x_cont.range - (u16)stick->x_cont.value;

  stick->x_cont.value = std::min<u32>(stick->x_cont.value, stick->x_cont.range);
  stick->y_cont.value = std::min<u32>(stick->y_cont.value, stick->y_cont.range);

  // This updates sliders and the bitmap too.
  stick->x_cont.text->SetValue(std::to_string(stick->x_cont.value));
  stick->y_cont.text->SetValue(std::to_string(stick->y_cont.value));

  event.Skip();
}

void TASInputDlg::SetTurbo(wxMouseEvent& event)
{
  auto cbox = static_cast<wxCheckBox*>(event.GetEventObject());
  auto button = static_cast<Button*>(cbox->GetClientData());

  if (event.LeftDown())
  {
    if (button)
      button->turbo_on = false;

    event.Skip();
    return;
  }

  if (button)
  {
    button->checkbox->SetValue(true);
    button->is_checked = true;
    button->turbo_on = !button->turbo_on;
  }

  event.Skip();
}

// NOTE: Host / CPU Thread
void TASInputDlg::ButtonTurbo()
{
  static u64 frame = Movie::GetCurrentFrame();

  if (frame != Movie::GetCurrentFrame())
  {
    frame = Movie::GetCurrentFrame();
    for (Button* const button : m_buttons)
    {
      if (button != nullptr && button->turbo_on)
      {
        button->value = !button->is_checked;
        InvalidateButton(button);
      }
    }
    if (m_ext == 2)
    {
      for (Button& button : m_cc_buttons)
      {
        if (button.turbo_on)
        {
          button.value = !button.is_checked;
          InvalidateButton(&button);
        }
      }
    }
  }
}

void TASInputDlg::InvalidateButton(Button* button)
{
  if (!wxIsMainThread())
  {
    auto* evt = new wxCommandEvent(INVALIDATE_BUTTON_EVENT, button->id);
    evt->SetClientData(button);
    QueueEvent(evt);
    return;
  }

  button->checkbox->SetValue(button->value);
  button->is_checked = button->value;
}

void TASInputDlg::InvalidateControl(Control* control)
{
  if (!wxIsMainThread())
  {
    auto* evt = new wxCommandEvent(INVALIDATE_CONTROL_EVENT, control->text_id);
    evt->SetClientData(control);
    QueueEvent(evt);
    return;
  }

  control->text->SetValue(std::to_string(control->value));
}

void TASInputDlg::InvalidateExtension()
{
  if (!wxIsMainThread())
  {
    QueueEvent(new wxThreadEvent(INVALIDATE_EXTENSION_EVENT));
    return;
  }

  HandleExtensionChange();
}

void TASInputDlg::UpdateFromInvalidatedButton(wxCommandEvent& event)
{
  auto* button = static_cast<Button*>(event.GetClientData());
  _assert_msg_(PAD, button->id == button->checkbox->GetId(), "Button ids do not match: %i != %i",
               button->id, button->checkbox->GetId());
  button->checkbox->SetValue(button->value);
  button->is_checked = button->value;
}

void TASInputDlg::UpdateFromInvalidatedControl(wxCommandEvent& event)
{
  auto* control = static_cast<Control*>(event.GetClientData());
  _assert_msg_(PAD, control->text_id == control->text->GetId(),
               "Control ids do not match: %i != %i", control->text_id, control->text->GetId());
  control->text->SetValue(std::to_string(control->value));
}

void TASInputDlg::UpdateFromInvalidatedExtension(wxThreadEvent&)
{
  HandleExtensionChange();
}

wxBitmap TASInputDlg::CreateStickBitmap(int x, int y)
{
  x = x / 2;
  y = y / 2;

  // Scale for screen DPI
  static constexpr int WIDTH = 129;
  static constexpr int HEIGHT = 129;
  wxSize bitmap_size = FromDIP(wxSize(WIDTH, HEIGHT));
  double scale_x = bitmap_size.GetWidth() / static_cast<double>(WIDTH);
  double scale_y = bitmap_size.GetHeight() / static_cast<double>(HEIGHT);

  wxMemoryDC memDC;
  wxBitmap bitmap;
  bitmap.CreateScaled(bitmap_size.GetWidth(), bitmap_size.GetHeight(), wxBITMAP_SCREEN_DEPTH,
                      GetContentScaleFactor());
  memDC.SelectObject(bitmap);
  memDC.SetUserScale(scale_x, scale_y);
  memDC.SetBackground(*wxLIGHT_GREY_BRUSH);
  memDC.Clear();
  memDC.SetBrush(*wxWHITE_BRUSH);
  memDC.DrawCircle(64, 64, 64);
  memDC.SetPen(wxPen(*wxBLACK, 3, wxPENSTYLE_SOLID));
  memDC.DrawLine(64, 64, x, y);
  memDC.SetPen(*wxBLACK_PEN);
  memDC.DrawLine(64, 0, 64, HEIGHT);  // CrossHair doesn't work @96DPI on Windows for some reason
  memDC.DrawLine(0, 64, WIDTH, 64);
  memDC.SetBrush(*wxBLUE_BRUSH);
  memDC.DrawCircle(x, y, 5);
  memDC.SelectObject(wxNullBitmap);
  return bitmap;
}<|MERGE_RESOLUTION|>--- conflicted
+++ resolved
@@ -112,37 +112,6 @@
   m_buttons_dpad->Add(space20, space20);
 }
 
-<<<<<<< HEAD
-#if defined(_MSC_VER) && _MSC_VER <= 1800
-#define constexpr const
-#endif
-static constexpr int s_gc_pad_buttons_bitmask[12] = {
-    PAD_BUTTON_DOWN, PAD_BUTTON_UP, PAD_BUTTON_LEFT, PAD_BUTTON_RIGHT,
-    PAD_BUTTON_A,    PAD_BUTTON_B,  PAD_BUTTON_X,    PAD_BUTTON_Y,
-    PAD_TRIGGER_Z,   PAD_TRIGGER_L, PAD_TRIGGER_R,   PAD_BUTTON_START};
-
-static constexpr int s_wii_buttons_bitmask[11] = {
-    WiimoteEmu::Wiimote::PAD_DOWN,    WiimoteEmu::Wiimote::PAD_UP,
-    WiimoteEmu::Wiimote::PAD_LEFT,    WiimoteEmu::Wiimote::PAD_RIGHT,
-    WiimoteEmu::Wiimote::BUTTON_A,    WiimoteEmu::Wiimote::BUTTON_B,
-    WiimoteEmu::Wiimote::BUTTON_ONE,  WiimoteEmu::Wiimote::BUTTON_TWO,
-    WiimoteEmu::Wiimote::BUTTON_PLUS, WiimoteEmu::Wiimote::BUTTON_MINUS,
-    WiimoteEmu::Wiimote::BUTTON_HOME,
-};
-
-static constexpr int s_cc_buttons_bitmask[15] = {
-    WiimoteEmu::Classic::PAD_DOWN,    WiimoteEmu::Classic::PAD_UP,
-    WiimoteEmu::Classic::PAD_LEFT,    WiimoteEmu::Classic::PAD_RIGHT,
-    WiimoteEmu::Classic::BUTTON_A,    WiimoteEmu::Classic::BUTTON_B,
-    WiimoteEmu::Classic::BUTTON_X,    WiimoteEmu::Classic::BUTTON_Y,
-    WiimoteEmu::Classic::BUTTON_PLUS, WiimoteEmu::Classic::BUTTON_MINUS,
-    WiimoteEmu::Classic::TRIGGER_L,   WiimoteEmu::Classic::TRIGGER_R,
-    WiimoteEmu::Classic::BUTTON_ZR,   WiimoteEmu::Classic::BUTTON_ZL,
-    WiimoteEmu::Classic::BUTTON_HOME,
-};
-
-=======
->>>>>>> e9ad0ec6
 void TASInputDlg::CreateWiiLayout(int num)
 {
   if (m_has_layout)
