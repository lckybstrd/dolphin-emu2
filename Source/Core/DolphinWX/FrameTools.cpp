--- conflicted
+++ resolved
@@ -710,20 +710,6 @@
     // Set window size in framebuffer pixels since the 3D rendering will be operating at
     // that level.
     wxSize default_size{wxSize(640, 480) * (1.0 / GetContentScaleFactor())};
-<<<<<<< HEAD
-=======
-    m_RenderFrame =
-        new CRenderFrame(nullptr, wxID_ANY, _("Dolphin"), wxDefaultPosition, default_size);
-
-    // Convert ClientSize coordinates to frame sizes.
-    wxSize decoration_fudge = m_RenderFrame->GetSize() - m_RenderFrame->GetClientSize();
-    default_size += decoration_fudge;
-    if (!window_geometry.IsEmpty())
-      window_geometry.SetSize(window_geometry.GetSize() + decoration_fudge);
-
-    WxUtils::SetWindowSizeAndFitToScreen(m_RenderFrame, window_geometry.GetPosition(),
-                                         window_geometry.GetSize(), default_size);
->>>>>>> e9ad0ec6
 
     wxSize size(SConfig::GetInstance().iRenderWindowWidth,
                 SConfig::GetInstance().iRenderWindowHeight);
@@ -740,12 +726,12 @@
         position.x -= 4;
         position.y -= 4;
       }
-      m_RenderFrame = new CRenderFrame(this, wxID_ANY, _("Dolphin"), position);
+      m_RenderFrame = new CRenderFrame(nullptr, wxID_ANY, _("Dolphin"), position);
       m_RenderFrame->SetClientSize(size.GetWidth(), size.GetHeight());
     }
     else
     {
-      m_RenderFrame = new CRenderFrame(this, wxID_ANY, _("Dolphin"), wxDefaultPosition, default_size);
+      m_RenderFrame = new CRenderFrame(nullptr, wxID_ANY, _("Dolphin"), wxDefaultPosition, default_size);
       // Convert ClientSize coordinates to frame sizes.
       wxSize decoration_fudge = m_RenderFrame->GetSize() - m_RenderFrame->GetClientSize();
       default_size += decoration_fudge;
