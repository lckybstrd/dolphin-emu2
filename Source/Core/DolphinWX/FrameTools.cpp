--- conflicted
+++ resolved
@@ -607,55 +607,6 @@
 // 3. Boot last selected game
 void CFrame::BootGame(const std::string& filename)
 {
-<<<<<<< HEAD
-	std::string bootfile = filename;
-	SConfig& StartUp = SConfig::GetInstance();
-
-	if (Core::GetState() != Core::CORE_UNINITIALIZED)
-		return;
-
-	// Start filename if non empty.
-	// Start the selected ISO, or try one of the saved paths.
-	// If all that fails, ask to add a dir and don't boot
-	if (bootfile.empty())
-	{
-		if (m_GameListCtrl->GetSelectedISO() != nullptr)
-		{
-			if (m_GameListCtrl->GetSelectedISO()->IsValid())
-				bootfile = m_GameListCtrl->GetSelectedISO()->GetFileName();
-		}
-		else if (!StartUp.m_strDefaultISO.empty() &&
-		         File::Exists(StartUp.m_strDefaultISO))
-		{
-			bootfile = StartUp.m_strDefaultISO;
-		}
-		else
-		{
-			if (!SConfig::GetInstance().m_LastFilename.empty() &&
-			    File::Exists(SConfig::GetInstance().m_LastFilename))
-			{
-				bootfile = SConfig::GetInstance().m_LastFilename;
-			}
-			else
-			{
-				m_GameListCtrl->BrowseForDirectory();
-				return;
-			}
-		}
-	}
-	NOTICE_LOG(CONSOLE, "Booting %s", bootfile.c_str());
-	if (!bootfile.empty())
-	{
-		StartGame(bootfile);
-		if (UseDebugger && g_pCodeWindow)
-		{
-			if (g_pCodeWindow->m_WatchWindow)
-				g_pCodeWindow->m_WatchWindow->LoadAll();
-			if (g_pCodeWindow->m_BreakpointWindow)
-				g_pCodeWindow->m_BreakpointWindow->LoadAll();
-		}
-	}
-=======
   std::string bootfile = filename;
   SConfig& StartUp = SConfig::GetInstance();
 
@@ -701,7 +652,6 @@
         g_pCodeWindow->m_BreakpointWindow->LoadAll();
     }
   }
->>>>>>> 41335752
 }
 
 // Open file to boot
