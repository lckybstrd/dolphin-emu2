--- conflicted
+++ resolved
@@ -571,18 +571,11 @@
 	WxUtils::AddToolbarButton(ToolBar, IDM_TOGGLE_FULLSCREEN,   _("FullScr"),     m_Bitmaps[Toolbar_FullScreen],  _("Toggle Fullscreen"));
 	WxUtils::AddToolbarButton(ToolBar, IDM_SCREENSHOT,          _("ScrShot"),     m_Bitmaps[Toolbar_Screenshot],  _("Take Screenshot"));
 	ToolBar->AddSeparator();
-<<<<<<< HEAD
-	WxUtils::AddToolbarButton(ToolBar, wxID_PREFERENCES,        _("Config"),      m_Bitmaps[Toolbar_ConfigMain], _("Configure..."));
-	WxUtils::AddToolbarButton(ToolBar, IDM_CONFIG_GFX_BACKEND,  _("Graphics"),    m_Bitmaps[Toolbar_ConfigGFX],  _("Graphics settings"));
-	WxUtils::AddToolbarButton(ToolBar, IDM_CONFIG_DSP_EMULATOR, _("DSP"),         m_Bitmaps[Toolbar_ConfigDSP],  _("DSP settings"));
-	WxUtils::AddToolbarButton(ToolBar, IDM_CONFIG_CONTROLLERS,  _("Controllers"), m_Bitmaps[Toolbar_Controller], _("Controller settings"));
-	WxUtils::AddToolbarButton(ToolBar, IDM_CONFIG_VR,             _("VR"),       m_Bitmaps[Toolbar_ConfigVR],   _("VR settings"));
-=======
 	WxUtils::AddToolbarButton(ToolBar, wxID_PREFERENCES,        _("Config"),      m_Bitmaps[Toolbar_ConfigMain],  _("Configure..."));
 	WxUtils::AddToolbarButton(ToolBar, IDM_CONFIG_GFX_BACKEND,  _("Graphics"),    m_Bitmaps[Toolbar_ConfigGFX],   _("Graphics settings"));
 	WxUtils::AddToolbarButton(ToolBar, IDM_CONFIG_AUDIO,        _("Audio"),       m_Bitmaps[Toolbar_ConfigAudio], _("Audio settings"));
 	WxUtils::AddToolbarButton(ToolBar, IDM_CONFIG_CONTROLLERS,  _("Controllers"), m_Bitmaps[Toolbar_Controller],  _("Controller settings"));
->>>>>>> 9b290935
+	WxUtils::AddToolbarButton(ToolBar, IDM_CONFIG_VR,             _("VR"),       m_Bitmaps[Toolbar_ConfigVR],   _("VR settings"));
 }
 
 
@@ -617,21 +610,6 @@
 {
 	auto const dir = StrToWxStr(File::GetThemeDir(SConfig::GetInstance().m_LocalCoreStartupParameter.theme_name));
 
-<<<<<<< HEAD
-	m_Bitmaps[Toolbar_FileOpen  ].LoadFile(dir + "open.png",       wxBITMAP_TYPE_PNG);
-	m_Bitmaps[Toolbar_Refresh   ].LoadFile(dir + "refresh.png",    wxBITMAP_TYPE_PNG);
-	m_Bitmaps[Toolbar_Browse    ].LoadFile(dir + "browse.png",     wxBITMAP_TYPE_PNG);
-	m_Bitmaps[Toolbar_Play      ].LoadFile(dir + "play.png",       wxBITMAP_TYPE_PNG);
-	m_Bitmaps[Toolbar_Stop      ].LoadFile(dir + "stop.png",       wxBITMAP_TYPE_PNG);
-	m_Bitmaps[Toolbar_Pause     ].LoadFile(dir + "pause.png",      wxBITMAP_TYPE_PNG);
-	m_Bitmaps[Toolbar_ConfigMain].LoadFile(dir + "config.png",     wxBITMAP_TYPE_PNG);
-	m_Bitmaps[Toolbar_ConfigGFX ].LoadFile(dir + "graphics.png",   wxBITMAP_TYPE_PNG);
-	m_Bitmaps[Toolbar_ConfigDSP ].LoadFile(dir + "dsp.png",        wxBITMAP_TYPE_PNG);
-	m_Bitmaps[Toolbar_Controller].LoadFile(dir + "classic.png",    wxBITMAP_TYPE_PNG);
-	m_Bitmaps[Toolbar_Screenshot].LoadFile(dir + "screenshot.png", wxBITMAP_TYPE_PNG);
-	m_Bitmaps[Toolbar_FullScreen].LoadFile(dir + "fullscreen.png", wxBITMAP_TYPE_PNG);
-	m_Bitmaps[Toolbar_ConfigVR  ].LoadFile(dir + "vr.png",         wxBITMAP_TYPE_PNG);
-=======
 	m_Bitmaps[Toolbar_FileOpen   ].LoadFile(dir + "open.png",       wxBITMAP_TYPE_PNG);
 	m_Bitmaps[Toolbar_Refresh    ].LoadFile(dir + "refresh.png",    wxBITMAP_TYPE_PNG);
 	m_Bitmaps[Toolbar_Browse     ].LoadFile(dir + "browse.png",     wxBITMAP_TYPE_PNG);
@@ -644,7 +622,7 @@
 	m_Bitmaps[Toolbar_Controller ].LoadFile(dir + "classic.png",    wxBITMAP_TYPE_PNG);
 	m_Bitmaps[Toolbar_Screenshot ].LoadFile(dir + "screenshot.png", wxBITMAP_TYPE_PNG);
 	m_Bitmaps[Toolbar_FullScreen ].LoadFile(dir + "fullscreen.png", wxBITMAP_TYPE_PNG);
->>>>>>> 9b290935
+	m_Bitmaps[Toolbar_ConfigVR  ].LoadFile(dir + "vr.png",         wxBITMAP_TYPE_PNG);
 
 	// Update in case the bitmap has been updated
 	if (m_ToolBar != nullptr)
