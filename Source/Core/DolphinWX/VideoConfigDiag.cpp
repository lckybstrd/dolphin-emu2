--- conflicted
+++ resolved
@@ -71,21 +71,18 @@
   Bind(wxEVT_RADIOBUTTON, &SettingRadioButton::UpdateValue, this);
 }
 
-<<<<<<< HEAD
 template <typename T>
-FloatSetting<T>::FloatSetting(wxWindow* parent, const wxString& label, T& setting, T minVal,
-                              T maxVal, T increment, long style)
+FloatSetting<T>::FloatSetting(wxWindow* parent, const wxString& label,
+                              const Config::ConfigInfo<T>& setting, T minVal, T maxVal, T increment,
+                              long style)
     : wxSpinCtrlDouble(parent, -1, label, wxDefaultPosition, wxDefaultSize, style, minVal, maxVal,
-                       setting, increment),
+                       Config::Get(setting), increment),
       m_setting(setting)
 {
-  SetValue(m_setting);
+  SetValue(Config::Get(m_setting));
   Bind(wxEVT_SPINCTRLDOUBLE, &FloatSetting::UpdateValue, this);
 }
 
-SettingChoice::SettingChoice(wxWindow* parent, int& setting, const wxString& tooltip, int num,
-                             const wxString choices[], long style)
-=======
 template <>
 RefBoolSetting<wxCheckBox>::RefBoolSetting(wxWindow* parent, const wxString& label,
                                            const wxString& tooltip, bool& setting, bool reverse,
@@ -100,7 +97,6 @@
 
 SettingChoice::SettingChoice(wxWindow* parent, const Config::ConfigInfo<int>& setting,
                              const wxString& tooltip, int num, const wxString choices[], long style)
->>>>>>> c8166951
     : wxChoice(parent, wxID_ANY, wxDefaultPosition, wxDefaultSize, num, choices), m_setting(setting)
 {
   SetToolTip(tooltip);
@@ -410,8 +406,9 @@
 #endif
 
 VideoConfigDiag::VideoConfigDiag(wxWindow* parent, const std::string& title)
-    : wxDialog(parent, wxID_ANY, wxString::Format(_("Dolphin %s Graphics Configuration"),
-                                                  wxGetTranslation(StrToWxStr(title)))),
+    : wxDialog(parent, wxID_ANY,
+               wxString::Format(_("Dolphin %s Graphics Configuration"),
+                                wxGetTranslation(StrToWxStr(title)))),
       vconfig(g_Config)
 {
   Bind(wxEVT_UPDATE_UI, &VideoConfigDiag::OnUpdateUI, this);
@@ -711,7 +708,6 @@
       szr_stereo->Add(new wxStaticText(page_enh, wxID_ANY, _("Stereoscopic 3D Mode:")), 0,
                       wxALIGN_CENTER_VERTICAL);
 
-<<<<<<< HEAD
 #ifdef _WIN32
       const wxString stereo_choices[] = {_("Off"),      _("Side-by-Side"), _("Top-and-Bottom"),
                                          _("Anaglyph"), _("OSVR"),         _("Nvidia 3D Vision"),
@@ -730,21 +726,12 @@
       wxChoice* stereo_choice;
       if (vconfig.backend_info.bSupports3DVision)
         stereo_choice =
-            CreateChoice(page_enh, vconfig.iStereoMode, stereo_3d_desc,
+            CreateChoice(page_enh, Config::GFX_STEREO_MODE, wxGetTranslation(stereo_3d_desc),
                          (sizeof(stereo_choices) / sizeof(*stereo_choices)), stereo_choices);
       else
-        stereo_choice = CreateChoice(page_enh, vconfig.iStereoMode, stereo_3d_desc,
-                                     (sizeof(stereo_choices_na) / sizeof(*stereo_choices_na)),
-                                     stereo_choices_na);
-=======
-      const wxString stereo_choices[] = {_("Off"), _("Side-by-Side"), _("Top-and-Bottom"),
-                                         _("Anaglyph"), _("Nvidia 3D Vision")};
-      wxChoice* stereo_choice =
-          CreateChoice(page_enh, Config::GFX_STEREO_MODE, wxGetTranslation(stereo_3d_desc),
-                       vconfig.backend_info.bSupports3DVision ? ArraySize(stereo_choices) :
-                                                                ArraySize(stereo_choices) - 1,
-                       stereo_choices);
->>>>>>> c8166951
+        stereo_choice = CreateChoice(
+            page_enh, Config::GFX_STEREO_MODE, wxGetTranslation(stereo_3d_desc),
+            (sizeof(stereo_choices_na) / sizeof(*stereo_choices_na)), stereo_choices_na);
       stereo_choice->Bind(wxEVT_CHOICE, &VideoConfigDiag::Event_StereoMode, this);
       szr_stereo->Add(stereo_choice, 0, wxALIGN_CENTER_VERTICAL);
 
@@ -796,20 +783,23 @@
     wxStaticBoxSizer* const szr_efb =
         new wxStaticBoxSizer(wxVERTICAL, page_hacks, _("Embedded Frame Buffer (EFB)"));
 
-<<<<<<< HEAD
     // EFB copies
     wxStaticBoxSizer* const group_efbcopy =
         new wxStaticBoxSizer(wxHORIZONTAL, page_hacks, _("EFB Copies"));
 
     SettingCheckBox* efbcopy_disable =
-        CreateCheckBox(page_hacks, _("Disable"), efb_copy_desc, vconfig.bEFBCopyEnable, true);
-    efbcopy_clear_disable =
-        CreateCheckBox(page_hacks, _("Remove Blank EFB Copy Box"), efb_copy_clear_desc,
-                       vconfig.bEFBCopyClearDisable, false);
-    efbcopy_texture = CreateRadioButton(page_hacks, _("Texture"), skip_efb_copy_to_ram_desc,
-                                        vconfig.bSkipEFBCopyToRam, false, wxRB_GROUP);
-    efbcopy_ram =
-        CreateRadioButton(page_hacks, _("RAM"), efb_copy_ram_desc, vconfig.bSkipEFBCopyToRam, true);
+        CreateCheckBox(page_hacks, _("Disable"), wxGetTranslation(efb_copy_desc),
+                       Config::GFX_HACK_COPY_EFB_ENABLED, true);
+
+    efbcopy_clear_disable = CreateCheckBox(page_hacks, _("Remove Blank EFB Copy Box"),
+                                           wxGetTranslation(efb_copy_clear_desc),
+                                           Config::GFX_HACK_EFB_COPY_CLEAR_DISABLE, false);
+
+    efbcopy_texture =
+        CreateRadioButton(page_hacks, _("Texture"), wxGetTranslation(skip_efb_copy_to_ram_desc),
+                          Config::GFX_HACK_SKIP_EFB_COPY_TO_RAM, false, wxRB_GROUP);
+    efbcopy_ram = CreateRadioButton(page_hacks, _("RAM"), wxGetTranslation(efb_copy_ram_desc),
+                                    Config::GFX_HACK_SKIP_EFB_COPY_TO_RAM, true);
 
     group_efbcopy->Add(efbcopy_disable, 0, wxLEFT | wxRIGHT | wxBOTTOM, 5);
     group_efbcopy->Add(efbcopy_clear_disable, 0, wxLEFT | wxRIGHT | wxBOTTOM, 5);
@@ -817,14 +807,6 @@
     group_efbcopy->Add(efbcopy_texture, 0, wxRIGHT, 5);
     group_efbcopy->Add(efbcopy_ram, 0, wxRIGHT, 5);
 
-    szr_efb->Add(CreateCheckBox(page_hacks, _("Skip EFB Access from CPU"), efb_access_desc,
-                                vconfig.bEFBAccessEnable, true),
-                 0, wxLEFT | wxRIGHT, space5);
-    szr_efb->AddSpacer(space5);
-    szr_efb->Add(CreateCheckBox(page_hacks, _("Ignore Format Changes"),
-                                efb_emulate_format_changes_desc, vconfig.bEFBEmulateFormatChanges,
-                                true),
-=======
     szr_efb->Add(CreateCheckBox(page_hacks, _("Skip EFB Access from CPU"),
                                 wxGetTranslation(efb_access_desc),
                                 Config::GFX_HACK_EFB_ACCESS_ENABLE, true),
@@ -835,15 +817,11 @@
                                 Config::GFX_HACK_EFB_EMULATE_FORMAT_CHANGES, true),
                  0, wxLEFT | wxRIGHT, space5);
     szr_efb->AddSpacer(space5);
-    szr_efb->Add(CreateCheckBox(page_hacks, _("Store EFB Copies to Texture Only"),
-                                wxGetTranslation(skip_efb_copy_to_ram_desc),
-                                Config::GFX_HACK_SKIP_EFB_COPY_TO_RAM),
->>>>>>> c8166951
-                 0, wxLEFT | wxRIGHT, space5);
-    szr_efb->AddSpacer(space5);
     szr_efb->Add(group_efbcopy, 0, wxEXPAND | wxALL, 5);
     // szr_efb->Add(CreateCheckBox(page_hacks, _("Store EFB Copies to Texture Only"),
-    // skip_efb_copy_to_ram_desc, vconfig.bSkipEFBCopyToRam), 0, wxBOTTOM | wxLEFT, 5);
+    //                             wxGetTranslation(skip_efb_copy_to_ram_desc),
+    //                             Config::GFX_HACK_SKIP_EFB_COPY_TO_RAM),
+    //              0, wxLEFT | wxRIGHT, space5);
 
     szr_hacks->AddSpacer(space5);
     szr_hacks->Add(szr_efb, 0, wxEXPAND | wxLEFT | wxRIGHT, space5);
@@ -1010,16 +988,10 @@
       }
 
       szr_utility->Add(CreateCheckBox(page_advanced, _("Dump EFB Target"),
-<<<<<<< HEAD
-                                      wxGetTranslation(dump_efb_desc), vconfig.bDumpEFBTarget));
-      szr_utility->Add(CreateCheckBox(page_advanced, _("Mouse Free Look"),
-                                      wxGetTranslation(free_look_desc), vconfig.bFreeLook));
-=======
                                       wxGetTranslation(dump_efb_desc),
                                       Config::GFX_DUMP_EFB_TARGET));
-      szr_utility->Add(CreateCheckBox(page_advanced, _("Free Look"),
+      szr_utility->Add(CreateCheckBox(page_advanced, _("Mouse Free Look"),
                                       wxGetTranslation(free_look_desc), Config::GFX_FREE_LOOK));
->>>>>>> c8166951
 #if defined(HAVE_FFMPEG)
       szr_utility->Add(CreateCheckBox(page_advanced, _("Frame Dumps Use FFV1"),
                                       wxGetTranslation(use_ffv1_desc), Config::GFX_USE_FFV1));
@@ -1318,7 +1290,8 @@
   return rb;
 }
 
-SettingNumber* VideoConfigDiag::CreateNumber(wxWindow* parent, float& setting,
+SettingNumber* VideoConfigDiag::CreateNumber(wxWindow* parent,
+                                             const Config::ConfigInfo<float>& setting,
                                              const wxString& description, float min, float max,
                                              float inc, long style)
 {
