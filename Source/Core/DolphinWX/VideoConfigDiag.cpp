// Copyright 2010 Dolphin Emulator Project
// Licensed under GPLv2+
// Refer to the license.txt file included.

#include <map>
#include <string>
#include <utility>
#include <vector>
#include <wx/button.h>
#include <wx/checkbox.h>
#include <wx/choice.h>
#include <wx/control.h>
#include <wx/dialog.h>
#include <wx/notebook.h>
#include <wx/panel.h>
#include <wx/radiobut.h>
#include <wx/sizer.h>
#include <wx/slider.h>
#include <wx/stattext.h>

#include "Common/FileUtil.h"
#include "Common/SysConf.h"
#include "Core/ConfigManager.h"
#include "Core/Core.h"
#include "DolphinWX/Frame.h"
#include "DolphinWX/Main.h"
#include "DolphinWX/VideoConfigDiag.h"
#include "DolphinWX/WxUtils.h"
#include "VideoBackends/OGL/main.h"
#include "VideoCommon/PostProcessing.h"
#include "VideoCommon/VideoBackendBase.h"
#include "VideoCommon/VideoConfig.h"
#include "VideoCommon/VR.h"

#ifdef __APPLE__
#include <ApplicationServices/ApplicationServices.h>
#endif

// template instantiation
template class BoolSetting<wxCheckBox>;
template class BoolSetting<wxRadioButton>;

template <>
SettingCheckBox::BoolSetting(wxWindow* parent, const wxString& label, const wxString& tooltip, bool &setting, bool reverse, long style)
	: wxCheckBox(parent, wxID_ANY, label, wxDefaultPosition, wxDefaultSize, style)
	, m_setting(setting)
	, m_reverse(reverse)
{
	SetToolTip(tooltip);
	SetValue(m_setting ^ m_reverse);
	Bind(wxEVT_CHECKBOX, &SettingCheckBox::UpdateValue, this);
}

template <>
SettingRadioButton::BoolSetting(wxWindow* parent, const wxString& label, const wxString& tooltip, bool &setting, bool reverse, long style)
	: wxRadioButton(parent, wxID_ANY, label, wxDefaultPosition, wxDefaultSize, style)
	, m_setting(setting)
	, m_reverse(reverse)
{
	SetToolTip(tooltip);
	SetValue(m_setting ^ m_reverse);
	Bind(wxEVT_RADIOBUTTON, &SettingRadioButton::UpdateValue, this);
}

template <typename T>
FloatSetting<T>::FloatSetting(wxWindow* parent, const wxString& label, T& setting, T minVal, T maxVal, T increment, long style) :
wxSpinCtrlDouble(parent, -1, label, wxDefaultPosition, wxDefaultSize, style, minVal, maxVal, setting, increment),
m_setting(setting)
{
	SetValue(m_setting);
	Bind(wxEVT_SPINCTRLDOUBLE, &FloatSetting::UpdateValue, this);
}


SettingChoice::SettingChoice(wxWindow* parent, int &setting, const wxString& tooltip, int num, const wxString choices[], long style)
	: wxChoice(parent, wxID_ANY, wxDefaultPosition, wxDefaultSize, num, choices)
	, m_setting(setting)
{
	SetToolTip(tooltip);
	Select(m_setting);
	Bind(wxEVT_CHOICE, &SettingChoice::UpdateValue, this);
}

void SettingChoice::UpdateValue(wxCommandEvent& ev)
{
	m_setting = ev.GetInt();
	ev.Skip();
}

void VideoConfigDiag::Event_ClickClose(wxCommandEvent&)
{
	Close();
}

void VideoConfigDiag::Event_ClickSave(wxCommandEvent&)
{
	if (SConfig::GetInstance().m_strUniqueID != "")
		g_Config.GameIniSave();
}

void VideoConfigDiag::Event_Close(wxCloseEvent& ev)
{
	g_Config.Save(File::GetUserPath(D_CONFIG_IDX) + ininame + ".ini");

	EndModal(wxID_OK);
}

#if defined(_WIN32)
static wxString backend_desc = wxTRANSLATE("Selects what graphics API to use internally.\nThe software renderer is extremely slow and only useful for debugging, so you'll want to use either Direct3D or OpenGL. Different games and different GPUs will behave differently on each backend, so for the best emulation experience it's recommended to try both and choose the one that's less problematic.\n\nIf unsure, select OpenGL.");
#else
static wxString backend_desc = wxTRANSLATE("Selects what graphics API to use internally.\nThe software renderer is extremely slow and only useful for debugging, so unless you have a reason to use it you'll want to select OpenGL here.\n\nIf unsure, select OpenGL.");
#endif
static wxString adapter_desc = wxTRANSLATE("Selects a hardware adapter to use.\n\nIf unsure, use the first one.");
static wxString display_res_desc = wxTRANSLATE("Selects the display resolution used in fullscreen mode.\nThis should always be bigger than or equal to the internal resolution. Performance impact is negligible.\n\nIf unsure, select auto.");
static wxString use_fullscreen_desc = wxTRANSLATE("Enable this if you want the whole screen to be used for rendering.\nIf this is disabled, a render window will be created instead.\n\nIf unsure, leave this unchecked.");
static wxString auto_window_size_desc = wxTRANSLATE("Automatically adjusts the window size to your internal resolution.\n\nIf unsure, leave this unchecked.");
static wxString keep_window_on_top_desc = wxTRANSLATE("Keep the game window on top of all other windows.\n\nIf unsure, leave this unchecked.");
static wxString hide_mouse_cursor_desc = wxTRANSLATE("Hides the mouse cursor if it's on top of the emulation window.\n\nIf unsure, leave this unchecked.");
static wxString render_to_main_win_desc = wxTRANSLATE("Enable this if you want to use the main Dolphin window for rendering rather than a separate render window.\n\nIf unsure, leave this unchecked.");
static wxString prog_scan_desc = wxTRANSLATE("Enables progressive scan if supported by the emulated software.\nMost games don't care about this.\n\nIf unsure, leave this unchecked.");
static wxString ar_desc = wxTRANSLATE("Select what aspect ratio to use when rendering:\nAuto: Use the native aspect ratio\nForce 16:9: Mimic an analog TV with a widescreen aspect ratio.\nForce 4:3: Mimic a standard 4:3 analog TV.\nStretch to Window: Stretch the picture to the window size.\n\nIf unsure, select Auto.");
static wxString ws_hack_desc = wxTRANSLATE("Forces the game to output graphics for any aspect ratio.\nUse with \"Aspect Ratio\" set to \"Force 16:9\" to force 4:3-only games to run at 16:9.\nRarely produces good results and often partially breaks graphics and game UIs.\nUnnecessary (and detrimental) if using any AR/Gecko-code widescreen patches.\n\nIf unsure, leave this unchecked.");
static wxString vsync_desc = wxTRANSLATE("Wait for vertical blanks in order to reduce tearing.\nDecreases performance if emulation speed is below 100%.\n\nIf unsure, leave this unchecked.");
static wxString af_desc = wxTRANSLATE("Enable anisotropic filtering.\nEnhances visual quality of textures that are at oblique viewing angles.\nMight cause issues in a small number of games.\nOn Direct3D, setting this above 1x will also have the same effect as enabling \"Force Texture Filtering\".\n\nIf unsure, select 1x.");
static wxString aa_desc = wxTRANSLATE("Reduces the amount of aliasing caused by rasterizing 3D graphics.\nThis smooths out jagged edges on objects.\nHeavily increases GPU load and sometimes causes graphical issues.\n\nIf unsure, select None.");
static wxString scaled_efb_copy_desc = wxTRANSLATE("Greatly increases quality of textures generated using render-to-texture effects.\nRaising the internal resolution will improve the effect of this setting.\nSlightly increases GPU load and causes relatively few graphical issues.\n\nIf unsure, leave this checked.");
static wxString pixel_lighting_desc = wxTRANSLATE("Calculates lighting of 3D objects per-pixel rather than per-vertex, smoothing out the appearance of lit polygons and making individual triangles less noticeable.\nRarely causes slowdowns or graphical issues.\n\nIf unsure, leave this unchecked.");
static wxString fast_depth_calc_desc = wxTRANSLATE("Use a less accurate algorithm to calculate depth values.\nCauses issues in a few games, but can give a decent speedup depending on the game and/or your GPU.\n\nIf unsure, leave this checked.");
static wxString disable_bbox_desc = wxTRANSLATE("Disable the bounding box emulation.\nThis may improve the GPU performance a lot, but some games will break.\n\nIf unsure, leave this checked.");
static wxString force_filtering_desc = wxTRANSLATE("Filter all textures, including any that the game explicitly set as unfiltered.\nMay improve quality of certain textures in some games, but will cause issues in others.\nOn Direct3D, setting Anisotropic Filtering above 1x will also have the same effect as enabling this option.\n\nIf unsure, leave this unchecked.");
static wxString borderless_fullscreen_desc = wxTRANSLATE("Implement fullscreen mode with a borderless window spanning the whole screen instead of using exclusive mode.\nAllows for faster transitions between fullscreen and windowed mode, but slightly increases input latency, makes movement less smooth and slightly decreases performance.\nExclusive mode is required for Nvidia 3D Vision to work in the Direct3D backend.\n\nIf unsure, leave this unchecked.");
static wxString internal_res_desc = wxTRANSLATE("Specifies the resolution used to render at. A high resolution greatly improves visual quality, but also greatly increases GPU load and can cause issues in certain games.\n\"Multiple of 640x528\" will result in a size slightly larger than \"Window Size\" but yield fewer issues. Generally speaking, the lower the internal resolution is, the better your performance will be. Auto (Window Size), 1.5x, and 2.5x may cause issues in some games.\n\nIf unsure, select Native.");
static wxString efb_access_desc = wxTRANSLATE("Ignore any requests from the CPU to read from or write to the EFB.\nImproves performance in some games, but might disable some gameplay-related features or graphical effects.\n\nIf unsure, leave this unchecked.");
static wxString efb_copy_desc = wxTRANSLATE("Disable emulation of EFB copies.\nThese are often used for post-processing or render-to-texture effects, so while checking this setting may give a minor speedup over EFB to Texture it almost invariably also causes issues.\n\nIf unsure, leave this unchecked.");
static wxString efb_emulate_format_changes_desc = wxTRANSLATE("Ignore any changes to the EFB format.\nImproves performance in many games without any negative effect. Causes graphical defects in a small number of other games.\n\nIf unsure, leave this checked.");
static wxString efb_copy_clear_desc = wxTRANSLATE("Disables the black box or screen that appears where an EFB copy should have been rendered.  Use only if you are seeing a black box or screen after disabling EFB copies, or if a game is not rendering properly.  May cause artifacts such as bad blending on shadows or phantom images.\n\nIf unsure, leave this unchecked.");
static wxString efb_copy_texture_desc = wxTRANSLATE("Store EFB copies in GPU texture objects.\nThis isn't particularly accurate, but it works well enough for most games and gives a great speedup over EFB to RAM.\n\nIf unsure, leave this checked.");
static wxString efb_copy_ram_desc = wxTRANSLATE("Accurately emulate EFB copies.\nNumerous games depend on this for certain graphical effects or gameplay functionality.\nThis is much slower than EFB to Texture.\n\nIf unsure, check EFB to Texture instead.");
static wxString skip_efb_copy_to_ram_desc = wxTRANSLATE("Stores EFB Copies exclusively on the GPU, bypassing system memory. Causes graphical defects in a small number of games.\n\nEnabled = EFB Copies to Texture\nDisabled = EFB Copies to RAM (and Texture)\n\nIf unsure, leave this checked.");
static wxString stc_desc = wxTRANSLATE("The \"Safe\" setting eliminates the likelihood of the GPU missing texture updates from RAM.\nLower accuracies cause in-game text to appear garbled in certain games.\n\nIf unsure, use the rightmost value.");
static wxString wireframe_desc = wxTRANSLATE("Render the scene as a wireframe.\n\nIf unsure, leave this unchecked.");
static wxString disable_fog_desc = wxTRANSLATE("Makes distant objects more visible by removing fog, thus increasing the overall detail.\nDisabling fog will break some games which rely on proper fog emulation.\n\nIf unsure, leave this unchecked.");
static wxString disable_dstalpha_desc = wxTRANSLATE("Disables emulation of a hardware feature called destination alpha, which is used in many games for various graphical effects.\nThis has no performance impact on D3D and desktop OpenGL, but on OpenGL ES this is rendered in two passes, which has a minor but noticeable performance impact.\n\nIf unsure, leave this unchecked.");
static wxString show_fps_desc = wxTRANSLATE("Show the number of frames rendered per second as a measure of emulation speed.\n\nIf unsure, leave this unchecked.");
static wxString log_render_time_to_file_desc = wxTRANSLATE("Log the render time of every frame to User/Logs/render_time.txt. Use this feature when you want to measure the performance of Dolphin.\n\nIf unsure, leave this unchecked.");
static wxString show_stats_desc = wxTRANSLATE("Show various rendering statistics.\n\nIf unsure, leave this unchecked.");
static wxString texfmt_desc = wxTRANSLATE("Modify textures to show the format they're encoded in. Needs an emulation reset in most cases.\n\nIf unsure, leave this unchecked.");
static wxString efb_copy_regions_desc = wxTRANSLATE("[BROKEN]\nHighlight regions the EFB was copied from.\n\nIf unsure, leave this unchecked.");
static wxString xfb_desc = wxTRANSLATE("Disable any XFB emulation.\nSpeeds up emulation a lot but causes heavy glitches in many games which rely on them (especially homebrew applications).\n\nIf unsure, leave this checked.");
static wxString xfb_virtual_desc = wxTRANSLATE("Emulate XFBs using GPU texture objects.\nFixes many games which don't work without XFB emulation while not being as slow as real XFB emulation. However, it may still fail for a lot of other games (especially homebrew applications).\n\nIf unsure, leave this checked.");
static wxString xfb_real_desc = wxTRANSLATE("Emulate XFBs accurately.\nSlows down emulation a lot and prohibits high-resolution rendering but is necessary to emulate a number of games properly.\n\nIf unsure, check virtual XFB emulation instead.");
static wxString dump_textures_desc = wxTRANSLATE("Dump decoded game textures to User/Dump/Textures/<game_id>/.\n\nIf unsure, leave this unchecked.");
static wxString load_hires_textures_desc = wxTRANSLATE("Load custom textures from User/Load/Textures/<game_id>/.\n\nIf unsure, leave this unchecked.");
static wxString cache_hires_textures_desc = wxTRANSLATE("Cache custom textures to system RAM on startup.\nThis can require exponentially more RAM but fixes possible stuttering.\n\nIf unsure, leave this unchecked.");
static wxString dump_efb_desc = wxTRANSLATE("Dump the contents of EFB copies to User/Dump/Textures/.\n\nIf unsure, leave this unchecked.");
#if !defined WIN32 && defined HAVE_LIBAV
static wxString use_ffv1_desc = wxTRANSLATE("Encode frame dumps using the FFV1 codec.\n\nIf unsure, leave this unchecked.");
#endif
static wxString free_look_desc = wxTRANSLATE("This feature allows you to change the game's camera with the mouse.\nMove the mouse while holding the right mouse button to pan and while holding the middle button to move.\n\nIf unsure, leave this unchecked.");
static wxString crop_desc = wxTRANSLATE("Crop the picture from its native aspect ratio to 4:3 or 16:9.\n\nIf unsure, leave this unchecked.");
static wxString ppshader_desc = wxTRANSLATE("Apply a post-processing effect after finishing a frame.\n\nIf unsure, select (off).");
static wxString cache_efb_copies_desc = wxTRANSLATE("Slightly speeds up EFB to RAM copies by sacrificing emulation accuracy.\nIf you're experiencing any issues, try raising texture cache accuracy or disable this option.\n\nIf unsure, leave this unchecked.");
static wxString stereo_3d_desc = wxTRANSLATE("Selects the stereoscopic 3D mode. Stereoscopy allows you to get a better feeling of depth if you have the necessary hardware.\nSide-by-Side and Top-and-Bottom are used by most 3D TVs.\nAnaglyph is used for Red-Cyan colored glasses.\nHeavily decreases emulation speed and sometimes causes issues.\n\nIf unsure, select Off.");
static wxString stereo_depth_desc = wxTRANSLATE("Controls the separation distance between the virtual cameras.\nA higher value creates a stronger feeling of depth while a lower value is more comfortable.");
static wxString stereo_convergence_desc = wxTRANSLATE("Controls the distance of the convergence plane. This is the distance at which virtual objects will appear to be in front of the screen.\nA higher value creates stronger out-of-screen effects while a lower value is more comfortable.");
static wxString stereo_swap_desc = wxTRANSLATE("Swaps the left and right eye. Mostly useful if you want to view side-by-side cross-eyed.\n\nIf unsure, leave this unchecked.");

#if !defined(__APPLE__)
// Search for available resolutions - TODO: Move to Common?
// No, now it depends on VR to know which display to check, so don't move it to Common.
// g_hmd_device_name will be nullptr unless there is a VR display attached.
static wxArrayString GetListOfResolutions()
{
	wxArrayString retlist;
	retlist.Add(_("Auto"));
#ifdef _WIN32
	DWORD iModeNum = 0;
	DEVMODEA dmi;
	ZeroMemory(&dmi, sizeof(dmi));
	dmi.dmSize = sizeof(dmi);
	std::vector<std::string> resos;

	while (EnumDisplaySettingsA(g_hmd_device_name, iModeNum++, &dmi) != 0)
	{
		char res[100];
		sprintf(res, "%dx%d", dmi.dmPelsWidth, dmi.dmPelsHeight);
		std::string strRes(res);
		// Only add unique resolutions
		if (std::find(resos.begin(), resos.end(), strRes) == resos.end())
		{
			resos.push_back(strRes);
			retlist.Add(StrToWxStr(res));
		}
	}
#elif defined(HAVE_XRANDR) && HAVE_XRANDR
	std::vector<std::string> resos;
	main_frame->m_XRRConfig->AddResolutions(resos);
	for (auto res : resos)
		retlist.Add(StrToWxStr(res));
#elif defined(__APPLE__)
	CFArrayRef modes = CGDisplayCopyAllDisplayModes(CGMainDisplayID(), nullptr);
	for (CFIndex i = 0; i < CFArrayGetCount(modes); i++)
	{
		std::stringstream res;
		CGDisplayModeRef mode;
		CFStringRef encoding;
		size_t w, h;
		bool is32;

		mode = (CGDisplayModeRef)CFArrayGetValueAtIndex(modes, i);
		w = CGDisplayModeGetWidth(mode);
		h = CGDisplayModeGetHeight(mode);
		encoding = CGDisplayModeCopyPixelEncoding(mode);
		is32 = CFEqual(encoding, CFSTR(IO32BitDirectPixels));
		CFRelease(encoding);

		if (!is32)
			continue;
		if (CGDisplayModeGetIOFlags(mode) & kDisplayModeStretchedFlag)
			continue;

		res << w << "x" << h;

		retlist.Add(res.str());
	}
	CFRelease(modes);
#endif
	return retlist;
}
#endif

VideoConfigDiag::VideoConfigDiag(wxWindow* parent, const std::string &title, const std::string& _ininame)
	: wxDialog(parent, wxID_ANY,
		wxString::Format(_("Dolphin %s Graphics Configuration"), wxGetTranslation(StrToWxStr(title))))
	, vconfig(g_Config)
	, ininame(_ininame)
{
	vconfig.Load(File::GetUserPath(D_CONFIG_IDX) + ininame + ".ini");

	Bind(wxEVT_UPDATE_UI, &VideoConfigDiag::OnUpdateUI, this);

	wxNotebook* const notebook = new wxNotebook(this, wxID_ANY);

	// -- GENERAL --
	{
	wxPanel* const page_general = new wxPanel(notebook);
	notebook->AddPage(page_general, _("General"));
	wxBoxSizer* const szr_general = new wxBoxSizer(wxVERTICAL);

	// - basic
	{
	wxFlexGridSizer* const szr_basic = new wxFlexGridSizer(2, 5, 5);

	// backend
	{
	label_backend = new wxStaticText(page_general, wxID_ANY, _("Backend:"));
	choice_backend = new wxChoice(page_general, wxID_ANY);
	RegisterControl(choice_backend, wxGetTranslation(backend_desc));

	for (const VideoBackend* backend : g_available_video_backends)
	{
		choice_backend->AppendString(wxGetTranslation(StrToWxStr(backend->GetDisplayName())));
	}

	choice_backend->SetStringSelection(wxGetTranslation(StrToWxStr(g_video_backend->GetDisplayName())));
	choice_backend->Bind(wxEVT_CHOICE, &VideoConfigDiag::Event_Backend, this);

	szr_basic->Add(label_backend, 1, wxALIGN_CENTER_VERTICAL, 5);
	szr_basic->Add(choice_backend, 1, 0, 0);
	}

	// adapter (D3D only)
	if (vconfig.backend_info.Adapters.size())
	{
		choice_adapter = CreateChoice(page_general, vconfig.iAdapter, wxGetTranslation(adapter_desc));

		for (const std::string& adapter : vconfig.backend_info.Adapters)
		{
			choice_adapter->AppendString(StrToWxStr(adapter));
		}

		choice_adapter->Select(vconfig.iAdapter);

		label_adapter = new wxStaticText(page_general, wxID_ANY, _("Adapter:"));
		szr_basic->Add(label_adapter, 1, wxALIGN_CENTER_VERTICAL, 5);
		szr_basic->Add(choice_adapter, 1, 0, 0);
	}


	// - display
	wxFlexGridSizer* const szr_display = new wxFlexGridSizer(2, 5, 5);

	{

#if !defined(__APPLE__)
	// display resolution
	{
		wxArrayString res_list = GetListOfResolutions();
		if (res_list.empty())
			res_list.Add(_("<No resolutions found>"));
		label_display_resolution = new wxStaticText(page_general, wxID_ANY, _("Fullscreen Resolution:"));
		choice_display_resolution = new wxChoice(page_general, wxID_ANY, wxDefaultPosition, wxDefaultSize, res_list);
		RegisterControl(choice_display_resolution, wxGetTranslation(display_res_desc));
		choice_display_resolution->Bind(wxEVT_CHOICE, &VideoConfigDiag::Event_DisplayResolution, this);

		choice_display_resolution->SetStringSelection(StrToWxStr(SConfig::GetInstance().strFullscreenResolution));

		szr_display->Add(label_display_resolution, 1, wxALIGN_CENTER_VERTICAL, 0);
		szr_display->Add(choice_display_resolution);
	}
#endif

	// aspect-ratio
	{
	const wxString ar_choices[] = { _("Auto"), _("Force 16:9"), _("Force 4:3"), _("Stretch to Window") };

	szr_display->Add(new wxStaticText(page_general, wxID_ANY, _("Aspect Ratio:")), 1, wxALIGN_CENTER_VERTICAL, 0);
	wxChoice* const choice_aspect = CreateChoice(page_general, vconfig.iAspectRatio, wxGetTranslation(ar_desc),
	                                             sizeof(ar_choices)/sizeof(*ar_choices), ar_choices);
	szr_display->Add(choice_aspect, 1, 0, 0);
	}

	// various other display options
	{
	szr_display->Add(CreateCheckBox(page_general, _("V-Sync"), wxGetTranslation(vsync_desc), vconfig.bVSync));
	szr_display->Add(CreateCheckBox(page_general, _("Use Fullscreen"), wxGetTranslation(use_fullscreen_desc), SConfig::GetInstance().bFullscreen));
	}
	}

	// - other
	wxFlexGridSizer* const szr_other = new wxFlexGridSizer(2, 5, 5);

	{
	szr_other->Add(CreateCheckBox(page_general, _("Show FPS"), wxGetTranslation(show_fps_desc), vconfig.bShowFPS));
	szr_other->Add(CreateCheckBox(page_general, _("Log Render Time to File"), wxGetTranslation(log_render_time_to_file_desc), vconfig.bLogRenderTimeToFile));
	szr_other->Add(CreateCheckBox(page_general, _("Auto adjust Window Size"), wxGetTranslation(auto_window_size_desc), SConfig::GetInstance().bRenderWindowAutoSize));
	szr_other->Add(CreateCheckBox(page_general, _("Keep Window on Top"), wxGetTranslation(keep_window_on_top_desc), SConfig::GetInstance().bKeepWindowOnTop));
	szr_other->Add(CreateCheckBox(page_general, _("Hide Mouse Cursor"), wxGetTranslation(hide_mouse_cursor_desc), SConfig::GetInstance().bHideCursor));
	szr_other->Add(render_to_main_checkbox = CreateCheckBox(page_general, _("Render to Main Window"), wxGetTranslation(render_to_main_win_desc), SConfig::GetInstance().bRenderToMain));
	}


	wxStaticBoxSizer* const group_basic = new wxStaticBoxSizer(wxVERTICAL, page_general, _("Basic"));
	group_basic->Add(szr_basic, 1, wxEXPAND | wxLEFT | wxRIGHT | wxBOTTOM, 5);
	szr_general->Add(group_basic, 0, wxEXPAND | wxALL, 5);

	wxStaticBoxSizer* const group_display = new wxStaticBoxSizer(wxVERTICAL, page_general, _("Display"));
	group_display->Add(szr_display, 1, wxEXPAND | wxLEFT | wxRIGHT | wxBOTTOM, 5);
	szr_general->Add(group_display, 0, wxEXPAND | wxALL, 5);

	wxStaticBoxSizer* const group_other = new wxStaticBoxSizer(wxVERTICAL, page_general, _("Other"));
	group_other->Add(szr_other, 1, wxEXPAND | wxLEFT | wxRIGHT | wxBOTTOM, 5);
	szr_general->Add(group_other, 0, wxEXPAND | wxALL, 5);
	}

	szr_general->AddStretchSpacer();
	CreateDescriptionArea(page_general, szr_general);
	page_general->SetSizerAndFit(szr_general);
	}

	// -- ENHANCEMENTS --
	{
	wxPanel* const page_enh = new wxPanel(notebook);
	notebook->AddPage(page_enh, _("Enhancements"));
	wxBoxSizer* const szr_enh_main = new wxBoxSizer(wxVERTICAL);

	// - enhancements
	wxFlexGridSizer* const szr_enh = new wxFlexGridSizer(2, 5, 5);

	// Internal resolution
	{
	const wxString efbscale_choices[] = { _("Auto (Window Size)"), _("Auto (Multiple of 640x528)"),
		_("Native (640x528)"), _("1.5x Native (960x792)"), _("2x Native (1280x1056) for 720p"), _("2.5x Native (1600x1320)"),
		_("3x Native (1920x1584) for 1080p"), _("4x Native (2560x2112) for 1440p"), _("5x Native (3200x2640)"),
		_("6x Native (3840x3168) for 4K"), _("7x Native (4480x3696)"), _("8x Native (5120x4224) for 5K"), _("Custom") };

	wxChoice *const choice_efbscale = CreateChoice(page_enh,
		vconfig.iEFBScale, wxGetTranslation(internal_res_desc), (vconfig.iEFBScale > 11) ?
		ArraySize(efbscale_choices) : ArraySize(efbscale_choices) - 1, efbscale_choices);


	if (vconfig.iEFBScale > 11)
		choice_efbscale->SetSelection(12);

	szr_enh->Add(new wxStaticText(page_enh, wxID_ANY, _("Internal Resolution:")), 1, wxALIGN_CENTER_VERTICAL, 0);
	szr_enh->Add(choice_efbscale);
	}

	// AA
	{
	text_aamode = new wxStaticText(page_enh, wxID_ANY, _("Anti-Aliasing:"));
	choice_aamode = CreateChoice(page_enh, vconfig.iMultisampleMode, wxGetTranslation(aa_desc));

	for (const std::string& mode : vconfig.backend_info.AAModes)
	{
		choice_aamode->AppendString(wxGetTranslation(StrToWxStr(mode)));
	}

	choice_aamode->Select(vconfig.iMultisampleMode);
	szr_enh->Add(text_aamode, 1, wxALIGN_CENTER_VERTICAL, 0);
	szr_enh->Add(choice_aamode);
	}

	// AF
	{
	const wxString af_choices[] = {"1x", "2x", "4x", "8x", "16x"};
	szr_enh->Add(new wxStaticText(page_enh, wxID_ANY, _("Anisotropic Filtering:")), 1, wxALIGN_CENTER_VERTICAL, 0);
	szr_enh->Add(CreateChoice(page_enh, vconfig.iMaxAnisotropy, wxGetTranslation(af_desc), 5, af_choices));
	}

	// postproc shader
	if (vconfig.backend_info.bSupportsPostProcessing)
	{
		wxFlexGridSizer* const szr_pp = new wxFlexGridSizer(3, 5, 5);
		choice_ppshader = new wxChoice(page_enh, wxID_ANY);
		RegisterControl(choice_ppshader, wxGetTranslation(ppshader_desc));
		button_config_pp = new wxButton(page_enh, wxID_ANY, _("Config"));

		PopulatePostProcessingShaders();

		choice_ppshader->Bind(wxEVT_CHOICE, &VideoConfigDiag::Event_PPShader, this);
		button_config_pp->Bind(wxEVT_BUTTON, &VideoConfigDiag::Event_ConfigurePPShader, this);

		szr_enh->Add(new wxStaticText(page_enh, wxID_ANY, _("Post-Processing Effect:")), 1, wxALIGN_CENTER_VERTICAL, 0);
		szr_pp->Add(choice_ppshader);
		szr_pp->Add(button_config_pp);
		szr_enh->Add(szr_pp);
	}
	else
	{
		choice_ppshader = nullptr;
		button_config_pp = nullptr;
	}

	// Scaled copy, PL, Bilinear filter
	szr_enh->Add(CreateCheckBox(page_enh, _("Scaled EFB Copy"), wxGetTranslation(scaled_efb_copy_desc), vconfig.bCopyEFBScaled));
	szr_enh->Add(CreateCheckBox(page_enh, _("Per-Pixel Lighting"), wxGetTranslation(pixel_lighting_desc), vconfig.bEnablePixelLighting));
	szr_enh->Add(CreateCheckBox(page_enh, _("Force Texture Filtering"), wxGetTranslation(force_filtering_desc), vconfig.bForceFiltering));

	szr_enh->Add(CreateCheckBox(page_enh, _("Widescreen Hack"), wxGetTranslation(ws_hack_desc), vconfig.bWidescreenHack));
	szr_enh->Add(CreateCheckBox(page_enh, _("Disable Fog"), wxGetTranslation(disable_fog_desc), vconfig.bDisableFog));

	if (vconfig.backend_info.bSupportsSSAA)
	{
		ssaa_checkbox = CreateCheckBox(page_enh, _("SSAA"), wxGetTranslation(aa_desc), vconfig.bSSAA);
		szr_enh->Add(ssaa_checkbox);
	}
	else
	{
		ssaa_checkbox = nullptr;
	}

	wxStaticBoxSizer* const group_enh = new wxStaticBoxSizer(wxVERTICAL, page_enh, _("Enhancements"));
	group_enh->Add(szr_enh, 1, wxEXPAND | wxLEFT | wxRIGHT | wxBOTTOM, 5);
	szr_enh_main->Add(group_enh, 0, wxEXPAND | wxALL, 5);

	// - stereoscopy

	if (vconfig.backend_info.bSupportsGeometryShaders)
	{
		wxFlexGridSizer* const szr_stereo = new wxFlexGridSizer(2, 5, 5);

		szr_stereo->Add(new wxStaticText(page_enh, wxID_ANY, _("Stereoscopic 3D Mode:")), 1, wxALIGN_CENTER_VERTICAL, 0);

<<<<<<< HEAD
#ifdef _WIN32
		const wxString stereo_choices[] = { _("Off"), _("Side-by-Side"), _("Top-and-Bottom"), _("Anaglyph"), _("Nvidia 3D Vision"), _("Oculus"), _("VR920") };
		const wxString stereo_choices_na[] = { _("Off"), _("Side-by-Side"), _("Top-and-Bottom"), _("Anaglyph"), _("N/A"), _("Oculus"), _("VR920") };
#else
		const wxString stereo_choices[] = { _("Off"), _("Side-by-Side"), _("Top-and-Bottom"), _("Anaglyph"), _("Nvidia 3D Vision"), _("Oculus") };
		const wxString stereo_choices_na[] = { _("Off"), _("Side-by-Side"), _("Top-and-Bottom"), _("Anaglyph"), _("N/A"), _("Oculus") };
#endif
		wxChoice* stereo_choice;
		if (vconfig.backend_info.bSupports3DVision)
			stereo_choice = CreateChoice(page_enh, vconfig.iStereoMode, stereo_3d_desc, (sizeof(stereo_choices) / sizeof(*stereo_choices)), stereo_choices);
		else
			stereo_choice = CreateChoice(page_enh, vconfig.iStereoMode, stereo_3d_desc, (sizeof(stereo_choices_na) / sizeof(*stereo_choices_na)), stereo_choices_na);
=======
		const wxString stereo_choices[] = { _("Off"), _("Side-by-Side"), _("Top-and-Bottom"), _("Anaglyph"), _("OSVR"), _("Nvidia 3D Vision") };
		wxChoice* stereo_choice = CreateChoice(page_enh, vconfig.iStereoMode, wxGetTranslation(stereo_3d_desc), vconfig.backend_info.bSupports3DVision ? ArraySize(stereo_choices) : ArraySize(stereo_choices) - 1, stereo_choices);
>>>>>>> b84a2b7e
		stereo_choice->Bind(wxEVT_CHOICE, &VideoConfigDiag::Event_StereoMode, this);
		szr_stereo->Add(stereo_choice);

		wxSlider* const sep_slider = new wxSlider(page_enh, wxID_ANY, vconfig.iStereoDepth, 0, 100, wxDefaultPosition, wxDefaultSize);
		sep_slider->Bind(wxEVT_SLIDER, &VideoConfigDiag::Event_StereoDepth, this);
		RegisterControl(sep_slider, wxGetTranslation(stereo_depth_desc));

		szr_stereo->Add(new wxStaticText(page_enh, wxID_ANY, _("Separation:")), 1, wxALIGN_CENTER_VERTICAL, 0);
		szr_stereo->Add(sep_slider, 0, wxEXPAND | wxRIGHT);

		wxSlider* const conv_slider = new wxSlider(page_enh, wxID_ANY, vconfig.iStereoConvergence, 0, 500, wxDefaultPosition, wxDefaultSize);
		conv_slider->Bind(wxEVT_SLIDER, &VideoConfigDiag::Event_StereoConvergence, this);
		RegisterControl(conv_slider, wxGetTranslation(stereo_convergence_desc));

		szr_stereo->Add(new wxStaticText(page_enh, wxID_ANY, _("Convergence:")), 1, wxALIGN_CENTER_VERTICAL, 0);
		szr_stereo->Add(conv_slider, 0, wxEXPAND | wxRIGHT);

		szr_stereo->Add(CreateCheckBox(page_enh, _("Swap Eyes"), wxGetTranslation(stereo_swap_desc), vconfig.bStereoSwapEyes));

		wxStaticBoxSizer* const group_stereo = new wxStaticBoxSizer(wxVERTICAL, page_enh, _("Stereoscopy"));
		group_stereo->Add(szr_stereo, 1, wxEXPAND | wxLEFT | wxRIGHT | wxBOTTOM, 5);
		szr_enh_main->Add(group_stereo, 0, wxEXPAND | wxALL, 5);
	}

	szr_enh_main->AddStretchSpacer();
	CreateDescriptionArea(page_enh, szr_enh_main);
	page_enh->SetSizerAndFit(szr_enh_main);
	}


	// -- SPEED HACKS --
	{
	wxPanel* const page_hacks = new wxPanel(notebook);
	notebook->AddPage(page_hacks, _("Hacks"));
	wxBoxSizer* const szr_hacks = new wxBoxSizer(wxVERTICAL);

	// - EFB hacks
	wxStaticBoxSizer* const szr_efb = new wxStaticBoxSizer(wxVERTICAL, page_hacks, _("Embedded Frame Buffer (EFB)"));

	// EFB copies
	wxStaticBoxSizer* const group_efbcopy = new wxStaticBoxSizer(wxHORIZONTAL, page_hacks, _("EFB Copies"));

	SettingCheckBox* efbcopy_disable = CreateCheckBox(page_hacks, _("Disable"), efb_copy_desc, vconfig.bEFBCopyEnable, true);
	efbcopy_clear_disable = CreateCheckBox(page_hacks, _("Remove Blank EFB Copy Box"), efb_copy_clear_desc, vconfig.bEFBCopyClearDisable, false);
	efbcopy_texture = CreateRadioButton(page_hacks, _("Texture"), skip_efb_copy_to_ram_desc, vconfig.bSkipEFBCopyToRam, false, wxRB_GROUP);
	efbcopy_ram = CreateRadioButton(page_hacks, _("RAM"), efb_copy_ram_desc, vconfig.bSkipEFBCopyToRam, true);

	group_efbcopy->Add(efbcopy_disable, 0, wxLEFT | wxRIGHT | wxBOTTOM, 5);
	group_efbcopy->Add(efbcopy_clear_disable, 0, wxLEFT | wxRIGHT | wxBOTTOM, 5);
	group_efbcopy->AddStretchSpacer(1);
	group_efbcopy->Add(efbcopy_texture, 0, wxRIGHT, 5);
	group_efbcopy->Add(efbcopy_ram, 0, wxRIGHT, 5);

	szr_efb->Add(CreateCheckBox(page_hacks, _("Skip EFB Access from CPU"), efb_access_desc, vconfig.bEFBAccessEnable, true), 0, wxBOTTOM | wxLEFT, 5);
	szr_efb->Add(CreateCheckBox(page_hacks, _("Ignore Format Changes"), efb_emulate_format_changes_desc, vconfig.bEFBEmulateFormatChanges, true), 0, wxBOTTOM | wxLEFT, 5);
	szr_efb->Add(group_efbcopy, 0, wxEXPAND | wxALL, 5);
	// szr_efb->Add(CreateCheckBox(page_hacks, _("Store EFB Copies to Texture Only"), skip_efb_copy_to_ram_desc, vconfig.bSkipEFBCopyToRam), 0, wxBOTTOM | wxLEFT, 5);

	szr_hacks->Add(szr_efb, 0, wxEXPAND | wxALL, 5);

	// Texture cache
	{
	wxStaticBoxSizer* const szr_safetex = new wxStaticBoxSizer(wxHORIZONTAL, page_hacks, _("Texture Cache"));

	// TODO: Use wxSL_MIN_MAX_LABELS or wxSL_VALUE_LABEL with wx 2.9.1
	wxSlider* const stc_slider = new wxSlider(page_hacks, wxID_ANY, 0, 0, 2, wxDefaultPosition, wxDefaultSize, wxSL_HORIZONTAL|wxSL_BOTTOM);
	stc_slider->Bind(wxEVT_SLIDER, &VideoConfigDiag::Event_Stc, this);
	RegisterControl(stc_slider, wxGetTranslation(stc_desc));

	if (vconfig.iSafeTextureCache_ColorSamples == 0) stc_slider->SetValue(0);
	else if (vconfig.iSafeTextureCache_ColorSamples == 512) stc_slider->SetValue(1);
	else if (vconfig.iSafeTextureCache_ColorSamples == 128) stc_slider->SetValue(2);
	else stc_slider->Disable(); // Using custom number of samples; TODO: Inform the user why this is disabled..

	szr_safetex->Add(new wxStaticText(page_hacks, wxID_ANY, _("Accuracy:")), 0, wxALL, 5);
	szr_safetex->AddStretchSpacer(1);
	szr_safetex->Add(new wxStaticText(page_hacks, wxID_ANY, _("Safe")), 0, wxLEFT|wxTOP|wxBOTTOM, 5);
	szr_safetex->Add(stc_slider, 2, wxRIGHT, 0);
	szr_safetex->Add(new wxStaticText(page_hacks, wxID_ANY, _("Fast")), 0, wxRIGHT|wxTOP|wxBOTTOM, 5);
	szr_hacks->Add(szr_safetex, 0, wxEXPAND | wxALL, 5);
	}

	// - XFB
	{
	wxStaticBoxSizer* const group_xfb = new wxStaticBoxSizer(wxHORIZONTAL, page_hacks, _("External Frame Buffer (XFB)"));

	SettingCheckBox* disable_xfb = CreateCheckBox(page_hacks, _("Disable"), wxGetTranslation(xfb_desc), vconfig.bUseXFB, true);
	virtual_xfb = CreateRadioButton(page_hacks, _("Virtual"), wxGetTranslation(xfb_virtual_desc), vconfig.bUseRealXFB, true, wxRB_GROUP);
	real_xfb = CreateRadioButton(page_hacks, _("Real"), wxGetTranslation(xfb_real_desc), vconfig.bUseRealXFB);

	group_xfb->Add(disable_xfb, 0, wxLEFT | wxRIGHT | wxBOTTOM, 5);
	group_xfb->AddStretchSpacer(1);
	group_xfb->Add(virtual_xfb, 0, wxRIGHT, 5);
	group_xfb->Add(real_xfb, 0, wxRIGHT, 5);
	szr_hacks->Add(group_xfb, 0, wxEXPAND | wxALL, 5);
	} // xfb

	// - other hacks
	{
	wxGridSizer* const szr_other = new wxGridSizer(2, 5, 5);
	szr_other->Add(CreateCheckBox(page_hacks, _("Disable Destination Alpha"), wxGetTranslation(disable_dstalpha_desc), vconfig.bDstAlphaPass));
	szr_other->Add(CreateCheckBox(page_hacks, _("Fast Depth Calculation"), wxGetTranslation(fast_depth_calc_desc), vconfig.bFastDepthCalc));
	szr_other->Add(CreateCheckBox(page_hacks, _("Disable Bounding Box"), wxGetTranslation(disable_bbox_desc), vconfig.bBBoxEnable, true));

	wxStaticBoxSizer* const group_other = new wxStaticBoxSizer(wxVERTICAL, page_hacks, _("Other"));
	group_other->Add(szr_other, 1, wxEXPAND | wxLEFT | wxRIGHT | wxBOTTOM, 5);
	szr_hacks->Add(group_other, 0, wxEXPAND | wxALL, 5);
	}

	szr_hacks->AddStretchSpacer();
	CreateDescriptionArea(page_hacks, szr_hacks);
	page_hacks->SetSizerAndFit(szr_hacks);
	}

	// -- ADVANCED --
	{
	wxPanel* const page_advanced = new wxPanel(notebook);
	notebook->AddPage(page_advanced, _("Advanced"));
	wxBoxSizer* const szr_advanced = new wxBoxSizer(wxVERTICAL);

	// - debug
	{
	wxGridSizer* const szr_debug = new wxGridSizer(2, 5, 5);

	szr_debug->Add(CreateCheckBox(page_advanced, _("Enable Wireframe"), wxGetTranslation(wireframe_desc), vconfig.bWireFrame));
	szr_debug->Add(CreateCheckBox(page_advanced, _("Show EFB Copy Regions"), wxGetTranslation(efb_copy_regions_desc), vconfig.bShowEFBCopyRegions));
	szr_debug->Add(CreateCheckBox(page_advanced, _("Show Statistics"), wxGetTranslation(show_stats_desc), vconfig.bOverlayStats));
	szr_debug->Add(CreateCheckBox(page_advanced, _("Texture Format Overlay"), wxGetTranslation(texfmt_desc), vconfig.bTexFmtOverlayEnable));

	wxStaticBoxSizer* const group_debug = new wxStaticBoxSizer(wxVERTICAL, page_advanced, _("Debugging"));
	szr_advanced->Add(group_debug, 0, wxEXPAND | wxALL, 5);
	group_debug->Add(szr_debug, 1, wxEXPAND | wxLEFT | wxRIGHT | wxBOTTOM, 5);
	}

	// - utility
	{
	wxGridSizer* const szr_utility = new wxGridSizer(2, 5, 5);

	szr_utility->Add(CreateCheckBox(page_advanced, _("Dump Textures"), wxGetTranslation(dump_textures_desc), vconfig.bDumpTextures));
	szr_utility->Add(CreateCheckBox(page_advanced, _("Load Custom Textures"), wxGetTranslation(load_hires_textures_desc), vconfig.bHiresTextures));
	cache_hires_textures = CreateCheckBox(page_advanced, _("Prefetch Custom Textures"), wxGetTranslation(cache_hires_textures_desc), vconfig.bCacheHiresTextures);
	szr_utility->Add(cache_hires_textures);
	szr_utility->Add(CreateCheckBox(page_advanced, _("Dump EFB Target"), wxGetTranslation(dump_efb_desc), vconfig.bDumpEFBTarget));
	szr_utility->Add(CreateCheckBox(page_advanced, _("Mouse Free Look"), wxGetTranslation(free_look_desc), vconfig.bFreeLook));
#if !defined WIN32 && defined HAVE_LIBAV
	szr_utility->Add(CreateCheckBox(page_advanced, _("Frame Dumps use FFV1"), wxGetTranslation(use_ffv1_desc), vconfig.bUseFFV1));
#endif

	wxStaticBoxSizer* const group_utility = new wxStaticBoxSizer(wxVERTICAL, page_advanced, _("Utility"));
	szr_advanced->Add(group_utility, 0, wxEXPAND | wxALL, 5);
	group_utility->Add(szr_utility, 1, wxEXPAND | wxLEFT | wxRIGHT | wxBOTTOM, 5);
	}

	// - misc
	{
	wxGridSizer* const szr_misc = new wxGridSizer(2, 5, 5);

	szr_misc->Add(CreateCheckBox(page_advanced, _("Crop"), wxGetTranslation(crop_desc), vconfig.bCrop));

	// Progressive Scan
	{
	progressive_scan_checkbox = new wxCheckBox(page_advanced, wxID_ANY, _("Enable Progressive Scan"));
	RegisterControl(progressive_scan_checkbox, wxGetTranslation(prog_scan_desc));
	progressive_scan_checkbox->Bind(wxEVT_CHECKBOX, &VideoConfigDiag::Event_ProgressiveScan, this);

	progressive_scan_checkbox->SetValue(SConfig::GetInstance().bProgressive);
	// A bit strange behavior, but this needs to stay in sync with the main progressive boolean; TODO: Is this still necessary?
	SConfig::GetInstance().m_SYSCONF->SetData("IPL.PGS", SConfig::GetInstance().bProgressive);

	szr_misc->Add(progressive_scan_checkbox);
	}

#if defined WIN32
	// Borderless Fullscreen
	borderless_fullscreen = CreateCheckBox(page_advanced, _("Borderless Fullscreen"), wxGetTranslation(borderless_fullscreen_desc), vconfig.bBorderlessFullscreen);
	szr_misc->Add(borderless_fullscreen);
#endif

	wxStaticBoxSizer* const group_misc = new wxStaticBoxSizer(wxVERTICAL, page_advanced, _("Misc"));
	szr_advanced->Add(group_misc, 0, wxEXPAND | wxALL, 5);
	group_misc->Add(szr_misc, 1, wxEXPAND | wxLEFT | wxRIGHT | wxBOTTOM, 5);
	}

	szr_advanced->AddStretchSpacer();
	CreateDescriptionArea(page_advanced, szr_advanced);
	page_advanced->SetSizerAndFit(szr_advanced);
	}

	wxButton* const btn_close = new wxButton(this, wxID_OK, _("Close"));
	btn_close->Bind(wxEVT_BUTTON, &VideoConfigDiag::Event_ClickClose, this);

	Bind(wxEVT_CLOSE_WINDOW, &VideoConfigDiag::Event_Close, this);

	wxBoxSizer* const szr_main = new wxBoxSizer(wxVERTICAL);
	szr_main->Add(notebook, 1, wxEXPAND | wxALL, 5);
	szr_main->Add(btn_close, 0, wxALIGN_RIGHT | wxRIGHT | wxBOTTOM, 5);

	SetSizerAndFit(szr_main);
	Center();
	SetFocus();

	UpdateWindowUI();
}

void VideoConfigDiag::Event_DisplayResolution(wxCommandEvent &ev)
{
	SConfig::GetInstance().strFullscreenResolution =
		WxStrToStr(choice_display_resolution->GetStringSelection());
#if defined(HAVE_XRANDR) && HAVE_XRANDR
	main_frame->m_XRRConfig->Update();
#endif
	ev.Skip();
}

SettingCheckBox* VideoConfigDiag::CreateCheckBox(wxWindow* parent, const wxString& label, const wxString& description, bool &setting, bool reverse, long style)
{
	SettingCheckBox* const cb = new SettingCheckBox(parent, label, wxString(), setting, reverse, style);
	RegisterControl(cb, description);
	return cb;
}

SettingChoice* VideoConfigDiag::CreateChoice(wxWindow* parent, int& setting, const wxString& description, int num, const wxString choices[], long style)
{
	SettingChoice* const ch = new SettingChoice(parent, setting, wxString(), num, choices, style);
	RegisterControl(ch, description);
	return ch;
}

SettingRadioButton* VideoConfigDiag::CreateRadioButton(wxWindow* parent, const wxString& label, const wxString& description, bool &setting, bool reverse, long style)
{
	SettingRadioButton* const rb = new SettingRadioButton(parent, label, wxString(), setting, reverse, style);
	RegisterControl(rb, description);
	return rb;
}

SettingNumber* VideoConfigDiag::CreateNumber(wxWindow* parent, float &setting, const wxString& description, float min, float max, float inc, long style)
{
	SettingNumber* const sn = new SettingNumber(parent, wxString(), setting, min, max, inc, style);
	RegisterControl(sn, description);
	return sn;
}

/* Use this to register descriptions for controls which have NOT been created using the Create* functions from above */
wxControl* VideoConfigDiag::RegisterControl(wxControl* const control, const wxString& description)
{
	ctrl_descs.emplace(control, description);
	control->Bind(wxEVT_ENTER_WINDOW, &VideoConfigDiag::Evt_EnterControl, this);
	control->Bind(wxEVT_LEAVE_WINDOW, &VideoConfigDiag::Evt_LeaveControl, this);
	return control;
}

void VideoConfigDiag::Evt_EnterControl(wxMouseEvent& ev)
{
	// TODO: Re-Fit the sizer if necessary!

	// Get settings control object from event
	wxWindow* ctrl = (wxWindow*)ev.GetEventObject();
	if (!ctrl) return;

	// look up description text object from the control's parent (which is the wxPanel of the current tab)
	wxStaticText* descr_text = desc_texts[ctrl->GetParent()];
	if (!descr_text) return;

	// look up the description of the selected control and assign it to the current description text object's label
	descr_text->SetLabel(ctrl_descs[ctrl]);
	descr_text->Wrap(descr_text->GetContainingSizer()->GetSize().x - 20);

	ev.Skip();
}

// TODO: Don't hardcode the size of the description area via line breaks
#define DEFAULT_DESC_TEXT _("Move the mouse pointer over an option to display a detailed description.\n\n\n\n\n\n\n")
void VideoConfigDiag::Evt_LeaveControl(wxMouseEvent& ev)
{
	// look up description text control and reset its label
	wxWindow* ctrl = (wxWindow*)ev.GetEventObject();
	if (!ctrl) return;
	wxStaticText* descr_text = desc_texts[ctrl->GetParent()];
	if (!descr_text) return;

	descr_text->SetLabel(DEFAULT_DESC_TEXT);
	descr_text->Wrap(descr_text->GetContainingSizer()->GetSize().x - 20);
	ev.Skip();
}

void VideoConfigDiag::CreateDescriptionArea(wxPanel* const page, wxBoxSizer* const sizer)
{
	// Create description frame
	wxStaticBoxSizer* const desc_sizer = new wxStaticBoxSizer(wxVERTICAL, page, _("Description"));
	sizer->Add(desc_sizer, 0, wxEXPAND | wxLEFT | wxRIGHT | wxBOTTOM, 5);

	// Need to call SetSizerAndFit here, since we don't want the description texts to change the dialog width
	page->SetSizerAndFit(sizer);

	// Create description text
	wxStaticText* const desc_text = new wxStaticText(page, wxID_ANY, DEFAULT_DESC_TEXT);
	desc_text->Wrap(desc_sizer->GetSize().x - 20);
	desc_sizer->Add(desc_text, 1, wxEXPAND | wxLEFT | wxRIGHT | wxBOTTOM, 5);

	// Store description text object for later lookup
	desc_texts.emplace(page, desc_text);
}

void VideoConfigDiag::PopulatePostProcessingShaders()
{
	std::vector<std::string> &shaders = (vconfig.iStereoMode == STEREO_ANAGLYPH) ?
			vconfig.backend_info.AnaglyphShaders : vconfig.backend_info.PPShaders;

	if (shaders.empty())
		return;

	choice_ppshader->AppendString(_("(off)"));

	for (const std::string& shader : shaders)
	{
		choice_ppshader->AppendString(StrToWxStr(shader));
	}

	if (!choice_ppshader->SetStringSelection(StrToWxStr(vconfig.sPostProcessingShader)))
	{
		// Invalid shader, reset it to default
		choice_ppshader->Select(0);

		if (vconfig.iStereoMode == STEREO_ANAGLYPH)
		{
			vconfig.sPostProcessingShader = "dubois";
			choice_ppshader->SetStringSelection(StrToWxStr(vconfig.sPostProcessingShader));
		}
		else
			vconfig.sPostProcessingShader.clear();
	}

	// Should the configuration button be loaded by default?
	PostProcessingShaderConfiguration postprocessing_shader;
	postprocessing_shader.LoadShader(vconfig.sPostProcessingShader);
	button_config_pp->Enable(postprocessing_shader.HasOptions());
}

template class FloatSetting<float>;
template class FloatSetting<double>;<|MERGE_RESOLUTION|>--- conflicted
+++ resolved
@@ -462,23 +462,18 @@
 
 		szr_stereo->Add(new wxStaticText(page_enh, wxID_ANY, _("Stereoscopic 3D Mode:")), 1, wxALIGN_CENTER_VERTICAL, 0);
 
-<<<<<<< HEAD
 #ifdef _WIN32
-		const wxString stereo_choices[] = { _("Off"), _("Side-by-Side"), _("Top-and-Bottom"), _("Anaglyph"), _("Nvidia 3D Vision"), _("Oculus"), _("VR920") };
-		const wxString stereo_choices_na[] = { _("Off"), _("Side-by-Side"), _("Top-and-Bottom"), _("Anaglyph"), _("N/A"), _("Oculus"), _("VR920") };
+		const wxString stereo_choices[] = { _("Off"), _("Side-by-Side"), _("Top-and-Bottom"), _("Anaglyph"), _("OSVR"), _("Nvidia 3D Vision"), _("Oculus"), _("VR920") };
+		const wxString stereo_choices_na[] = { _("Off"), _("Side-by-Side"), _("Top-and-Bottom"), _("Anaglyph"), _("OSVR"), _("N/A"), _("Oculus"), _("VR920") };
 #else
-		const wxString stereo_choices[] = { _("Off"), _("Side-by-Side"), _("Top-and-Bottom"), _("Anaglyph"), _("Nvidia 3D Vision"), _("Oculus") };
-		const wxString stereo_choices_na[] = { _("Off"), _("Side-by-Side"), _("Top-and-Bottom"), _("Anaglyph"), _("N/A"), _("Oculus") };
+		const wxString stereo_choices[] = { _("Off"), _("Side-by-Side"), _("Top-and-Bottom"), _("Anaglyph"), _("OSVR"), _("Nvidia 3D Vision"), _("Oculus") };
+		const wxString stereo_choices_na[] = { _("Off"), _("Side-by-Side"), _("Top-and-Bottom"), _("Anaglyph"), _("OSVR"), _("N/A"), _("Oculus") };
 #endif
 		wxChoice* stereo_choice;
 		if (vconfig.backend_info.bSupports3DVision)
 			stereo_choice = CreateChoice(page_enh, vconfig.iStereoMode, stereo_3d_desc, (sizeof(stereo_choices) / sizeof(*stereo_choices)), stereo_choices);
 		else
 			stereo_choice = CreateChoice(page_enh, vconfig.iStereoMode, stereo_3d_desc, (sizeof(stereo_choices_na) / sizeof(*stereo_choices_na)), stereo_choices_na);
-=======
-		const wxString stereo_choices[] = { _("Off"), _("Side-by-Side"), _("Top-and-Bottom"), _("Anaglyph"), _("OSVR"), _("Nvidia 3D Vision") };
-		wxChoice* stereo_choice = CreateChoice(page_enh, vconfig.iStereoMode, wxGetTranslation(stereo_3d_desc), vconfig.backend_info.bSupports3DVision ? ArraySize(stereo_choices) : ArraySize(stereo_choices) - 1, stereo_choices);
->>>>>>> b84a2b7e
 		stereo_choice->Bind(wxEVT_CHOICE, &VideoConfigDiag::Event_StereoMode, this);
 		szr_stereo->Add(stereo_choice);
 
