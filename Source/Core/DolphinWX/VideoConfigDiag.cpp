--- conflicted
+++ resolved
@@ -93,21 +93,12 @@
   ev.Skip();
 }
 
-<<<<<<< HEAD
 void VideoConfigDiag::Event_ClickSave(wxCommandEvent&)
 {
   if (SConfig::GetInstance().GetGameID() != "")
     g_Config.GameIniSave();
 }
 
-void VideoConfigDiag::Event_Close(wxCommandEvent& ev)
-{
-  g_Config.Save(File::GetUserPath(D_CONFIG_IDX) + "GFX.ini");
-  ev.Skip();
-}
-
-=======
->>>>>>> e9ad0ec6
 static wxString default_desc =
     wxTRANSLATE("Move the mouse pointer over an option to display a detailed description.");
 #if defined(_WIN32)
