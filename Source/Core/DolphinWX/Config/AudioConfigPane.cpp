--- conflicted
+++ resolved
@@ -44,7 +44,6 @@
   m_volume_text = new wxStaticText(this, wxID_ANY, "");
   m_audio_backend_choice =
       new wxChoice(this, wxID_ANY, wxDefaultPosition, wxDefaultSize, m_audio_backend_strings);
-  m_audio_device_choice = new wxChoice(this, wxID_ANY, wxDefaultPosition, wxDefaultSize, m_audio_device_strings);
   m_audio_latency_spinctrl =
       new wxSpinCtrl(this, wxID_ANY, "", wxDefaultPosition, wxDefaultSize, wxSP_ARROW_KEYS, 0, 200);
   m_audio_latency_label = new wxStaticText(this, wxID_ANY, _("Latency (ms):"));
@@ -55,13 +54,6 @@
       new DolphinSlider(this, wxID_ANY, 80, 5, 300, wxDefaultPosition, wxDefaultSize);
   m_stretch_text = new wxStaticText(this, wxID_ANY, "");
 
-<<<<<<< HEAD
-  m_audio_backend_choice->SetToolTip(
-      _("Changing this will have no effect while the emulator is running."));
-  m_audio_device_label = new wxStaticText(this, wxID_ANY, _("Device:"));
-  m_audio_device_choice->SetToolTip(_("Currently only works for XAudio2."));
-=======
->>>>>>> 0f9ae6d3
   m_audio_latency_spinctrl->SetToolTip(_("Sets the latency (in ms). Higher values may reduce audio "
                                          "crackling. Certain backends only."));
   m_dpl2_decoder_checkbox->SetToolTip(
@@ -88,10 +80,6 @@
                           wxALIGN_CENTER_VERTICAL);
   backend_grid_sizer->Add(m_audio_latency_spinctrl, wxGBPosition(2, 1), wxDefaultSpan,
                           wxALIGN_CENTER_VERTICAL);
-  backend_grid_sizer->Add(m_audio_device_label, wxGBPosition(3, 0), wxDefaultSpan,
-                          wxALIGN_CENTER_VERTICAL);
-  backend_grid_sizer->Add(m_audio_device_choice, wxGBPosition(3, 1), wxDefaultSpan,
-                          wxALIGN_CENTER_VERTICAL);
 
   wxStaticBoxSizer* const backend_static_box_sizer =
       new wxStaticBoxSizer(wxVERTICAL, this, _("Backend Settings"));
@@ -140,7 +128,6 @@
 {
   const SConfig& startup_params = SConfig::GetInstance();
   PopulateBackendChoiceBox();
-  PopulateDeviceChoiceBox();
   ToggleBackendSpecificControls(SConfig::GetInstance().sBackend);
 
   // Audio DSP Engine
@@ -188,9 +175,6 @@
   m_audio_backend_choice->Bind(wxEVT_CHOICE, &AudioConfigPane::OnAudioBackendChanged, this);
   m_audio_backend_choice->Bind(wxEVT_UPDATE_UI, &WxEventUtils::OnEnableIfCoreNotRunning);
 
-  m_audio_device_choice->Bind(wxEVT_CHOICE, &AudioConfigPane::OnAudioDeviceChanged, this);
-  m_audio_device_choice->Bind(wxEVT_UPDATE_UI, &WxEventUtils::OnEnableIfCoreNotRunning);
-
   m_audio_latency_spinctrl->Bind(wxEVT_SPINCTRL, &AudioConfigPane::OnLatencySpinCtrlChanged, this);
   m_audio_latency_spinctrl->Bind(wxEVT_UPDATE_UI, &WxEventUtils::OnEnableIfCoreNotRunning);
 
@@ -224,26 +208,8 @@
                                         WxStrToStr(m_audio_backend_choice->GetStringSelection()) :
                                         BACKEND_NULLSOUND;
 
-  AudioDevice::ReloadDevices();
   AudioCommon::UpdateSoundStream();
   ToggleBackendSpecificControls(WxStrToStr(m_audio_backend_choice->GetStringSelection()));
-  PopulateDeviceChoiceBox();
-  m_audio_device_choice->SetSelection(0);
-}
-
-void AudioConfigPane::OnAudioDeviceChanged(wxCommandEvent& event)
-{
-  // Don't save the translated BACKEND_NULLSOUND string
-  int selection = m_audio_device_choice->GetSelection() - 1;
-  if (selection <= -1) {
-    // default device
-    SConfig::GetInstance().sAudioDevice = AudioDevice::DEFAULT.id;
-  }
-  else {
-    SConfig::GetInstance().sAudioDevice = AudioDevice::GetDevices().at(selection).id;
-  }
-
-  AudioCommon::UpdateSoundStream();
 }
 
 void AudioConfigPane::OnLatencySpinCtrlChanged(wxCommandEvent& event)
@@ -276,19 +242,3 @@
   int num = m_audio_backend_choice->FindString(StrToWxStr(SConfig::GetInstance().sBackend));
   m_audio_backend_choice->SetSelection(num);
 }
-
-void AudioConfigPane::PopulateDeviceChoiceBox()
-{
-	int selected = 0;
-	m_audio_device_choice->Clear();
-	m_audio_device_choice->Append(wxGetTranslation(StrToWxStr(AudioDevice::DEFAULT.name)));
-	m_audio_device_choice->SetSelection(0);
-	for (const AudioDevice& device : AudioDevice::GetDevices())
-	{
-		selected++;
-		m_audio_device_choice->Append(wxGetTranslation(StrToWxStr(device.name)));
-		if (SConfig::GetInstance().sAudioDevice == device.id) {
-			m_audio_device_choice->SetSelection(selected);
-		}
-	}
-}