// Copyright 2017 Dolphin Emulator Project
// Licensed under GPLv2+
// Refer to the license.txt file included.

#include <lua5.3/include/lua.hpp>

#include "Core/Core.h"
#include "DolphinWX/LuaScripting.h"
#include "Core/Movie.h"

namespace Lua
{
LuaThread::LuaThread(LuaScriptFrame* p, const wxString& file)
    : m_parent(p), m_file_path(file), wxThread()
{
  // Zero out controller
  m_pad_status.button = 0;
  m_pad_status.stickX = GCPadStatus::MAIN_STICK_CENTER_X;
  m_pad_status.stickY = GCPadStatus::MAIN_STICK_CENTER_Y;
  m_pad_status.triggerLeft = 0;
  m_pad_status.triggerRight = 0;
  m_pad_status.substickX = GCPadStatus::C_STICK_CENTER_X;
  m_pad_status.substickY = GCPadStatus::C_STICK_CENTER_Y;

  // Register GetValues()
  Movie::SetGCInputManip([this](GCPadStatus* status, int number)
  {
    GetValues(status);
  }, Movie::GCManipIndex::LuaGCManip);
}

LuaThread::~LuaThread()
{
  // Nullify GC manipulator function to prevent crash when lua console is closed
  Movie::SetGCInputManip(nullptr, Movie::GCManipIndex::LuaGCManip);

  m_parent->NullifyLuaThread();
}

wxThread::ExitCode LuaThread::Entry()
{
  // Pause emu
  Core::SetState(Core::State::Paused);

  std::unique_ptr<lua_State, decltype(&lua_close)> state(luaL_newstate(), lua_close);

  // Register
  lua_sethook(state.get(), &HookFunction, LUA_MASKLINE, 0);

  // Make standard libraries available to loaded script
  luaL_openlibs(state.get());

  // Register additinal functions with Lua
  for (const auto& entry : m_registered_functions)
  {
    lua_register(state.get(), entry.first, entry.second);
  }

  if (luaL_loadfile(state.get(), m_file_path) != LUA_OK)
  {
    m_parent->Log("Error opening file.\n");

    return reinterpret_cast<wxThread::ExitCode>(-1);
  }

  if (lua_pcall(state.get(), 0, LUA_MULTRET, 0) != LUA_OK)
  {
    m_parent->Log(lua_tostring(state.get(), 1));

    return reinterpret_cast<wxThread::ExitCode>(-1);
  }

  return reinterpret_cast<wxThread::ExitCode>(0);
}

void LuaThread::GetValues(GCPadStatus* status)
{
  if (LuaThread::m_pad_status.stickX != GCPadStatus::MAIN_STICK_CENTER_X)
    status->stickX = LuaThread::m_pad_status.stickX;

  if (LuaThread::m_pad_status.stickY != GCPadStatus::MAIN_STICK_CENTER_Y)
    status->stickY = LuaThread::m_pad_status.stickY;

  if (LuaThread::m_pad_status.triggerLeft != 0)
    status->triggerLeft = LuaThread::m_pad_status.triggerLeft;

  if (LuaThread::m_pad_status.triggerRight != 0)
    status->triggerRight = LuaThread::m_pad_status.triggerRight;

  if (LuaThread::m_pad_status.substickX != GCPadStatus::C_STICK_CENTER_X)
    status->substickX = LuaThread::m_pad_status.substickX;

  if (LuaThread::m_pad_status.substickY != GCPadStatus::C_STICK_CENTER_Y)
    status->substickY = LuaThread::m_pad_status.substickY;

  status->button |= LuaThread::m_pad_status.button;
}

<<<<<<< HEAD
void HookFunction(lua_State* L, lua_Debug* ar)
{
  if (LuaScriptFrame::GetCurrentInstance()->GetLuaThread()->TestDestroy())
    luaL_error(L, "Script exited.\n");
=======
void ExitHookFunction(lua_State* L, lua_Debug* ar)
{
  if (ar->event == LUA_HOOKLINE)
    if (LuaScriptFrame::GetCurrentInstance()->GetLuaThread()->m_exit_flag)
      luaL_error(L, "Script exited.\n");
>>>>>>> 37f7ef4e
}

}  // namespace Lua
<|MERGE_RESOLUTION|>--- conflicted
+++ resolved
@@ -1,113 +1,112 @@
-// Copyright 2017 Dolphin Emulator Project
-// Licensed under GPLv2+
-// Refer to the license.txt file included.
-
-#include <lua5.3/include/lua.hpp>
-
-#include "Core/Core.h"
-#include "DolphinWX/LuaScripting.h"
-#include "Core/Movie.h"
-
-namespace Lua
-{
-LuaThread::LuaThread(LuaScriptFrame* p, const wxString& file)
-    : m_parent(p), m_file_path(file), wxThread()
-{
-  // Zero out controller
-  m_pad_status.button = 0;
-  m_pad_status.stickX = GCPadStatus::MAIN_STICK_CENTER_X;
-  m_pad_status.stickY = GCPadStatus::MAIN_STICK_CENTER_Y;
-  m_pad_status.triggerLeft = 0;
-  m_pad_status.triggerRight = 0;
-  m_pad_status.substickX = GCPadStatus::C_STICK_CENTER_X;
-  m_pad_status.substickY = GCPadStatus::C_STICK_CENTER_Y;
-
-  // Register GetValues()
-  Movie::SetGCInputManip([this](GCPadStatus* status, int number)
-  {
-    GetValues(status);
-  }, Movie::GCManipIndex::LuaGCManip);
-}
-
-LuaThread::~LuaThread()
-{
-  // Nullify GC manipulator function to prevent crash when lua console is closed
-  Movie::SetGCInputManip(nullptr, Movie::GCManipIndex::LuaGCManip);
-
-  m_parent->NullifyLuaThread();
-}
-
-wxThread::ExitCode LuaThread::Entry()
-{
-  // Pause emu
-  Core::SetState(Core::State::Paused);
-
-  std::unique_ptr<lua_State, decltype(&lua_close)> state(luaL_newstate(), lua_close);
-
-  // Register
-  lua_sethook(state.get(), &HookFunction, LUA_MASKLINE, 0);
-
-  // Make standard libraries available to loaded script
-  luaL_openlibs(state.get());
-
-  // Register additinal functions with Lua
-  for (const auto& entry : m_registered_functions)
-  {
-    lua_register(state.get(), entry.first, entry.second);
-  }
-
-  if (luaL_loadfile(state.get(), m_file_path) != LUA_OK)
-  {
-    m_parent->Log("Error opening file.\n");
-
-    return reinterpret_cast<wxThread::ExitCode>(-1);
-  }
-
-  if (lua_pcall(state.get(), 0, LUA_MULTRET, 0) != LUA_OK)
-  {
-    m_parent->Log(lua_tostring(state.get(), 1));
-
-    return reinterpret_cast<wxThread::ExitCode>(-1);
-  }
-
-  return reinterpret_cast<wxThread::ExitCode>(0);
-}
-
-void LuaThread::GetValues(GCPadStatus* status)
-{
-  if (LuaThread::m_pad_status.stickX != GCPadStatus::MAIN_STICK_CENTER_X)
-    status->stickX = LuaThread::m_pad_status.stickX;
-
-  if (LuaThread::m_pad_status.stickY != GCPadStatus::MAIN_STICK_CENTER_Y)
-    status->stickY = LuaThread::m_pad_status.stickY;
-
-  if (LuaThread::m_pad_status.triggerLeft != 0)
-    status->triggerLeft = LuaThread::m_pad_status.triggerLeft;
-
-  if (LuaThread::m_pad_status.triggerRight != 0)
-    status->triggerRight = LuaThread::m_pad_status.triggerRight;
-
-  if (LuaThread::m_pad_status.substickX != GCPadStatus::C_STICK_CENTER_X)
-    status->substickX = LuaThread::m_pad_status.substickX;
-
-  if (LuaThread::m_pad_status.substickY != GCPadStatus::C_STICK_CENTER_Y)
-    status->substickY = LuaThread::m_pad_status.substickY;
-
-  status->button |= LuaThread::m_pad_status.button;
-}
-
-<<<<<<< HEAD
-void HookFunction(lua_State* L, lua_Debug* ar)
-{
-  if (LuaScriptFrame::GetCurrentInstance()->GetLuaThread()->TestDestroy())
-    luaL_error(L, "Script exited.\n");
-=======
-void ExitHookFunction(lua_State* L, lua_Debug* ar)
-{
-  if (ar->event == LUA_HOOKLINE)
-    if (LuaScriptFrame::GetCurrentInstance()->GetLuaThread()->m_exit_flag)
-      luaL_error(L, "Script exited.\n");
->>>>>>> 37f7ef4e
-}
-
-}  // namespace Lua
+// Copyright 2017 Dolphin Emulator Project
+// Licensed under GPLv2+
+// Refer to the license.txt file included.
+
+#include <lua5.3/include/lua.hpp>
+
+#include "Core/Core.h"
+#include "DolphinWX/LuaScripting.h"
+#include "Core/Movie.h"
+
+namespace Lua
+{
+LuaThread::LuaThread(LuaScriptFrame* p, const wxString& file)
+    : m_parent(p), m_file_path(file), wxThread()
+{
+  // Zero out controller
+  m_pad_status.button = 0;
+  m_pad_status.stickX = GCPadStatus::MAIN_STICK_CENTER_X;
+  m_pad_status.stickY = GCPadStatus::MAIN_STICK_CENTER_Y;
+  m_pad_status.triggerLeft = 0;
+  m_pad_status.triggerRight = 0;
+  m_pad_status.substickX = GCPadStatus::C_STICK_CENTER_X;
+  m_pad_status.substickY = GCPadStatus::C_STICK_CENTER_Y;
+
+  // Register GetValues()
+  Movie::SetGCInputManip([this](GCPadStatus* status, int number)
+  {
+    GetValues(status);
+  }, Movie::GCManipIndex::LuaGCManip);
+}
+
+LuaThread::~LuaThread()
+{
+  // Nullify GC manipulator function to prevent crash when lua console is closed
+  Movie::SetGCInputManip(nullptr, Movie::GCManipIndex::LuaGCManip);
+
+  m_parent->NullifyLuaThread();
+}
+
+wxThread::ExitCode LuaThread::Entry()
+{
+  // Pause emu
+  Core::SetState(Core::State::Paused);
+
+  std::unique_ptr<lua_State, decltype(&lua_close)> state(luaL_newstate(), lua_close);
+
+  // Register
+  //lua_sethook(state.get(), &HookFunction, LUA_MASKLINE, 0);
+
+  // Make standard libraries available to loaded script
+  luaL_openlibs(state.get());
+
+  // Register additinal functions with Lua
+  for (const auto& entry : m_registered_functions)
+  {
+    lua_register(state.get(), entry.first, entry.second);
+  }
+
+  if (luaL_loadfile(state.get(), m_file_path) != LUA_OK)
+  {
+    m_parent->Log("Error opening file.\n");
+
+    return reinterpret_cast<wxThread::ExitCode>(-1);
+  }
+
+  if (lua_pcall(state.get(), 0, LUA_MULTRET, 0) != LUA_OK)
+  {
+    m_parent->Log(lua_tostring(state.get(), 1));
+
+    return reinterpret_cast<wxThread::ExitCode>(-1);
+  }
+
+  return reinterpret_cast<wxThread::ExitCode>(0);
+}
+
+void LuaThread::GetValues(GCPadStatus* status)
+{
+
+  if (TestDestroy())
+    Exit();
+  
+  if (LuaThread::m_pad_status.stickX != GCPadStatus::MAIN_STICK_CENTER_X)
+    status->stickX = LuaThread::m_pad_status.stickX;
+
+  if (LuaThread::m_pad_status.stickY != GCPadStatus::MAIN_STICK_CENTER_Y)
+    status->stickY = LuaThread::m_pad_status.stickY;
+
+  if (LuaThread::m_pad_status.triggerLeft != 0)
+    status->triggerLeft = LuaThread::m_pad_status.triggerLeft;
+
+  if (LuaThread::m_pad_status.triggerRight != 0)
+    status->triggerRight = LuaThread::m_pad_status.triggerRight;
+
+  if (LuaThread::m_pad_status.substickX != GCPadStatus::C_STICK_CENTER_X)
+    status->substickX = LuaThread::m_pad_status.substickX;
+
+  if (LuaThread::m_pad_status.substickY != GCPadStatus::C_STICK_CENTER_Y)
+    status->substickY = LuaThread::m_pad_status.substickY;
+
+  status->button |= LuaThread::m_pad_status.button;
+}
+
+/*void HookFunction(lua_State* L, lua_Debug* ar)
+{
+  if (LuaScriptFrame::GetCurrentInstance()->GetLuaThread()->TestDestroy())
+  {
+    luaL_error(L, "Script exited.\n");
+
+  }
+}*/
+
+}  // namespace Lua