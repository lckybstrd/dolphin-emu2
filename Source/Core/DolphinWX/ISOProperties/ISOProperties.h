// Copyright 2008 Dolphin Emulator Project
// Licensed under GPLv2+
// Refer to the license.txt file included.

#pragma once

#include <cstddef>
#include <memory>
#include <set>
#include <string>
#include <utility>
#include <vector>
#include <wx/dialog.h>
#include <wx/treebase.h>

#include "Common/IniFile.h"
<<<<<<< HEAD
#include "Core/ActionReplay.h"
#include "DiscIO/Filesystem.h"
#include "DiscIO/Volume.h"
#include "DolphinWX/ARCodeAddEdit.h"
=======
>>>>>>> d64c9dd5
#include "DolphinWX/ISOFile.h"
#include "DolphinWX/PatchAddEdit.h"

class ActionReplayCodesPanel;
class CheatWarningMessage;
class DolphinSlider;
class wxButton;
class wxCheckBox;
class wxCheckListBox;
class wxChoice;
class wxSpinCtrl;
class wxSpinCtrlDouble;
class wxStaticBitmap;
class wxTextCtrl;

namespace DiscIO
{
class IVolume;
}

namespace Gecko
{
class CodeConfigPanel;
}

struct PHackData
{
  bool PHackSZNear;
  bool PHackSZFar;
  std::string PHZNear;
  std::string PHZFar;
};

wxDECLARE_EVENT(DOLPHIN_EVT_CHANGE_ISO_PROPERTIES_TITLE, wxCommandEvent);

class CISOProperties : public wxDialog
{
public:
  CISOProperties(const GameListItem& game_list_item, wxWindow* parent, wxWindowID id = wxID_ANY,
                 const wxString& title = _("Properties"), const wxPoint& pos = wxDefaultPosition,
                 const wxSize& size = wxDefaultSize,
                 long style = wxDEFAULT_DIALOG_STYLE | wxRESIZE_BORDER);
  virtual ~CISOProperties();

private:
  DECLARE_EVENT_TABLE();

  std::unique_ptr<DiscIO::IVolume> m_open_iso;

  std::vector<PatchEngine::Patch> onFrame;
  PHackData m_PHack_Data;

  // Core
  wxCheckBox *CPUThread, *SkipIdle, *MMU, *DCBZOFF, *FPRF;
  wxCheckBox *SyncGPU, *FastDiscSpeed, *DSPHLE;

  wxArrayString arrayStringFor_GPUDeterminism;
  wxChoice* GPUDeterminism;
  wxSpinCtrlDouble* AudioSlowDown;

  // Wii
  wxCheckBox* EnableWideScreen;

  // Stereoscopy
  DolphinSlider* DepthPercentage;
  wxSpinCtrl* Convergence;
  wxCheckBox* MonoDepth;

  wxArrayString arrayStringFor_EmuState;
  wxArrayString arrayStringFor_VRState;
  wxChoice* EmuState;
  wxTextCtrl* EmuIssues;
  wxCheckListBox* HideObjects;
  wxButton* EditHideObject;
  wxButton* RemoveHideObject;

  wxCheckListBox* Patches;
  wxButton* EditPatch;
  wxButton* RemovePatch;

<<<<<<< HEAD
  wxCheckListBox* Cheats;
  wxButton* EditCheat;
  wxButton* RemoveCheat;

  // VR
  wxCheckBox* Disable3D;
  wxCheckBox* HudFullscreen;
  wxCheckBox* HudOnTop;
  wxSpinCtrlDouble* UnitsPerMetre;
  wxSpinCtrlDouble* HudDistance;
  wxSpinCtrlDouble* HudThickness;
  wxSpinCtrlDouble* Hud3DCloser;
  wxSpinCtrlDouble* CameraForward;
  wxSpinCtrlDouble* CameraPitch;
  wxSpinCtrlDouble* AimDistance;
  wxSpinCtrlDouble* ScreenHeight;
  wxSpinCtrlDouble* ScreenDistance;
  wxSpinCtrlDouble* ScreenThickness;
  wxSpinCtrlDouble* ScreenUp;
  wxSpinCtrlDouble* ScreenRight;
  wxSpinCtrlDouble* ScreenPitch;
  wxSpinCtrlDouble* MinFOV;
  wxChoice* VRState;
  wxTextCtrl* VRIssues;

  wxTreeCtrl* m_Treectrl;
  wxTreeItemId RootId;

=======
>>>>>>> d64c9dd5
  ActionReplayCodesPanel* m_ar_code_panel;
  Gecko::CodeConfigPanel* m_geckocode_panel;

  CheatWarningMessage* m_cheats_disabled_ar;
  CheatWarningMessage* m_cheats_disabled_gecko;

  enum
  {
    ID_NOTEBOOK = 1000,
    ID_GAMECONFIG,
    ID_VR,
    ID_DISABLE_3D,
    ID_HUD_FULLSCREEN,
    ID_HUD_ON_TOP,
    ID_UNITS_PER_METRE,
    ID_HUD_DISTANCE,
    ID_HUD_THICKNESS,
    ID_HUD_3D_CLOSER,
    ID_CAMERA_FORWARD,
    ID_CAMERA_PITCH,
    ID_AIM_DISTANCE,
    ID_MIN_FOV,
    ID_SCREEN_HEIGHT,
    ID_SCREEN_DISTANCE,
    ID_SCREEN_THICKNESS,
    ID_SCREEN_RIGHT,
    ID_SCREEN_UP,
    ID_SCREEN_PITCH,
    ID_HIDEOBJECT_PAGE,
    ID_PATCH_PAGE,
    ID_ARCODE_PAGE,
    ID_SPEEDHACK_PAGE,
    ID_INFORMATION,
    ID_FILESYSTEM,

    ID_USEDUALCORE,
    ID_IDLESKIP,
    ID_MMU,
    ID_DCBZOFF,
    ID_FPRF,
    ID_SYNCGPU,
    ID_DISCSPEED,
    ID_AUDIO_DSP_HLE,
    ID_USE_BBOX,
    ID_ENABLEPROGRESSIVESCAN,
    ID_ENABLEWIDESCREEN,
    ID_EDITCONFIG,
    ID_SHOWDEFAULTCONFIG,
    ID_EMUSTATE,
    ID_EMU_ISSUES,
    ID_HIDEOBJECTS_LIST,
    ID_HIDEOBJECTS_CHECKBOX,
    ID_EDITHIDEOBJECT,
    ID_ADDHideObject,
    ID_REMOVEHIDEOBJECT,
    ID_PATCHES_LIST,
    ID_EDITPATCH,
    ID_ADDPATCH,
    ID_REMOVEPATCH,
    ID_CHEATS_LIST,
    ID_EDITCHEAT,
    ID_ADDCHEAT,
    ID_REMOVECHEAT,
    ID_GPUDETERMINISM,
    ID_AUDIOSLOWDOWN,
    ID_DEPTHPERCENTAGE,
    ID_CONVERGENCE,
    ID_MONODEPTH,
  };

  void LaunchExternalEditor(const std::string& filename, bool wait_until_closed);

  void CreateGUIControls();
  void OnClose(wxCloseEvent& event);
  void OnCloseClick(wxCommandEvent& event);
  void OnEditConfig(wxCommandEvent& event);
  void OnShowDefaultConfig(wxCommandEvent& event);
  void HideObjectButtonClicked(wxCommandEvent& event);
  void CheckboxSelectionChanged(wxCommandEvent& event);
  void OnActionReplayCodeChecked(wxCommandEvent& event);
  void PatchListSelectionChanged(wxCommandEvent& event);
  void PatchButtonClicked(wxCommandEvent& event);
  void OnEmustateChanged(wxCommandEvent& event);
  void OnCheatCodeToggled(wxCommandEvent& event);
  void OnChangeTitle(wxCommandEvent& event);

  const GameListItem OpenGameListItem;

  IniFile GameIniDefault;
  IniFile GameIniLocal;
  std::string GameIniFileLocal;
  std::string game_id;

  std::set<std::string> DefaultHideObjects;
  std::set<std::string> DefaultPatches;

  void LoadGameConfig();
  bool SaveGameConfig();
  void OnLocalIniModified(wxCommandEvent& ev);
  void GenerateLocalIniModified();
  void HideObjectList_Load();
  void HideObjectList_Save();
  void PatchList_Load();
  void PatchList_Save();

  long GetElementStyle(const char* section, const char* key);
  void SetCheckboxValueFromGameini(const char* section, const char* key, wxCheckBox* checkbox);
  void SaveGameIniValueFrom3StateCheckbox(const char* section, const char* key,
                                          wxCheckBox* checkbox);
};<|MERGE_RESOLUTION|>--- conflicted
+++ resolved
@@ -14,13 +14,7 @@
 #include <wx/treebase.h>
 
 #include "Common/IniFile.h"
-<<<<<<< HEAD
-#include "Core/ActionReplay.h"
-#include "DiscIO/Filesystem.h"
-#include "DiscIO/Volume.h"
 #include "DolphinWX/ARCodeAddEdit.h"
-=======
->>>>>>> d64c9dd5
 #include "DolphinWX/ISOFile.h"
 #include "DolphinWX/PatchAddEdit.h"
 
@@ -101,7 +95,6 @@
   wxButton* EditPatch;
   wxButton* RemovePatch;
 
-<<<<<<< HEAD
   wxCheckListBox* Cheats;
   wxButton* EditCheat;
   wxButton* RemoveCheat;
@@ -130,8 +123,6 @@
   wxTreeCtrl* m_Treectrl;
   wxTreeItemId RootId;
 
-=======
->>>>>>> d64c9dd5
   ActionReplayCodesPanel* m_ar_code_panel;
   Gecko::CodeConfigPanel* m_geckocode_panel;
 
