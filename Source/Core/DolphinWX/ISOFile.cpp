--- conflicted
+++ resolved
@@ -125,17 +125,9 @@
 
 	if (IsValid())
 	{
-<<<<<<< HEAD
 		IniFile ini = SConfig::LoadGameIni(m_UniqueID, m_Revision);
-		ini.GetIfExists("EmuState", "EmulationStateId", &m_emu_state);
-		ini.GetIfExists("EmuState", "EmulationIssues", &m_issues);
-		ini.GetIfExists("VR", "VRStateId", &m_vr_state);
-		ini.GetIfExists("VR", "VRIssues", &m_vr_issues);
-
-		m_has_custom_name = ini.GetIfExists("EmuState", "Title", &m_custom_name);
-=======
+
 		std::string game_id = m_UniqueID;
->>>>>>> c26eb14b
 
 		// Ignore publisher ID for WAD files
 		if (m_Platform == DiscIO::IVolume::WII_WAD && game_id.size() > 4)
@@ -274,6 +266,8 @@
 	IniFile ini = SConfig::LoadGameIni(m_UniqueID, m_Revision);
 	ini.GetIfExists("EmuState", "EmulationStateId", &m_emu_state, 0);
 	ini.GetIfExists("EmuState", "EmulationIssues", &m_issues, std::string());
+	ini.GetIfExists("VR", "VRStateId", &m_vr_state, 0);
+	ini.GetIfExists("VR", "VRIssues", &m_vr_issues, std::string());
 
 	m_custom_name.clear();
 	m_has_custom_name = ini.GetIfExists("EmuState", "Title", &m_custom_name);
