--- conflicted
+++ resolved
@@ -380,10 +380,7 @@
 
 	RegisterMsgAlertHandler(&MsgAlert);
 
-<<<<<<< HEAD
-=======
 	UICommon::SetUserDirectory(g_set_userpath);
->>>>>>> a1a7bbbd
 	UICommon::Init();
 
 	// No use running the loop when booting fails
