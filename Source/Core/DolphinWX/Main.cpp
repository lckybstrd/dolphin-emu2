// Copyright 2008 Dolphin Emulator Project
// Licensed under GPLv2+
// Refer to the license.txt file included.

#include <cstdio>
#include <cstring>
#include <mutex>
#include <iostream>
#include <fstream>
#include <string>
#include <utility>
#include <wx/app.h>
#include <wx/buffer.h>
#include <wx/cmdline.h>
#include <wx/image.h>
#include <wx/imagpng.h>
#include <wx/intl.h>
#include <wx/language.h>
#include <wx/msgdlg.h>
#include <wx/thread.h>
#include <wx/timer.h>
#include <wx/utils.h>
#include <wx/window.h>

#include "Common/CommonPaths.h"
#include "Common/CommonTypes.h"
#include "Common/CPUDetect.h"
#include "Common/FileUtil.h"
#include "Common/IniFile.h"
#include "Common/Thread.h"
#include "Common/Logging/LogManager.h"

#include "Core/ARBruteForcer.h"
#include "Core/ConfigManager.h"
#include "Core/Core.h"
#include "Core/Host.h"
#include "Core/Movie.h"
#include "Core/HW/Wiimote.h"

#include "DolphinWX/Frame.h"
#include "DolphinWX/Globals.h"
#include "DolphinWX/Main.h"
#include "DolphinWX/SoftwareVideoConfigDialog.h"
#include "DolphinWX/VideoConfigDiag.h"
#include "DolphinWX/WxUtils.h"
#include "DolphinWX/Debugger/CodeWindow.h"
#include "DolphinWX/Debugger/JitWindow.h"

#include "UICommon/UICommon.h"

#include "VideoCommon/VideoBackendBase.h"
#include "VideoCommon/VR.h"

#if defined HAVE_X11 && HAVE_X11
#include <X11/Xlib.h>
#endif

#ifdef _WIN32

#ifndef SM_XVIRTUALSCREEN
#define SM_XVIRTUALSCREEN 76
#endif
#ifndef SM_YVIRTUALSCREEN
#define SM_YVIRTUALSCREEN 77
#endif
#ifndef SM_CXVIRTUALSCREEN
#define SM_CXVIRTUALSCREEN 78
#endif
#ifndef SM_CYVIRTUALSCREEN
#define SM_CYVIRTUALSCREEN 79
#endif

#endif

#ifdef __APPLE__
#import <AppKit/AppKit.h>
#endif

class wxFrame;

// ------------
//  Main window

IMPLEMENT_APP(DolphinApp)

bool wxMsgAlert(const char*, const char*, bool, int);
std::string wxStringTranslator(const char *);

CFrame* main_frame = nullptr;

bool DolphinApp::Initialize(int& c, wxChar **v)
{
#if defined HAVE_X11 && HAVE_X11
	XInitThreads();
#endif
	return wxApp::Initialize(c, v);
}

// The 'main program' equivalent that creates the main window and return the main frame

bool DolphinApp::OnInit()
{
	if (!wxApp::OnInit() || DolphinEmulatorDotComTextFileExists())
		return false;

	Bind(wxEVT_QUERY_END_SESSION, &DolphinApp::OnEndSession, this);
	Bind(wxEVT_END_SESSION, &DolphinApp::OnEndSession, this);

	// Register message box and translation handlers
	RegisterMsgAlertHandler(&wxMsgAlert);
	RegisterStringTranslator(&wxStringTranslator);

#if wxUSE_ON_FATAL_EXCEPTION
	wxHandleFatalExceptions(true);
#endif

	UICommon::SetUserDirectory(m_user_path.ToStdString());
	UICommon::CreateDirectories();
	InitLanguageSupport(); // The language setting is loaded from the user directory
	UICommon::Init();

	if (m_select_video_backend && !m_video_backend_name.empty())
		SConfig::GetInstance().m_strVideoBackend = WxStrToStr(m_video_backend_name);

	if (m_select_audio_emulation)
		SConfig::GetInstance().bDSPHLE = (m_audio_emulation_name.Upper() == "HLE");

	VideoBackend::ActivateBackend(SConfig::GetInstance().m_strVideoBackend);

	// Enable the PNG image handler for screenshots
	wxImage::AddHandler(new wxPNGHandler);

	int x = SConfig::GetInstance().iPosX;
	int y = SConfig::GetInstance().iPosY;
	int w = SConfig::GetInstance().iWidth;
	int h = SConfig::GetInstance().iHeight;

	// The following is not needed with X11, where window managers
	// do not allow windows to be created off the desktop.
#ifdef _WIN32
	// Out of desktop check
	int leftPos = GetSystemMetrics(SM_XVIRTUALSCREEN);
	int topPos = GetSystemMetrics(SM_YVIRTUALSCREEN);
	int width =  GetSystemMetrics(SM_CXVIRTUALSCREEN);
	int height = GetSystemMetrics(SM_CYVIRTUALSCREEN);
	if ((leftPos + width) < (x + w) || leftPos > x || (topPos + height) < (y + h) || topPos > y)
		x = y = wxDefaultCoord;
#elif defined __APPLE__
	if (y < 1)
		y = wxDefaultCoord;
#endif

	main_frame = new CFrame(nullptr, wxID_ANY,
	                        StrToWxStr(scm_rev_str),
	                        wxPoint(x, y), wxSize(w, h),
	                        m_use_debugger, m_batch_mode, m_use_logger);

	SetTopWindow(main_frame);
	main_frame->SetMinSize(wxSize(400, 300));

<<<<<<< HEAD
	wxString videoBackendName;
	wxString audioEmulationName;
	wxString userPath;
	wxString bruteforceResult;
=======
	AfterInit();
>>>>>>> 7ada372e

	return true;
}

void DolphinApp::OnInitCmdLine(wxCmdLineParser& parser)
{
	static const wxCmdLineEntryDesc desc[] =
	{
		{
			wxCMD_LINE_SWITCH, "h", "help",
			"Show this help message",
			wxCMD_LINE_VAL_NONE, wxCMD_LINE_OPTION_HELP
		},
		{
			wxCMD_LINE_SWITCH, "d", "debugger",
			"Opens the debugger",
			wxCMD_LINE_VAL_NONE, wxCMD_LINE_PARAM_OPTIONAL
		},
		{
			wxCMD_LINE_SWITCH, "l", "logger",
			"Opens the logger",
			wxCMD_LINE_VAL_NONE, wxCMD_LINE_PARAM_OPTIONAL
		},
		{
			wxCMD_LINE_OPTION, "e", "exec",
			"Loads the specified file (ELF, DOL, GCM, ISO, WBFS, CISO, GCZ, WAD)",
			wxCMD_LINE_VAL_STRING, wxCMD_LINE_PARAM_OPTIONAL
		},
		{
			wxCMD_LINE_SWITCH, "b", "batch",
			"Exit Dolphin with emulator",
			wxCMD_LINE_VAL_NONE, wxCMD_LINE_PARAM_OPTIONAL
		},
		{
			wxCMD_LINE_OPTION, "v", "video_backend",
			"Specify a video backend",
			wxCMD_LINE_VAL_STRING, wxCMD_LINE_PARAM_OPTIONAL
		},
		{
			wxCMD_LINE_OPTION, "a", "audio_emulation",
			"Low level (LLE) or high level (HLE) audio",
			wxCMD_LINE_VAL_STRING, wxCMD_LINE_PARAM_OPTIONAL
		},
		{
			wxCMD_LINE_OPTION, "m", "movie",
			"Play a movie file",
			wxCMD_LINE_VAL_STRING, wxCMD_LINE_PARAM_OPTIONAL
		},
		{
			wxCMD_LINE_OPTION, "u", "user",
			"User folder path",
			wxCMD_LINE_VAL_STRING, wxCMD_LINE_PARAM_OPTIONAL
		},
		// -vr option like in Oculus Rift Source engine games and Doom 3 BFG
		{
			wxCMD_LINE_SWITCH, "vr", nullptr,
			"force Virtual Reality on",
			wxCMD_LINE_VAL_NONE, wxCMD_LINE_PARAM_OPTIONAL
		},
		// -steamvr option to use SteamVR instead of Oculus
		{
			wxCMD_LINE_SWITCH, "steamvr", nullptr,
			"use SteamVR instead of Oculus",
			wxCMD_LINE_VAL_NONE, wxCMD_LINE_PARAM_OPTIONAL
		},
		// -oculus option to use Oculus instead of SteamVR, and to force virtual reality on
		{
			wxCMD_LINE_SWITCH, "oculus", nullptr,
			"use Oculus instead of SteamVR, and force VR on",
			wxCMD_LINE_VAL_NONE, wxCMD_LINE_PARAM_OPTIONAL
		},
		// -force-d3d11 and -force-ogl options like in Oculus Rift unity demos
		// note, wxwidgets had to be modified to allow this
		{
			wxCMD_LINE_SWITCH, "force-d3d11", nullptr,
			"force use of Direct3D 11 backend",
			wxCMD_LINE_VAL_NONE, wxCMD_LINE_PARAM_OPTIONAL
		},
		{
			wxCMD_LINE_SWITCH, "force-opengl", nullptr,
			"force use of OpenGL backend",
			wxCMD_LINE_VAL_NONE, wxCMD_LINE_PARAM_OPTIONAL
		},
		{
			wxCMD_LINE_OPTION, "bruteforce", "bruteforce",
			"return value for brute forcing Action Replay culling codes (needs save state 1 and map file)",
			wxCMD_LINE_VAL_STRING, wxCMD_LINE_PARAM_OPTIONAL
		},
		{
			wxCMD_LINE_NONE, nullptr, nullptr, nullptr, wxCMD_LINE_VAL_NONE, 0
		}
	};

	parser.SetDesc(desc);
}

bool DolphinApp::OnCmdLineParsed(wxCmdLineParser& parser)
{
	if (argc == 2 && File::Exists(argv[1].ToUTF8().data()))
	{
		m_load_file = true;
		m_file_to_load = argv[1];
	}
	else if (parser.Parse() != 0)
	{
		return false;
	}

<<<<<<< HEAD
	UseDebugger = parser.Found("debugger");
	UseLogger = parser.Found("logger");
	if (!LoadFile)
		LoadFile = parser.Found("exec", &FileToLoad);
	BatchMode = parser.Found("batch");
	selectVideoBackend = parser.Found("video_backend", &videoBackendName);
	selectAudioEmulation = parser.Found("audio_emulation", &audioEmulationName);
	playMovie = parser.Found("movie", &movieFile);
	g_force_vr = parser.Found("vr") || parser.Found("oculus");
	if (parser.Found("oculus"))
		g_prefer_steamvr = false;
	else if (parser.Found("steamvr"))
		g_prefer_steamvr = true;
	ARBruteForcer::ch_bruteforce = parser.Found("bruteforce", &bruteforceResult);
	ARBruteForcer::ch_code = WxStrToStr(bruteforceResult);
	if (ARBruteForcer::ch_bruteforce)
	{
		ARBruteForcer::ch_dont_save_settings = true;
		if (ARBruteForcer::ch_code.find_first_not_of("0123456789abcdefABCDEF") != std::string::npos || ARBruteForcer::ch_code.size() != 1)
		{
			PanicAlert("Valid option not specified in -bruteforce command.\nPlease use only a single hex digit: e.g. -bruteforce 1");
			return false;
		}
	}
	if (parser.Found("force-d3d11"))
	{
		selectVideoBackend = true;
		videoBackendName = "D3D";
	}
	else if (parser.Found("force-opengl"))
	{
		selectVideoBackend = true;
		videoBackendName = "OGL";
	}

	parser.Found("user", &userPath);
#endif // wxUSE_CMDLINE_PARSER

	// Register message box and translation handlers
	RegisterMsgAlertHandler(&wxMsgAlert);
	RegisterStringTranslator(&wxStringTranslator);

#if wxUSE_ON_FATAL_EXCEPTION
	wxHandleFatalExceptions(true);
#endif

	UICommon::SetUserDirectory(userPath.ToStdString());
	UICommon::CreateDirectories();
	InitLanguageSupport();	// The language setting is loaded from the user directory
	UICommon::Init();

	if (selectVideoBackend && videoBackendName != wxEmptyString)
		SConfig::GetInstance().m_strVideoBackend =
			WxStrToStr(videoBackendName);

	if (selectAudioEmulation)
	{
		if (audioEmulationName == "HLE")
			SConfig::GetInstance().bDSPHLE = true;
		else if (audioEmulationName == "LLE")
			SConfig::GetInstance().bDSPHLE = false;
	}

	VideoBackend::ActivateBackend(SConfig::GetInstance().m_strVideoBackend);

	// Enable the PNG image handler for screenshots
	wxImage::AddHandler(new wxPNGHandler);

	int x = SConfig::GetInstance().iPosX;
	int y = SConfig::GetInstance().iPosY;
	int w = SConfig::GetInstance().iWidth;
	int h = SConfig::GetInstance().iHeight;

	if (File::Exists("www.dolphin-emulator.com.txt"))
	{
		File::Delete("www.dolphin-emulator.com.txt");
		wxMessageDialog dlg(nullptr, _(
		    "This version of Dolphin was downloaded from a website stealing money from developers of the emulator. Please "
		    "download Dolphin from the official website instead: https://dolphin-emu.org/"),
		    _("Unofficial version detected"), wxOK | wxICON_WARNING);
		dlg.ShowModal();

		wxLaunchDefaultBrowser("https://dolphin-emu.org/?ref=badver");

		exit(0);
	}

	// The following is not needed with X11, where window managers
	// do not allow windows to be created off the desktop.
#ifdef _WIN32
	// Out of desktop check
	int leftPos = GetSystemMetrics(SM_XVIRTUALSCREEN);
	int topPos = GetSystemMetrics(SM_YVIRTUALSCREEN);
	int width =  GetSystemMetrics(SM_CXVIRTUALSCREEN);
	int height = GetSystemMetrics(SM_CYVIRTUALSCREEN);
	if ((leftPos + width) < (x + w) || leftPos > x || (topPos + height) < (y + h) || topPos > y)
		x = y = wxDefaultCoord;
#elif defined __APPLE__
	if (y < 1)
		y = wxDefaultCoord;
#endif

	{
		std::string titleStr = StringFromFormat("%s%s", scm_rev_str, SCM_OCULUS_STR);
		main_frame = new CFrame(nullptr, wxID_ANY,
			StrToWxStr(titleStr),
			wxPoint(x, y), wxSize(w, h),
			UseDebugger, BatchMode, UseLogger);
	}
	SetTopWindow(main_frame);
	main_frame->SetMinSize(wxSize(400, 300));
=======
	if (!m_load_file)
		m_load_file = parser.Found("exec", &m_file_to_load);
>>>>>>> 7ada372e

	m_use_debugger = parser.Found("debugger");
	m_use_logger = parser.Found("logger");
	m_batch_mode = parser.Found("batch");
	m_select_video_backend = parser.Found("video_backend", &m_video_backend_name);
	m_select_audio_emulation = parser.Found("audio_emulation", &m_audio_emulation_name);
	m_play_movie = parser.Found("movie", &m_movie_file);
	parser.Found("user", &m_user_path);

	return true;
}

#ifdef __APPLE__
void DolphinApp::MacOpenFile(const wxString& fileName)
{
	m_file_to_load = fileName;
	m_load_file = true;
	main_frame->BootGame(WxStrToStr(m_file_to_load));
}
#endif

bool DolphinApp::DolphinEmulatorDotComTextFileExists()
{
	if (!File::Exists("www.dolphin-emulator.com.txt"))
		return false;

	File::Delete("www.dolphin-emulator.com.txt");
	wxMessageDialog dlg(nullptr, _(
	    "This version of Dolphin was downloaded from a website stealing money from developers of the emulator. Please "
	    "download Dolphin from the official website instead: https://dolphin-emu.org/"),
	    _("Unofficial version detected"), wxOK | wxICON_WARNING);
	dlg.ShowModal();

	wxLaunchDefaultBrowser("https://dolphin-emu.org/?ref=badver");

	return true;
}

void DolphinApp::AfterInit()
{
	if (!m_batch_mode)
		main_frame->UpdateGameList();

	if (m_play_movie && !m_movie_file.empty())
	{
		if (Movie::PlayInput(WxStrToStr(m_movie_file)))
		{
			if (m_load_file && !m_file_to_load.empty())
			{
				main_frame->BootGame(WxStrToStr(m_file_to_load));
			}
			else
			{
				main_frame->BootGame("");
			}
		}
	}
	// First check if we have an exec command line.
	else if (m_load_file && !m_file_to_load.empty())
	{
		main_frame->BootGame(WxStrToStr(m_file_to_load));
	}
	// If we have selected Automatic Start, start the default ISO,
	// or if no default ISO exists, start the last loaded ISO
	else if (main_frame->g_pCodeWindow)
	{
		if (main_frame->g_pCodeWindow->AutomaticStart())
		{
			main_frame->BootGame("");
		}
	}

	// Action Replay Brute Forcing
	ARBruteForcer::ch_take_screenshot = 0;
	ARBruteForcer::ch_next_code = false;
	ARBruteForcer::ch_begin_search = false;
	ARBruteForcer::ch_cycles_without_snapshot = 0;
	ARBruteForcer::ch_last_search = false;

	if (ARBruteForcer::ch_bruteforce)
	{
		std::string line;
		std::ifstream myfile(File::GetUserPath(D_SCREENSHOTS_IDX) + "position.txt");
		std::string aux;

		if (myfile.is_open())
		{
			while (getline(myfile, line))
			{
				aux = line;
			}
			myfile.close();
		}

		if (atoi(aux.c_str()) != -1)
		{
			main_frame->BootGame("");
		}
	}

}

void DolphinApp::InitLanguageSupport()
{
	unsigned int language = 0;

	IniFile ini;
	ini.Load(File::GetUserPath(F_DOLPHINCONFIG_IDX));
	ini.GetOrCreateSection("Interface")->Get("Language", &language, wxLANGUAGE_DEFAULT);

	// Load language if possible, fall back to system default otherwise
	if (wxLocale::IsAvailable(language))
	{
		m_locale.reset(new wxLocale(language));

		// Specify where dolphins *.gmo files are located on each operating system
#ifdef _WIN32
		m_locale->AddCatalogLookupPathPrefix(StrToWxStr(File::GetExeDirectory() + DIR_SEP "Languages"));
#elif defined(__LINUX__)
		m_locale->AddCatalogLookupPathPrefix(StrToWxStr(DATA_DIR "../locale"));
#elif defined(__APPLE__)
		m_locale->AddCatalogLookupPathPrefix(StrToWxStr(File::GetBundleDirectory() + "Contents/Resources"));
#endif

		m_locale->AddCatalog("dolphin-emu");

		if (!m_locale->IsOk())
		{
			wxMessageBox(_("Error loading selected language. Falling back to system default."), _("Error"));
			m_locale.reset(new wxLocale(wxLANGUAGE_DEFAULT));
		}
	}
	else
	{
		wxMessageBox(_("The selected language is not supported by your system. Falling back to system default."), _("Error"));
		m_locale.reset(new wxLocale(wxLANGUAGE_DEFAULT));
	}
}

void DolphinApp::OnEndSession(wxCloseEvent& event)
{
	// Close if we've received wxEVT_END_SESSION (ignore wxEVT_QUERY_END_SESSION)
	if (!event.CanVeto())
	{
		main_frame->Close(true);
	}
}

int DolphinApp::OnExit()
{
	Core::Shutdown();
	UICommon::Shutdown();

	return wxApp::OnExit();
}

void DolphinApp::OnFatalException()
{
	WiimoteReal::Shutdown();
}

// ------------
// Talk to GUI

bool wxMsgAlert(const char* caption, const char* text, bool yes_no, int /*Style*/)
{
#ifdef __WXGTK__
	if (wxIsMainThread())
#endif
		return wxYES == wxMessageBox(StrToWxStr(text), StrToWxStr(caption),
				(yes_no) ? wxYES_NO : wxOK, wxWindow::FindFocus());
#ifdef __WXGTK__
	else
	{
		wxCommandEvent event(wxEVT_HOST_COMMAND, IDM_PANIC);
		event.SetString(StrToWxStr(caption) + ":" + StrToWxStr(text));
		event.SetInt(yes_no);
		main_frame->GetEventHandler()->AddPendingEvent(event);
		main_frame->panic_event.Wait();
		return main_frame->bPanicResult;
	}
#endif
}

std::string wxStringTranslator(const char *text)
{
	return WxStrToStr(wxGetTranslation(wxString::FromUTF8(text)));
}

// Accessor for the main window class
CFrame* DolphinApp::GetCFrame()
{
	return main_frame;
}

void Host_Message(int Id)
{
	wxCommandEvent event(wxEVT_HOST_COMMAND, Id);
	main_frame->GetEventHandler()->AddPendingEvent(event);
}

void* Host_GetRenderHandle()
{
	return main_frame->GetRenderHandle();
}

// OK, this thread boundary is DANGEROUS on Linux
// wxPostEvent / wxAddPendingEvent is the solution.
void Host_NotifyMapLoaded()
{
	wxCommandEvent event(wxEVT_HOST_COMMAND, IDM_NOTIFY_MAP_LOADED);
	main_frame->GetEventHandler()->AddPendingEvent(event);

	if (main_frame->g_pCodeWindow)
	{
		main_frame->g_pCodeWindow->GetEventHandler()->AddPendingEvent(event);
	}
}

void Host_UpdateDisasmDialog()
{
	wxCommandEvent event(wxEVT_HOST_COMMAND, IDM_UPDATE_DISASM_DIALOG);
	main_frame->GetEventHandler()->AddPendingEvent(event);

	if (main_frame->g_pCodeWindow)
	{
		main_frame->g_pCodeWindow->GetEventHandler()->AddPendingEvent(event);
	}
}

void Host_UpdateMainFrame()
{
	wxCommandEvent event(wxEVT_HOST_COMMAND, IDM_UPDATE_GUI);
	main_frame->GetEventHandler()->AddPendingEvent(event);

	if (main_frame->g_pCodeWindow)
	{
		main_frame->g_pCodeWindow->GetEventHandler()->AddPendingEvent(event);
	}
}

void Host_UpdateTitle(const std::string& title)
{
	wxCommandEvent event(wxEVT_HOST_COMMAND, IDM_UPDATE_TITLE);
	event.SetString(StrToWxStr(title));
	main_frame->GetEventHandler()->AddPendingEvent(event);
}

void Host_RequestRenderWindowSize(int width, int height)
{
	wxCommandEvent event(wxEVT_HOST_COMMAND, IDM_WINDOW_SIZE_REQUEST);
	event.SetClientData(new std::pair<int, int>(width, height));
	main_frame->GetEventHandler()->AddPendingEvent(event);
}

void Host_RequestFullscreen(bool enable_fullscreen)
{
	wxCommandEvent event(wxEVT_HOST_COMMAND, IDM_FULLSCREEN_REQUEST);
	event.SetInt(enable_fullscreen ? 1 : 0);
	main_frame->GetEventHandler()->AddPendingEvent(event);
}

void Host_SetStartupDebuggingParameters()
{
	SConfig& StartUp = SConfig::GetInstance();
	if (main_frame->g_pCodeWindow)
	{
		StartUp.bBootToPause = main_frame->g_pCodeWindow->BootToPause();
		StartUp.bAutomaticStart = main_frame->g_pCodeWindow->AutomaticStart();
		StartUp.bJITNoBlockCache = main_frame->g_pCodeWindow->JITNoBlockCache();
		StartUp.bJITNoBlockLinking = main_frame->g_pCodeWindow->JITNoBlockLinking();
	}
	else
	{
		StartUp.bBootToPause = false;
	}
	StartUp.bEnableDebugging = main_frame->g_pCodeWindow ? true : false; // RUNNING_DEBUG
}

void Host_SetWiiMoteConnectionState(int _State)
{
	static int currentState = -1;
	if (_State == currentState)
		return;
	currentState = _State;

	wxCommandEvent event(wxEVT_HOST_COMMAND, IDM_UPDATE_STATUS_BAR);

	switch (_State)
	{
	case 0: event.SetString(_("Not connected")); break;
	case 1: event.SetString(_("Connecting...")); break;
	case 2: event.SetString(_("Wiimote Connected")); break;
	}
	// Update field 1 or 2
	event.SetInt(1);

	NOTICE_LOG(WIIMOTE, "%s", static_cast<const char*>(event.GetString().c_str()));

	main_frame->GetEventHandler()->AddPendingEvent(event);
}

bool Host_UIHasFocus()
{
	return main_frame->UIHasFocus();
}

bool Host_RendererHasFocus()
{
	return main_frame->RendererHasFocus();
}

bool Host_RendererIsFullscreen()
{
	return main_frame->RendererIsFullscreen();
}

void Host_ConnectWiimote(int wm_idx, bool connect)
{
	if (connect)
	{
		wxCommandEvent event(wxEVT_HOST_COMMAND, IDM_FORCE_CONNECT_WIIMOTE1 + wm_idx);
		main_frame->GetEventHandler()->AddPendingEvent(event);
	}
	else
	{
		wxCommandEvent event(wxEVT_HOST_COMMAND, IDM_FORCE_DISCONNECT_WIIMOTE1 + wm_idx);
		main_frame->GetEventHandler()->AddPendingEvent(event);
	}
}

void Host_ShowVideoConfig(void* parent, const std::string& backend_name,
                          const std::string& config_name)
{
	if (backend_name == "Direct3D" || backend_name == "OpenGL")
	{
		VideoConfigDiag diag((wxWindow*)parent, backend_name, config_name);
		diag.ShowModal();
	}
	else if (backend_name == "Software Renderer")
	{
		SoftwareVideoConfigDialog diag((wxWindow*)parent, backend_name, config_name);
		diag.ShowModal();
	}
}<|MERGE_RESOLUTION|>--- conflicted
+++ resolved
@@ -9,6 +9,8 @@
 #include <fstream>
 #include <string>
 #include <utility>
+#include <wchar.h>
+
 #include <wx/app.h>
 #include <wx/buffer.h>
 #include <wx/cmdline.h>
@@ -150,22 +152,16 @@
 		y = wxDefaultCoord;
 #endif
 
+	std::string titleStr = StringFromFormat("%s%s", scm_rev_str, SCM_OCULUS_STR);
 	main_frame = new CFrame(nullptr, wxID_ANY,
-	                        StrToWxStr(scm_rev_str),
+	                        StrToWxStr(titleStr),
 	                        wxPoint(x, y), wxSize(w, h),
 	                        m_use_debugger, m_batch_mode, m_use_logger);
 
 	SetTopWindow(main_frame);
 	main_frame->SetMinSize(wxSize(400, 300));
 
-<<<<<<< HEAD
-	wxString videoBackendName;
-	wxString audioEmulationName;
-	wxString userPath;
-	wxString bruteforceResult;
-=======
 	AfterInit();
->>>>>>> 7ada372e
 
 	return true;
 }
@@ -274,20 +270,14 @@
 		return false;
 	}
 
-<<<<<<< HEAD
-	UseDebugger = parser.Found("debugger");
-	UseLogger = parser.Found("logger");
-	if (!LoadFile)
-		LoadFile = parser.Found("exec", &FileToLoad);
-	BatchMode = parser.Found("batch");
-	selectVideoBackend = parser.Found("video_backend", &videoBackendName);
-	selectAudioEmulation = parser.Found("audio_emulation", &audioEmulationName);
-	playMovie = parser.Found("movie", &movieFile);
+	if (!m_load_file)
+		m_load_file = parser.Found("exec", &m_file_to_load);
 	g_force_vr = parser.Found("vr") || parser.Found("oculus");
 	if (parser.Found("oculus"))
 		g_prefer_steamvr = false;
 	else if (parser.Found("steamvr"))
 		g_prefer_steamvr = true;
+	wxString bruteforceResult;
 	ARBruteForcer::ch_bruteforce = parser.Found("bruteforce", &bruteforceResult);
 	ARBruteForcer::ch_code = WxStrToStr(bruteforceResult);
 	if (ARBruteForcer::ch_bruteforce)
@@ -299,103 +289,22 @@
 			return false;
 		}
 	}
-	if (parser.Found("force-d3d11"))
-	{
-		selectVideoBackend = true;
-		videoBackendName = "D3D";
-	}
-	else if (parser.Found("force-opengl"))
-	{
-		selectVideoBackend = true;
-		videoBackendName = "OGL";
-	}
-
-	parser.Found("user", &userPath);
-#endif // wxUSE_CMDLINE_PARSER
-
-	// Register message box and translation handlers
-	RegisterMsgAlertHandler(&wxMsgAlert);
-	RegisterStringTranslator(&wxStringTranslator);
-
-#if wxUSE_ON_FATAL_EXCEPTION
-	wxHandleFatalExceptions(true);
-#endif
-
-	UICommon::SetUserDirectory(userPath.ToStdString());
-	UICommon::CreateDirectories();
-	InitLanguageSupport();	// The language setting is loaded from the user directory
-	UICommon::Init();
-
-	if (selectVideoBackend && videoBackendName != wxEmptyString)
-		SConfig::GetInstance().m_strVideoBackend =
-			WxStrToStr(videoBackendName);
-
-	if (selectAudioEmulation)
-	{
-		if (audioEmulationName == "HLE")
-			SConfig::GetInstance().bDSPHLE = true;
-		else if (audioEmulationName == "LLE")
-			SConfig::GetInstance().bDSPHLE = false;
-	}
-
-	VideoBackend::ActivateBackend(SConfig::GetInstance().m_strVideoBackend);
-
-	// Enable the PNG image handler for screenshots
-	wxImage::AddHandler(new wxPNGHandler);
-
-	int x = SConfig::GetInstance().iPosX;
-	int y = SConfig::GetInstance().iPosY;
-	int w = SConfig::GetInstance().iWidth;
-	int h = SConfig::GetInstance().iHeight;
-
-	if (File::Exists("www.dolphin-emulator.com.txt"))
-	{
-		File::Delete("www.dolphin-emulator.com.txt");
-		wxMessageDialog dlg(nullptr, _(
-		    "This version of Dolphin was downloaded from a website stealing money from developers of the emulator. Please "
-		    "download Dolphin from the official website instead: https://dolphin-emu.org/"),
-		    _("Unofficial version detected"), wxOK | wxICON_WARNING);
-		dlg.ShowModal();
-
-		wxLaunchDefaultBrowser("https://dolphin-emu.org/?ref=badver");
-
-		exit(0);
-	}
-
-	// The following is not needed with X11, where window managers
-	// do not allow windows to be created off the desktop.
-#ifdef _WIN32
-	// Out of desktop check
-	int leftPos = GetSystemMetrics(SM_XVIRTUALSCREEN);
-	int topPos = GetSystemMetrics(SM_YVIRTUALSCREEN);
-	int width =  GetSystemMetrics(SM_CXVIRTUALSCREEN);
-	int height = GetSystemMetrics(SM_CYVIRTUALSCREEN);
-	if ((leftPos + width) < (x + w) || leftPos > x || (topPos + height) < (y + h) || topPos > y)
-		x = y = wxDefaultCoord;
-#elif defined __APPLE__
-	if (y < 1)
-		y = wxDefaultCoord;
-#endif
-
-	{
-		std::string titleStr = StringFromFormat("%s%s", scm_rev_str, SCM_OCULUS_STR);
-		main_frame = new CFrame(nullptr, wxID_ANY,
-			StrToWxStr(titleStr),
-			wxPoint(x, y), wxSize(w, h),
-			UseDebugger, BatchMode, UseLogger);
-	}
-	SetTopWindow(main_frame);
-	main_frame->SetMinSize(wxSize(400, 300));
-=======
-	if (!m_load_file)
-		m_load_file = parser.Found("exec", &m_file_to_load);
->>>>>>> 7ada372e
 
 	m_use_debugger = parser.Found("debugger");
 	m_use_logger = parser.Found("logger");
 	m_batch_mode = parser.Found("batch");
 	m_select_video_backend = parser.Found("video_backend", &m_video_backend_name);
 	m_select_audio_emulation = parser.Found("audio_emulation", &m_audio_emulation_name);
+	if (parser.Found("force-d3d11"))
+	{
+		m_select_video_backend = true;
+		m_video_backend_name = "D3D";
+	}
+	else if (parser.Found("force-opengl"))
+	{
+		m_select_video_backend = true;
+		m_video_backend_name = "OGL";
+	}
 	m_play_movie = parser.Found("movie", &m_movie_file);
 	parser.Found("user", &m_user_path);
 
@@ -734,4 +643,4 @@
 		SoftwareVideoConfigDialog diag((wxWindow*)parent, backend_name, config_name);
 		diag.ShowModal();
 	}
-}+}
