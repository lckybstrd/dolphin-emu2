// Copyright 2008 Dolphin Emulator Project
// Licensed under GPLv2+
// Refer to the license.txt file included.

// This file holds global data for DolphinWx and DebuggerWx

#pragma once

#include <cstddef>
#include <wx/event.h>

enum
{
  // Emulation menu
  IDM_LOAD_STATE = 200,
  IDM_SAVE_STATE,
  IDM_SELECT_SLOT,
  IDM_SAVE_FIRST_STATE,
  IDM_UNDO_LOAD_STATE,
  IDM_UNDO_SAVE_STATE,
  IDM_LOAD_STATE_FILE,
  IDM_SAVE_STATE_FILE,
  IDM_SAVE_SLOT_1,
  IDM_SAVE_SLOT_2,
  IDM_SAVE_SLOT_3,
  IDM_SAVE_SLOT_4,
  IDM_SAVE_SLOT_5,
  IDM_SAVE_SLOT_6,
  IDM_SAVE_SLOT_7,
  IDM_SAVE_SLOT_8,
  IDM_SAVE_SLOT_9,
  IDM_SAVE_SLOT_10,
  IDM_LOAD_SLOT_1,
  IDM_LOAD_SLOT_2,
  IDM_LOAD_SLOT_3,
  IDM_LOAD_SLOT_4,
  IDM_LOAD_SLOT_5,
  IDM_LOAD_SLOT_6,
  IDM_LOAD_SLOT_7,
  IDM_LOAD_SLOT_8,
  IDM_LOAD_SLOT_9,
  IDM_LOAD_SLOT_10,
  IDM_LOAD_LAST_1,
  IDM_LOAD_LAST_2,
  IDM_LOAD_LAST_3,
  IDM_LOAD_LAST_4,
  IDM_LOAD_LAST_5,
  IDM_LOAD_LAST_6,
  IDM_LOAD_LAST_7,
  IDM_LOAD_LAST_8,
  IDM_LOAD_LAST_9,
  IDM_LOAD_LAST_10,
  IDM_SELECT_SLOT_1,
  IDM_SELECT_SLOT_2,
  IDM_SELECT_SLOT_3,
  IDM_SELECT_SLOT_4,
  IDM_SELECT_SLOT_5,
  IDM_SELECT_SLOT_6,
  IDM_SELECT_SLOT_7,
  IDM_SELECT_SLOT_8,
  IDM_SELECT_SLOT_9,
  IDM_SELECT_SLOT_10,
  IDM_SAVE_SELECTED_SLOT,
  IDM_LOAD_SELECTED_SLOT,
  IDM_FRAME_SKIP_0,
  IDM_FRAME_SKIP_1,
  IDM_FRAME_SKIP_2,
  IDM_FRAME_SKIP_3,
  IDM_FRAME_SKIP_4,
  IDM_FRAME_SKIP_5,
  IDM_FRAME_SKIP_6,
  IDM_FRAME_SKIP_7,
  IDM_FRAME_SKIP_8,
  IDM_FRAME_SKIP_9,
  IDM_PLAY,
  IDM_STOP,
  IDM_RESET,
  IDM_TOGGLE_FULLSCREEN,

  // Movie menu
  IDM_RECORD,
  IDM_PLAY_RECORD,
  IDM_STOP_RECORD,
  IDM_RECORD_EXPORT,
  IDM_RECORD_READ_ONLY,
  IDM_TAS_INPUT,
  IDM_TOGGLE_PAUSE_MOVIE,
  IDM_SHOW_LAG,
  IDM_SHOW_FRAME_COUNT,
  IDM_SHOW_INPUT_DISPLAY,
  IDM_SHOW_RTC_DISPLAY,
  IDM_FRAMESTEP,
  IDM_SCREENSHOT,
  IDM_TOGGLE_DUMP_FRAMES,
  IDM_TOGGLE_DUMP_AUDIO,

  // File menu
  IDM_DRIVES,
  IDM_DRIVE1,
  IDM_DRIVE24 = IDM_DRIVE1 + 23,  // 248,

  // Tools menu
  IDM_MEMCARD,
  IDM_CHEATS,
  IDM_NETPLAY,
  IDM_RESTART,
  IDM_CHANGE_DISC,
  IDM_LIST_CHANGE_DISC,
  IDM_PROPERTIES,
  IDM_GAME_WIKI,
  IDM_LOAD_WII_MENU,
  IDM_MENU_INSTALL_WAD,
  IDM_LIST_INSTALL_WAD,
  IDM_LIST_UNINSTALL_WAD,
  IDM_IMPORT_NAND,
  IDM_EXTRACT_CERTIFICATES,
  IDM_FIFOPLAYER,
<<<<<<< HEAD
  IDM_DEBUGGER,
  IDM_BRUTEFORCE0,
  IDM_BRUTEFORCE1,
  IDM_BRUTEFORCE_ALL,
=======
  IDM_LOAD_GC_BIOS_JAP,
  IDM_LOAD_GC_BIOS_USA,
  IDM_LOAD_GC_BIOS_EUR,
>>>>>>> 6f197f3a
  IDM_CONNECT_WIIMOTE1,
  IDM_CONNECT_WIIMOTE2,
  IDM_CONNECT_WIIMOTE3,
  IDM_CONNECT_WIIMOTE4,
  IDM_CONNECT_BALANCEBOARD,

  // View menu
  IDM_LIST_WAD,
  IDM_LIST_WII,
  IDM_LIST_GC,
  IDM_LIST_ELFDOL,
  IDM_LIST_JAP,
  IDM_LIST_PAL,
  IDM_LIST_USA,
  IDM_LIST_AUSTRALIA,
  IDM_LIST_FRANCE,
  IDM_LIST_GERMANY,
  IDM_LIST_ITALY,
  IDM_LIST_KOREA,
  IDM_LIST_NETHERLANDS,
  IDM_LIST_RUSSIA,
  IDM_LIST_SPAIN,
  IDM_LIST_TAIWAN,
  IDM_LIST_WORLD,
  IDM_LIST_UNKNOWN,
  IDM_LIST_DRIVES,
  IDM_PURGE_GAME_LIST_CACHE,

  // Help menu
  IDM_HELP_WEBSITE,
  IDM_HELP_ONLINE_DOCS,
  IDM_HELP_GITHUB,

  // Options menu
  IDM_CONFIG_GFX_BACKEND,
  IDM_CONFIG_AUDIO,
  IDM_CONFIG_CONTROLLERS,
  IDM_CONFIG_VR,
  IDM_CONFIG_HOTKEYS,
  IDM_CONFIG_LOGGER,

  // Views
  // IMPORTANT: Make sure IDM_FLOAT_xxx and IDM_xxx_PARENT are kept in sync!
  IDM_DEBUG_WINDOW_LIST_START,  // Bookend for doing array lookups
  IDM_LOG_WINDOW = IDM_DEBUG_WINDOW_LIST_START,
  IDM_LOG_CONFIG_WINDOW,
  IDM_REGISTER_WINDOW,
  IDM_WATCH_WINDOW,
  IDM_BREAKPOINT_WINDOW,
  IDM_MEMORY_WINDOW,
  IDM_JIT_WINDOW,
  IDM_SOUND_WINDOW,
  IDM_VIDEO_WINDOW,
  IDM_CODE_WINDOW,
  IDM_DEBUG_WINDOW_LIST_END,  // Bookend for doing array lookups

  // List Column Title Toggles
  IDM_SHOW_SYSTEM = IDM_DEBUG_WINDOW_LIST_END,
  IDM_SHOW_BANNER,
  IDM_SHOW_TITLE,
  IDM_SHOW_MAKER,
  IDM_SHOW_FILENAME,
  IDM_SHOW_ID,
  IDM_SHOW_REGION,
  IDM_SHOW_SIZE,
  IDM_SHOW_STATE,
  IDM_SHOW_VR_STATE,

  // Float Window IDs
  IDM_LOG_WINDOW_PARENT,
  IDM_LOG_CONFIG_WINDOW_PARENT,
  IDM_REGISTER_WINDOW_PARENT,
  IDM_WATCH_WINDOW_PARENT,
  IDM_BREAKPOINT_WINDOW_PARENT,
  IDM_MEMORY_WINDOW_PARENT,
  IDM_JIT_WINDOW_PARENT,
  IDM_SOUND_WINDOW_PARENT,
  IDM_VIDEO_WINDOW_PARENT,
  IDM_CODE_WINDOW_PARENT,

  // Float popup menu IDs
  IDM_FLOAT_LOG_WINDOW,
  IDM_FLOAT_LOG_CONFIG_WINDOW,
  IDM_FLOAT_REGISTER_WINDOW,
  IDM_FLOAT_WATCH_WINDOW,
  IDM_FLOAT_BREAKPOINT_WINDOW,
  IDM_FLOAT_MEMORY_WINDOW,
  IDM_FLOAT_JIT_WINDOW,
  IDM_FLOAT_SOUND_WINDOW,
  IDM_FLOAT_VIDEO_WINDOW,
  IDM_FLOAT_CODE_WINDOW,

  // --------------------------------------------------------------
  // Debugger Menu Entries
  // --------------------
  // CPU Mode
  IDM_INTERPRETER,
  IDM_AUTOMATIC_START,
  IDM_BOOT_TO_PAUSE,
  IDM_JIT_NO_BLOCK_CACHE,
  IDM_JIT_NO_BLOCK_LINKING,  // JIT
  IDM_JIT_OFF,
  IDM_JIT_LS_OFF,
  IDM_JIT_LSLXZ_OFF,
  IDM_JIT_LSLWZ_OFF,
  IDM_JIT_LSLBZX_OFF,
  IDM_JIT_LSP_OFF,
  IDM_JIT_LSF_OFF,
  IDM_JIT_I_OFF,
  IDM_JIT_FP_OFF,
  IDM_JIT_P_OFF,
  IDM_JIT_SR_OFF,
  IDM_FONT_PICKER,

  // Symbols
  IDM_CLEAR_SYMBOLS,
  IDM_SCAN_FUNCTIONS,
  IDM_SCAN_SIGNATURES,
  IDM_SCAN_RSO,
  IDM_LOAD_MAP_FILE,
  IDM_LOAD_MAP_FILE_AS,
  IDM_LOAD_BAD_MAP_FILE,
  IDM_SAVEMAPFILE,
  IDM_SAVE_MAP_FILE_WITH_CODES,
  IDM_SAVE_MAP_FILE_AS,
  IDM_CREATE_SIGNATURE_FILE,
  IDM_APPEND_SIGNATURE_FILE,
  IDM_COMBINE_SIGNATURE_FILES,
  IDM_RENAME_SYMBOLS,
  IDM_USE_SIGNATURE_FILE,
  IDM_PATCH_HLE_FUNCTIONS,

  // JIT
  IDM_CLEAR_CODE_CACHE,
  IDM_LOG_INSTRUCTIONS,
  IDM_SEARCH_INSTRUCTION,

  // Profiler
  IDM_PROFILE_BLOCKS,
  IDM_WRITE_PROFILE,
  // --------------------------------------------------------------

  // --------------------------------------------------------------
  // Debugger Toolbar
  // --------------------
  ID_TOOLBAR_DEBUG,
  IDM_STEP,
  IDM_STEPOVER,
  IDM_STEPOUT,
  IDM_TOGGLE_BREAKPOINT,
  IDM_SKIP,
  IDM_SETPC,
  IDM_GOTOPC,
  IDM_ADDRBOX,

  ID_TOOLBAR_AUI,
  IDM_SAVE_PERSPECTIVE,
  IDM_ADD_PERSPECTIVE,
  IDM_PERSPECTIVES_ADD_PANE_TOP,
  IDM_PERSPECTIVES_ADD_PANE_BOTTOM,
  IDM_PERSPECTIVES_ADD_PANE_LEFT,
  IDM_PERSPECTIVES_ADD_PANE_RIGHT,
  IDM_PERSPECTIVES_ADD_PANE_CENTER,
  IDM_EDIT_PERSPECTIVES,
  IDM_TAB_SPLIT,
  IDM_NO_DOCKING,
  IDM_PERSPECTIVES_0,
  IDM_PERSPECTIVES_100 = IDM_PERSPECTIVES_0 + 100,
  // --------------------------------------------------------------

  IDM_TOGGLE_DUAL_CORE,  // Other
  IDM_TOGGLE_SKIP_IDLE,
  IDM_TOGGLE_TOOLBAR,
  IDM_TOGGLE_STATUSBAR,
  IDM_NOTIFY_MAP_LOADED,
  IDM_OPEN_CONTAINING_FOLDER,
  IDM_OPEN_SAVE_FOLDER,
  IDM_EXPORT_SAVE,
  IDM_IMPORT_SAVE,
  IDM_EXPORT_ALL_SAVE,
  IDM_SET_DEFAULT_ISO,
  IDM_DELETE_ISO,
  IDM_COMPRESS_ISO,
  IDM_START_NETPLAY,
  IDM_MULTI_COMPRESS_ISO,
  IDM_MULTI_DECOMPRESS_ISO,
  IDM_UPDATE_DISASM_DIALOG,
  IDM_UPDATE_GUI,
  IDM_UPDATE_STATUS_BAR,
  IDM_UPDATE_TITLE,
  IDM_UPDATE_BREAKPOINTS,
  IDM_UPDATE_JIT_PANE,
  IDM_PANIC,
  IDM_KEYSTATE,
  IDM_WINDOW_SIZE_REQUEST,
  IDM_STOPPED,
  IDM_HOST_MESSAGE,

  // Used for Host_ConnectWiimote()
  IDM_FORCE_CONNECT_WIIMOTE1,
  IDM_FORCE_CONNECT_WIIMOTE2,
  IDM_FORCE_CONNECT_WIIMOTE3,
  IDM_FORCE_CONNECT_WIIMOTE4,
  IDM_FORCE_CONNECT_BALANCEBOARD,
  IDM_FORCE_DISCONNECT_WIIMOTE1,
  IDM_FORCE_DISCONNECT_WIIMOTE2,
  IDM_FORCE_DISCONNECT_WIIMOTE3,
  IDM_FORCE_DISCONNECT_WIIMOTE4,
  IDM_FORCE_DISCONNECT_BALANCEBOARD,

  IDM_MPANEL,
  ID_STATUSBAR,

  IDM_FREELOOK_DECREASE_SPEED,
  IDM_FREELOOK_INCREASE_SPEED,
  IDM_FREELOOK_RESET_SPEED,
  IDM_FREELOOK_UP,
  IDM_FREELOOK_DOWN,
  IDM_FREELOOK_LEFT,
  IDM_FREELOOK_RIGHT,
  IDM_FREELOOK_ZOOM_IN,
  IDM_FREELOOK_ZOOM_OUT,
  IDM_FREELOOK_RESET,

  ID_TOOLBAR = 500,
};

// custom message macro
#define EVT_HOST_COMMAND(id, fn) EVT_COMMAND(id, wxEVT_HOST_COMMAND, fn)

// FIXME: This should be changed to wxThreadEvent
wxDECLARE_EVENT(wxEVT_HOST_COMMAND, wxCommandEvent);

// Sent to wxTheApp
// GetString() == Game's Unique ID
// GetInt() == Game's Revision
wxDECLARE_EVENT(DOLPHIN_EVT_LOCAL_INI_CHANGED, wxCommandEvent);<|MERGE_RESOLUTION|>--- conflicted
+++ resolved
@@ -115,16 +115,13 @@
   IDM_IMPORT_NAND,
   IDM_EXTRACT_CERTIFICATES,
   IDM_FIFOPLAYER,
-<<<<<<< HEAD
+  IDM_LOAD_GC_BIOS_JAP,
+  IDM_LOAD_GC_BIOS_USA,
+  IDM_LOAD_GC_BIOS_EUR,
   IDM_DEBUGGER,
   IDM_BRUTEFORCE0,
   IDM_BRUTEFORCE1,
   IDM_BRUTEFORCE_ALL,
-=======
-  IDM_LOAD_GC_BIOS_JAP,
-  IDM_LOAD_GC_BIOS_USA,
-  IDM_LOAD_GC_BIOS_EUR,
->>>>>>> 6f197f3a
   IDM_CONNECT_WIIMOTE1,
   IDM_CONNECT_WIIMOTE2,
   IDM_CONNECT_WIIMOTE3,
