// Copyright 2010 Dolphin Emulator Project
// Licensed under GPLv2+
// Refer to the license.txt file included.

#pragma once

#include <cstddef>
#include <map>
#include <string>
#include <vector>
#include <wx/button.h>
#include <wx/checkbox.h>
#include <wx/choice.h>
#include <wx/dialog.h>
#include <wx/msgdlg.h>
#include <wx/radiobut.h>
#include <wx/spinctrl.h>
#include <wx/stattext.h>

#include "Common/CommonTypes.h"

class DolphinSlider;
struct VideoConfig;

class wxBoxSizer;
class wxControl;
class wxPanel;

template <typename W>
class BoolSetting : public W
{
public:
  BoolSetting(wxWindow* parent, const wxString& label, const wxString& tooltip, bool& setting,
              bool reverse = false, long style = 0);

  void UpdateValue(wxCommandEvent& ev)
  {
    m_setting = (ev.GetInt() != 0) ^ m_reverse;
    ev.Skip();
  }

private:
  bool& m_setting;
  const bool m_reverse;
};

typedef BoolSetting<wxCheckBox> SettingCheckBox;
typedef BoolSetting<wxRadioButton> SettingRadioButton;

template <typename T>
class IntegerSetting : public wxSpinCtrl
{
public:
  IntegerSetting(wxWindow* parent, const wxString& label, T& setting, int minVal, int maxVal,
                 long style = 0)
      : wxSpinCtrl(parent, wxID_ANY, label, wxDefaultPosition, wxDefaultSize, style),
        m_setting(setting)
  {
    SetRange(minVal, maxVal);
    SetValue(m_setting);
    Bind(wxEVT_SPINCTRL, &IntegerSetting::UpdateValue, this);
  }

  void UpdateValue(wxCommandEvent& ev)
  {
    m_setting = ev.GetInt();
    ev.Skip();
  }

private:
  T& m_setting;
};

typedef IntegerSetting<u32> U32Setting;

template <typename T>
class FloatSetting : public wxSpinCtrlDouble
{
public:
  FloatSetting(wxWindow* parent, const wxString& label, T& setting, T minVal, T maxVal,
               T increment = 0, long style = 0);

  void UpdateValue(wxSpinDoubleEvent& ev)
  {
    m_setting = ev.GetValue();
    ev.Skip();
  }

private:
  T& m_setting;
};

typedef FloatSetting<double> SettingDouble;
typedef FloatSetting<float> SettingNumber;

class SettingChoice : public wxChoice
{
public:
  SettingChoice(wxWindow* parent, int& setting, const wxString& tooltip, int num = 0,
                const wxString choices[] = nullptr, long style = 0);
  void UpdateValue(wxCommandEvent& ev);

private:
  int& m_setting;
};

class VideoConfigDiag : public wxDialog
{
public:
  VideoConfigDiag(wxWindow* parent, const std::string& title);

protected:
<<<<<<< HEAD
  void Event_Backend(wxCommandEvent& ev)
  {
    auto& new_backend = g_available_video_backends[ev.GetInt()];

    if (g_video_backend != new_backend.get())
    {
      bool do_switch = !Core::IsRunning();
      if (new_backend->GetName() == "Software Renderer")
      {
        do_switch =
            (wxYES == 
             wxMessageBox("Software rendering does not support VR.\n" +
                          _("Software rendering is an order of magnitude slower than using the "
                            "other backends.\nIt's only useful for debugging purposes.\nDo you "
                            "really want to enable software rendering? If unsure, select 'No'."),
                          _("Warning"), wxYES_NO | wxNO_DEFAULT | wxICON_EXCLAMATION, this));
      }

      if (do_switch)
      {
        // TODO: Only reopen the dialog if the software backend is
        // selected (make sure to reinitialize backend info)
        // reopen the dialog
        Close();

        g_video_backend = new_backend.get();
        SConfig::GetInstance().m_strVideoBackend = g_video_backend->GetName();

        g_video_backend->ShowConfig(GetParent());
      }
      else
      {
        // Select current backend again
        choice_backend->SetStringSelection(StrToWxStr(g_video_backend->GetName()));
      }
    }

    ev.Skip();
  }
  void Event_Adapter(wxCommandEvent& ev) { ev.Skip(); }  // TODO
=======
  void Event_Backend(wxCommandEvent& ev);
>>>>>>> e9ad0ec6
  void Event_DisplayResolution(wxCommandEvent& ev);
  void Event_ProgressiveScan(wxCommandEvent& ev);
  void Event_SafeTextureCache(wxCommandEvent& ev);

  void Event_PPShader(wxCommandEvent& ev);
  void Event_ConfigurePPShader(wxCommandEvent& ev);

  void Event_StereoDepth(wxCommandEvent& ev);
  void Event_StereoConvergence(wxCommandEvent& ev);
  void Event_StereoMode(wxCommandEvent& ev);

  void Event_ClickSave(wxCommandEvent&);
  void Event_Close(wxCommandEvent&);

  // Enables/disables UI elements depending on current config
<<<<<<< HEAD
  void OnUpdateUI(wxUpdateUIEvent& ev)
  {
    // Anti-aliasing
    choice_aamode->Enable(vconfig.backend_info.AAModes.size() > 1);
    text_aamode->Enable(vconfig.backend_info.AAModes.size() > 1);

    // EFB copy
    efbcopy_clear_disable->Enable(!vconfig.bEFBCopyEnable);
    efbcopy_texture->Enable(vconfig.bEFBCopyEnable);
    efbcopy_ram->Enable(vconfig.bEFBCopyEnable);

    // XFB
    virtual_xfb->Enable(vconfig.bUseXFB);
    real_xfb->Enable(vconfig.bUseXFB);

    // custom textures
    cache_hires_textures->Enable(vconfig.bHiresTextures);

    // Repopulating the post-processing shaders can't be done from an event
    if (choice_ppshader && choice_ppshader->IsEmpty())
      PopulatePostProcessingShaders();

    // Things which shouldn't be changed during emulation
    if (Core::IsRunning())
    {
      choice_backend->Disable();
      label_backend->Disable();

      // D3D only
      if (vconfig.backend_info.Adapters.size())
      {
        choice_adapter->Disable();
        label_adapter->Disable();
      }

#ifndef __APPLE__
      // This isn't supported on OS X.

      choice_display_resolution->Disable();
      label_display_resolution->Disable();
#endif

      progressive_scan_checkbox->Disable();
      render_to_main_checkbox->Disable();
    }
    ev.Skip();
  }
=======
  void OnUpdateUI(wxUpdateUIEvent& ev);
>>>>>>> e9ad0ec6

  // Creates controls and connects their enter/leave window events to Evt_Enter/LeaveControl
  SettingCheckBox* CreateCheckBox(wxWindow* parent, const wxString& label,
                                  const wxString& description, bool& setting, bool reverse = false,
                                  long style = 0);
  SettingChoice* CreateChoice(wxWindow* parent, int& setting, const wxString& description,
                              int num = 0, const wxString choices[] = nullptr, long style = 0);
  SettingRadioButton* CreateRadioButton(wxWindow* parent, const wxString& label,
                                        const wxString& description, bool& setting,
                                        bool reverse = false, long style = 0);
  SettingNumber* CreateNumber(wxWindow* parent, float& setting, const wxString& description,
                              float min, float max, float inc, long style = 0);

  // Same as above but only connects enter/leave window events
  wxControl* RegisterControl(wxControl* const control, const wxString& description);

  void Evt_EnterControl(wxMouseEvent& ev);
  void Evt_LeaveControl(wxMouseEvent& ev);
  void CreateDescriptionArea(wxPanel* const page, wxBoxSizer* const sizer);
  void PopulatePostProcessingShaders();
  void PopulateAAList();
  void OnAAChanged(wxCommandEvent& ev);

  wxChoice* choice_backend;
  wxChoice* choice_adapter;
  wxChoice* choice_display_resolution;

  wxStaticText* label_backend;
  wxStaticText* label_adapter;

  wxStaticText* text_aamode;
  wxChoice* choice_aamode;
  DolphinSlider* conv_slider;

  wxStaticText* label_display_resolution;

  wxButton* button_config_pp;

  SettingCheckBox* borderless_fullscreen;
  SettingCheckBox* render_to_main_checkbox;
  SettingCheckBox* async_timewarp_checkbox;
  SettingCheckBox* efbcopy_clear_disable;

  SettingRadioButton* efbcopy_texture;
  SettingRadioButton* efbcopy_ram;

  SettingRadioButton* virtual_xfb;
  SettingRadioButton* real_xfb;

  SettingCheckBox* cache_hires_textures;

  wxCheckBox* progressive_scan_checkbox;
  wxCheckBox* vertex_rounding_checkbox;

  wxChoice* choice_ppshader;

  std::map<wxWindow*, wxString> ctrl_descs;       // maps setting controls to their descriptions
  std::map<wxWindow*, wxStaticText*> desc_texts;  // maps dialog tabs (which are the parents of the
                                                  // setting controls) to their description text
                                                  // objects

  VideoConfig& vconfig;

  size_t m_msaa_modes;
};<|MERGE_RESOLUTION|>--- conflicted
+++ resolved
@@ -110,50 +110,7 @@
   VideoConfigDiag(wxWindow* parent, const std::string& title);
 
 protected:
-<<<<<<< HEAD
-  void Event_Backend(wxCommandEvent& ev)
-  {
-    auto& new_backend = g_available_video_backends[ev.GetInt()];
-
-    if (g_video_backend != new_backend.get())
-    {
-      bool do_switch = !Core::IsRunning();
-      if (new_backend->GetName() == "Software Renderer")
-      {
-        do_switch =
-            (wxYES == 
-             wxMessageBox("Software rendering does not support VR.\n" +
-                          _("Software rendering is an order of magnitude slower than using the "
-                            "other backends.\nIt's only useful for debugging purposes.\nDo you "
-                            "really want to enable software rendering? If unsure, select 'No'."),
-                          _("Warning"), wxYES_NO | wxNO_DEFAULT | wxICON_EXCLAMATION, this));
-      }
-
-      if (do_switch)
-      {
-        // TODO: Only reopen the dialog if the software backend is
-        // selected (make sure to reinitialize backend info)
-        // reopen the dialog
-        Close();
-
-        g_video_backend = new_backend.get();
-        SConfig::GetInstance().m_strVideoBackend = g_video_backend->GetName();
-
-        g_video_backend->ShowConfig(GetParent());
-      }
-      else
-      {
-        // Select current backend again
-        choice_backend->SetStringSelection(StrToWxStr(g_video_backend->GetName()));
-      }
-    }
-
-    ev.Skip();
-  }
-  void Event_Adapter(wxCommandEvent& ev) { ev.Skip(); }  // TODO
-=======
   void Event_Backend(wxCommandEvent& ev);
->>>>>>> e9ad0ec6
   void Event_DisplayResolution(wxCommandEvent& ev);
   void Event_ProgressiveScan(wxCommandEvent& ev);
   void Event_SafeTextureCache(wxCommandEvent& ev);
@@ -169,57 +126,7 @@
   void Event_Close(wxCommandEvent&);
 
   // Enables/disables UI elements depending on current config
-<<<<<<< HEAD
-  void OnUpdateUI(wxUpdateUIEvent& ev)
-  {
-    // Anti-aliasing
-    choice_aamode->Enable(vconfig.backend_info.AAModes.size() > 1);
-    text_aamode->Enable(vconfig.backend_info.AAModes.size() > 1);
-
-    // EFB copy
-    efbcopy_clear_disable->Enable(!vconfig.bEFBCopyEnable);
-    efbcopy_texture->Enable(vconfig.bEFBCopyEnable);
-    efbcopy_ram->Enable(vconfig.bEFBCopyEnable);
-
-    // XFB
-    virtual_xfb->Enable(vconfig.bUseXFB);
-    real_xfb->Enable(vconfig.bUseXFB);
-
-    // custom textures
-    cache_hires_textures->Enable(vconfig.bHiresTextures);
-
-    // Repopulating the post-processing shaders can't be done from an event
-    if (choice_ppshader && choice_ppshader->IsEmpty())
-      PopulatePostProcessingShaders();
-
-    // Things which shouldn't be changed during emulation
-    if (Core::IsRunning())
-    {
-      choice_backend->Disable();
-      label_backend->Disable();
-
-      // D3D only
-      if (vconfig.backend_info.Adapters.size())
-      {
-        choice_adapter->Disable();
-        label_adapter->Disable();
-      }
-
-#ifndef __APPLE__
-      // This isn't supported on OS X.
-
-      choice_display_resolution->Disable();
-      label_display_resolution->Disable();
-#endif
-
-      progressive_scan_checkbox->Disable();
-      render_to_main_checkbox->Disable();
-    }
-    ev.Skip();
-  }
-=======
   void OnUpdateUI(wxUpdateUIEvent& ev);
->>>>>>> e9ad0ec6
 
   // Creates controls and connects their enter/leave window events to Evt_Enter/LeaveControl
   SettingCheckBox* CreateCheckBox(wxWindow* parent, const wxString& label,
