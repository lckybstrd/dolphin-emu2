// Copyright 2010 Dolphin Emulator Project
// Licensed under GPLv2+
// Refer to the license.txt file included.

#pragma once

#include <cstddef>
#include <map>
#include <string>
#include <vector>
#include <wx/button.h>
#include <wx/checkbox.h>
#include <wx/choice.h>
#include <wx/dialog.h>
#include <wx/msgdlg.h>
#include <wx/radiobut.h>
#include <wx/spinctrl.h>
#include <wx/stattext.h>

#include "Common/CommonTypes.h"
#include "Core/Config/GraphicsSettings.h"

class DolphinSlider;
struct VideoConfig;

class wxBoxSizer;
class wxControl;
class wxPanel;

template <typename W>
class BoolSetting : public W
{
public:
  BoolSetting(wxWindow* parent, const wxString& label, const wxString& tooltip,
              const Config::ConfigInfo<bool>& setting, bool reverse = false, long style = 0);

  void UpdateValue(wxCommandEvent& ev)
  {
    Config::SetBaseOrCurrent(m_setting, (ev.GetInt() != 0) != m_reverse);
    ev.Skip();
  }

private:
  Config::ConfigInfo<bool> m_setting;
  const bool m_reverse;
};

template <typename W>
class RefBoolSetting : public W
{
public:
  RefBoolSetting(wxWindow* parent, const wxString& label, const wxString& tooltip, bool& setting,
                 bool reverse = false, long style = 0);

  void UpdateValue(wxCommandEvent& ev)
  {
    m_setting = (ev.GetInt() != 0) != m_reverse;
    ev.Skip();
  }

private:
  bool& m_setting;
  const bool m_reverse;
};

typedef BoolSetting<wxCheckBox> SettingCheckBox;
typedef BoolSetting<wxRadioButton> SettingRadioButton;

class IntegerSetting : public wxSpinCtrl
{
public:
<<<<<<< HEAD
  IntegerSetting(wxWindow* parent, const wxString& label, T& setting, int minVal, int maxVal,
                 long style = 0)
      : wxSpinCtrl(parent, wxID_ANY, label, wxDefaultPosition, wxDefaultSize, style),
        m_setting(setting)
  {
    SetRange(minVal, maxVal);
    SetValue(m_setting);
    Bind(wxEVT_SPINCTRL, &IntegerSetting::UpdateValue, this);
  }
=======
  IntegerSetting(wxWindow* parent, const wxString& label, const Config::ConfigInfo<int>& setting,
                 int minVal, int maxVal, long style = 0);
>>>>>>> c8166951

  void UpdateValue(wxCommandEvent& ev)
  {
    Config::SetBaseOrCurrent(m_setting, ev.GetInt());
    ev.Skip();
  }

private:
  Config::ConfigInfo<int> m_setting;
};

typedef IntegerSetting<u32> U32Setting;

template <typename T>
class FloatSetting : public wxSpinCtrlDouble
{
public:
  FloatSetting(wxWindow* parent, const wxString& label, T& setting, T minVal, T maxVal,
               T increment = 0, long style = 0);

  void UpdateValue(wxSpinDoubleEvent& ev)
  {
    m_setting = ev.GetValue();
    ev.Skip();
  }

private:
  T& m_setting;
};

typedef FloatSetting<double> SettingDouble;
typedef FloatSetting<float> SettingNumber;

class SettingChoice : public wxChoice
{
public:
  SettingChoice(wxWindow* parent, const Config::ConfigInfo<int>& setting, const wxString& tooltip,
                int num = 0, const wxString choices[] = nullptr, long style = 0);
  void UpdateValue(wxCommandEvent& ev);

private:
  Config::ConfigInfo<int> m_setting;
};

class VideoConfigDiag : public wxDialog
{
public:
  VideoConfigDiag(wxWindow* parent, const std::string& title);

protected:
  void Event_Backend(wxCommandEvent& ev);
  void Event_DisplayResolution(wxCommandEvent& ev);
  void Event_ProgressiveScan(wxCommandEvent& ev);
  void Event_SafeTextureCache(wxCommandEvent& ev);

  void Event_PPShader(wxCommandEvent& ev);
  void Event_ConfigurePPShader(wxCommandEvent& ev);

  void Event_StereoDepth(wxCommandEvent& ev);
  void Event_StereoConvergence(wxCommandEvent& ev);
  void Event_StereoMode(wxCommandEvent& ev);

  void Event_ClickSave(wxCommandEvent&);
  void Event_Close(wxCommandEvent&);

  // Enables/disables UI elements depending on current config
  void OnUpdateUI(wxUpdateUIEvent& ev);

  // Creates controls and connects their enter/leave window events to Evt_Enter/LeaveControl
  SettingCheckBox* CreateCheckBox(wxWindow* parent, const wxString& label,
                                  const wxString& description,
                                  const Config::ConfigInfo<bool>& setting, bool reverse = false,
                                  long style = 0);
  RefBoolSetting<wxCheckBox>* CreateCheckBoxRefBool(wxWindow* parent, const wxString& label,
                                                    const wxString& description, bool& setting);
  SettingChoice* CreateChoice(wxWindow* parent, const Config::ConfigInfo<int>& setting,
                              const wxString& description, int num = 0,
                              const wxString choices[] = nullptr, long style = 0);
  SettingRadioButton* CreateRadioButton(wxWindow* parent, const wxString& label,
                                        const wxString& description,
                                        const Config::ConfigInfo<bool>& setting,
                                        bool reverse = false, long style = 0);
  SettingNumber* CreateNumber(wxWindow* parent, float& setting, const wxString& description,
                              float min, float max, float inc, long style = 0);

  // Same as above but only connects enter/leave window events
  wxControl* RegisterControl(wxControl* const control, const wxString& description);

  void Evt_EnterControl(wxMouseEvent& ev);
  void Evt_LeaveControl(wxMouseEvent& ev);
  void CreateDescriptionArea(wxPanel* const page, wxBoxSizer* const sizer);
  void PopulatePostProcessingShaders();
  void PopulateAAList();
  void OnAAChanged(wxCommandEvent& ev);

  wxChoice* choice_backend;
  wxChoice* choice_adapter;
  wxChoice* choice_display_resolution;

  wxStaticText* label_backend;
  wxStaticText* label_adapter;

  wxStaticText* text_aamode;
  wxChoice* choice_aamode;
  DolphinSlider* conv_slider;

  wxStaticText* label_display_resolution;

  wxButton* button_config_pp;

  SettingCheckBox* borderless_fullscreen;
<<<<<<< HEAD
  SettingCheckBox* render_to_main_checkbox;
  SettingCheckBox* async_timewarp_checkbox;
  SettingCheckBox* efbcopy_clear_disable;

  SettingRadioButton* efbcopy_texture;
  SettingRadioButton* efbcopy_ram;
=======
  RefBoolSetting<wxCheckBox>* render_to_main_checkbox;
>>>>>>> c8166951

  SettingRadioButton* virtual_xfb;
  SettingRadioButton* real_xfb;

  SettingCheckBox* cache_hires_textures;

  wxCheckBox* progressive_scan_checkbox;
  wxCheckBox* vertex_rounding_checkbox;

  wxChoice* choice_ppshader;

  std::map<wxWindow*, wxString> ctrl_descs;       // maps setting controls to their descriptions
  std::map<wxWindow*, wxStaticText*> desc_texts;  // maps dialog tabs (which are the parents of the
                                                  // setting controls) to their description text
                                                  // objects

  VideoConfig& vconfig;

  size_t m_msaa_modes;
};<|MERGE_RESOLUTION|>--- conflicted
+++ resolved
@@ -40,7 +40,7 @@
     ev.Skip();
   }
 
-private:
+public:
   Config::ConfigInfo<bool> m_setting;
   const bool m_reverse;
 };
@@ -66,51 +66,74 @@
 typedef BoolSetting<wxCheckBox> SettingCheckBox;
 typedef BoolSetting<wxRadioButton> SettingRadioButton;
 
+template <typename T>
 class IntegerSetting : public wxSpinCtrl
 {
 public:
-<<<<<<< HEAD
-  IntegerSetting(wxWindow* parent, const wxString& label, T& setting, int minVal, int maxVal,
-                 long style = 0)
+  IntegerSetting(wxWindow* parent, const wxString& label, const Config::ConfigInfo<T>& setting,
+                 T minVal, T maxVal, long style = 0)
       : wxSpinCtrl(parent, wxID_ANY, label, wxDefaultPosition, wxDefaultSize, style),
         m_setting(setting)
   {
     SetRange(minVal, maxVal);
+    SetValue(Config::Get(m_setting));
+    Bind(wxEVT_SPINCTRL, &IntegerSetting<T>::UpdateValue, this);
+  }
+
+  void UpdateValue(wxCommandEvent& ev)
+  {
+    Config::SetBaseOrCurrent(m_setting, (T)ev.GetInt());
+    ev.Skip();
+  }
+
+public:
+  Config::ConfigInfo<T> m_setting;
+};
+
+template <typename T>
+class RefIntegerSetting : public wxSpinCtrl
+{
+public:
+  RefIntegerSetting(wxWindow* parent, const wxString& label, T& setting, T minVal, T maxVal,
+                    long style = 0)
+      : wxSpinCtrl(parent, wxID_ANY, label, wxDefaultPosition, wxDefaultSize, style),
+        m_setting(setting)
+  {
+    SetRange(minVal, maxVal);
     SetValue(m_setting);
-    Bind(wxEVT_SPINCTRL, &IntegerSetting::UpdateValue, this);
-  }
-=======
-  IntegerSetting(wxWindow* parent, const wxString& label, const Config::ConfigInfo<int>& setting,
-                 int minVal, int maxVal, long style = 0);
->>>>>>> c8166951
-
-  void UpdateValue(wxCommandEvent& ev)
-  {
-    Config::SetBaseOrCurrent(m_setting, ev.GetInt());
-    ev.Skip();
-  }
-
-private:
-  Config::ConfigInfo<int> m_setting;
-};
-
+    Bind(wxEVT_SPINCTRL, &RefIntegerSetting<T>::UpdateValue, this);
+  }
+
+  void UpdateValue(wxCommandEvent& ev)
+  {
+    m_setting = ev.GetInt();
+    ev.Skip();
+  }
+
+private:
+  T& m_setting;
+};
+
+typedef IntegerSetting<s32> I32Setting;
 typedef IntegerSetting<u32> U32Setting;
+typedef RefIntegerSetting<s32> RefI32Setting;
+typedef RefIntegerSetting<u32> RefU32Setting;
 
 template <typename T>
 class FloatSetting : public wxSpinCtrlDouble
 {
 public:
-  FloatSetting(wxWindow* parent, const wxString& label, T& setting, T minVal, T maxVal,
+  FloatSetting(wxWindow* parent, const wxString& label, const Config::ConfigInfo<T>& setting, T minVal, T maxVal,
                T increment = 0, long style = 0);
 
   void UpdateValue(wxSpinDoubleEvent& ev)
   {
-    m_setting = ev.GetValue();
-    ev.Skip();
-  }
-
-private:
-  T& m_setting;
+    Config::SetBaseOrCurrent(m_setting, (T)(ev.GetValue()));
+    ev.Skip();
+  }
+
+private:
+   Config::ConfigInfo<T> m_setting;
 };
 
 typedef FloatSetting<double> SettingDouble;
@@ -165,8 +188,9 @@
                                         const wxString& description,
                                         const Config::ConfigInfo<bool>& setting,
                                         bool reverse = false, long style = 0);
-  SettingNumber* CreateNumber(wxWindow* parent, float& setting, const wxString& description,
-                              float min, float max, float inc, long style = 0);
+  SettingNumber* CreateNumber(wxWindow* parent, const Config::ConfigInfo<float>& setting,
+                              const wxString& description, float min, float max, float inc,
+                              long style = 0);
 
   // Same as above but only connects enter/leave window events
   wxControl* RegisterControl(wxControl* const control, const wxString& description);
@@ -194,16 +218,12 @@
   wxButton* button_config_pp;
 
   SettingCheckBox* borderless_fullscreen;
-<<<<<<< HEAD
-  SettingCheckBox* render_to_main_checkbox;
+  RefBoolSetting<wxCheckBox>* render_to_main_checkbox;
   SettingCheckBox* async_timewarp_checkbox;
   SettingCheckBox* efbcopy_clear_disable;
 
   SettingRadioButton* efbcopy_texture;
   SettingRadioButton* efbcopy_ram;
-=======
-  RefBoolSetting<wxCheckBox>* render_to_main_checkbox;
->>>>>>> c8166951
 
   SettingRadioButton* virtual_xfb;
   SettingRadioButton* real_xfb;
