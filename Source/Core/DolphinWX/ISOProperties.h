--- conflicted
+++ resolved
@@ -88,17 +88,10 @@
 	wxArrayString arrayStringFor_VRState;
 	wxChoice* EmuState;
 	wxTextCtrl* EmuIssues;
-<<<<<<< HEAD
-	wxArrayString arrayStringFor_RmObjs;
-	wxCheckListBox* RmObjs;
-	wxButton* EditRmObj;
-	wxButton* RemoveRmObj;
-=======
 	wxArrayString arrayStringFor_HideObjects;
 	wxCheckListBox* HideObjects;
 	wxButton* EditHideObject;
 	wxButton* RemoveHideObject;
->>>>>>> 57830e58
 	wxArrayString arrayStringFor_Patches;
 	wxCheckListBox* Patches;
 	wxButton* EditPatch;
@@ -181,11 +174,7 @@
 		ID_SCREEN_RIGHT,
 		ID_SCREEN_UP,
 		ID_SCREEN_PITCH,
-<<<<<<< HEAD
-		ID_RMOBJ_PAGE,
-=======
 		ID_HIDEOBJECT_PAGE,
->>>>>>> 57830e58
 		ID_PATCH_PAGE,
 		ID_ARCODE_PAGE,
 		ID_SPEEDHACK_PAGE,
@@ -207,19 +196,11 @@
 		ID_SHOWDEFAULTCONFIG,
 		ID_EMUSTATE,
 		ID_EMU_ISSUES,
-<<<<<<< HEAD
-		ID_RMOBJS_LIST,
-		ID_RMOBJS_CHECKBOX,
-		ID_EDITRMOBJ,
-		ID_ADDRMOBJ,
-		ID_REMOVERMOBJ,
-=======
 		ID_HIDEOBJECTS_LIST,
 		ID_HIDEOBJECTS_CHECKBOX,
 		ID_EDITHIDEOBJECT,
 		ID_ADDHideObject,
 		ID_REMOVEHIDEOBJECT,
->>>>>>> 57830e58
 		ID_PATCHES_LIST,
 		ID_EDITPATCH,
 		ID_ADDPATCH,
@@ -266,11 +247,7 @@
 	void OnEditConfig(wxCommandEvent& event);
 	void OnComputeMD5Sum(wxCommandEvent& event);
 	void OnShowDefaultConfig(wxCommandEvent& event);
-<<<<<<< HEAD
-	void RmObjButtonClicked(wxCommandEvent& event);
-=======
 	void HideObjectButtonClicked(wxCommandEvent& event);
->>>>>>> 57830e58
 	void ListSelectionChanged(wxCommandEvent& event);
 	void CheckboxSelectionChanged(wxCommandEvent& event);
 	void PatchButtonClicked(wxCommandEvent& event);
@@ -302,22 +279,13 @@
 	std::string GameIniFileDefault;
 	std::string GameIniFileLocal;
 
-<<<<<<< HEAD
-	std::set<std::string> DefaultRmObjs;
-=======
 	std::set<std::string> DefaultHideObjects;
->>>>>>> 57830e58
 	std::set<std::string> DefaultPatches;
 	std::set<std::string> DefaultCheats;
 
 	void LoadGameConfig();
-<<<<<<< HEAD
-	void RmObjList_Load();
-	void RmObjList_Save();
-=======
 	void HideObjectList_Load();
 	void HideObjectList_Save();
->>>>>>> 57830e58
 	void PatchList_Load();
 	void PatchList_Save();
 	void ActionReplayList_Save();
