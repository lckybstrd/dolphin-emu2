// Copyright 2008 Dolphin Emulator Project
// Licensed under GPLv2+
// Refer to the license.txt file included.

#include <cinttypes>
#include <cstring>

#include "Common/CPUDetect.h"
#include "Common/CommonTypes.h"
#include "Common/Logging/Log.h"
#include "Common/x64Emitter.h"

namespace Gen
{
// TODO(ector): Add EAX special casing, for ever so slightly smaller code.
struct NormalOpDef
{
  u8 toRm8, toRm32, fromRm8, fromRm32, imm8, imm32, simm8, eaximm8, eaximm32, ext;
};

// 0xCC is code for invalid combination of immediates
static const NormalOpDef normalops[11] = {
    {0x00, 0x01, 0x02, 0x03, 0x80, 0x81, 0x83, 0x04, 0x05, 0},  // ADD
    {0x10, 0x11, 0x12, 0x13, 0x80, 0x81, 0x83, 0x14, 0x15, 2},  // ADC

    {0x28, 0x29, 0x2A, 0x2B, 0x80, 0x81, 0x83, 0x2C, 0x2D, 5},  // SUB
    {0x18, 0x19, 0x1A, 0x1B, 0x80, 0x81, 0x83, 0x1C, 0x1D, 3},  // SBB

    {0x20, 0x21, 0x22, 0x23, 0x80, 0x81, 0x83, 0x24, 0x25, 4},  // AND
    {0x08, 0x09, 0x0A, 0x0B, 0x80, 0x81, 0x83, 0x0C, 0x0D, 1},  // OR

    {0x30, 0x31, 0x32, 0x33, 0x80, 0x81, 0x83, 0x34, 0x35, 6},  // XOR
    {0x88, 0x89, 0x8A, 0x8B, 0xC6, 0xC7, 0xCC, 0xCC, 0xCC, 0},  // MOV

    {0x84, 0x85, 0x84, 0x85, 0xF6, 0xF7, 0xCC, 0xA8, 0xA9, 0},  // TEST (to == from)
    {0x38, 0x39, 0x3A, 0x3B, 0x80, 0x81, 0x83, 0x3C, 0x3D, 7},  // CMP

    {0x86, 0x87, 0x86, 0x87, 0xCC, 0xCC, 0xCC, 0xCC, 0xCC, 7},  // XCHG
};

enum NormalSSEOps
{
  sseCMP = 0xC2,
  sseADD = 0x58,   // ADD
  sseSUB = 0x5C,   // SUB
  sseAND = 0x54,   // AND
  sseANDN = 0x55,  // ANDN
  sseOR = 0x56,
  sseXOR = 0x57,
  sseMUL = 0x59,          // MUL
  sseDIV = 0x5E,          // DIV
  sseMIN = 0x5D,          // MIN
  sseMAX = 0x5F,          // MAX
  sseCOMIS = 0x2F,        // COMIS
  sseUCOMIS = 0x2E,       // UCOMIS
  sseSQRT = 0x51,         // SQRT
  sseRCP = 0x53,          // RCP
  sseRSQRT = 0x52,        // RSQRT (NO DOUBLE PRECISION!!!)
  sseMOVAPfromRM = 0x28,  // MOVAP from RM
  sseMOVAPtoRM = 0x29,    // MOVAP to RM
  sseMOVUPfromRM = 0x10,  // MOVUP from RM
  sseMOVUPtoRM = 0x11,    // MOVUP to RM
  sseMOVLPfromRM = 0x12,
  sseMOVLPtoRM = 0x13,
  sseMOVHPfromRM = 0x16,
  sseMOVHPtoRM = 0x17,
  sseMOVHLPS = 0x12,
  sseMOVLHPS = 0x16,
  sseMOVDQfromRM = 0x6F,
  sseMOVDQtoRM = 0x7F,
  sseMASKMOVDQU = 0xF7,
  sseLDDQU = 0xF0,
  sseSHUF = 0xC6,
  sseMOVNTDQ = 0xE7,
  sseMOVNTP = 0x2B,
};

void XEmitter::SetCodePtr(u8* ptr)
{
  code = ptr;
}

const u8* XEmitter::GetCodePtr() const
{
  return code;
}

u8* XEmitter::GetWritableCodePtr()
{
  return code;
}

void XEmitter::Write8(u8 value)
{
  *code++ = value;
}

void XEmitter::Write16(u16 value)
{
  std::memcpy(code, &value, sizeof(u16));
  code += sizeof(u16);
}

void XEmitter::Write32(u32 value)
{
  std::memcpy(code, &value, sizeof(u32));
  code += sizeof(u32);
}

void XEmitter::Write64(u64 value)
{
  std::memcpy(code, &value, sizeof(u64));
  code += sizeof(u64);
}

void XEmitter::ReserveCodeSpace(int bytes)
{
  for (int i = 0; i < bytes; i++)
    *code++ = 0xCC;
}

const u8* XEmitter::AlignCode4()
{
  int c = int((u64)code & 3);
  if (c)
    ReserveCodeSpace(4 - c);
  return code;
}

const u8* XEmitter::AlignCode16()
{
  int c = int((u64)code & 15);
  if (c)
    ReserveCodeSpace(16 - c);
  return code;
}

const u8* XEmitter::AlignCodePage()
{
  int c = int((u64)code & 4095);
  if (c)
    ReserveCodeSpace(4096 - c);
  return code;
}

// This operation modifies flags; check to see the flags are locked.
// If the flags are locked, we should immediately and loudly fail before
// causing a subtle JIT bug.
void XEmitter::CheckFlags()
{
  _assert_msg_(DYNA_REC, !flags_locked, "Attempt to modify flags while flags locked!");
}

void XEmitter::WriteModRM(int mod, int reg, int rm)
{
  Write8((u8)((mod << 6) | ((reg & 7) << 3) | (rm & 7)));
}

void XEmitter::WriteSIB(int scale, int index, int base)
{
  Write8((u8)((scale << 6) | ((index & 7) << 3) | (base & 7)));
}

void OpArg::WriteREX(XEmitter* emit, int opBits, int bits, int customOp) const
{
  if (customOp == -1)
    customOp = operandReg;
  u8 op = 0x40;
  // REX.W (whether operation is a 64-bit operation)
  if (opBits == 64)
    op |= 8;
  // REX.R (whether ModR/M reg field refers to R8-R15.
  if (customOp & 8)
    op |= 4;
  // REX.X (whether ModR/M SIB index field refers to R8-R15)
  if (indexReg & 8)
    op |= 2;
  // REX.B (whether ModR/M rm or SIB base or opcode reg field refers to R8-R15)
  if (offsetOrBaseReg & 8)
    op |= 1;
  // Write REX if wr have REX bits to write, or if the operation accesses
  // SIL, DIL, BPL, or SPL.
  if (op != 0x40 || (scale == SCALE_NONE && bits == 8 && (offsetOrBaseReg & 0x10c) == 4) ||
      (opBits == 8 && (customOp & 0x10c) == 4))
  {
    emit->Write8(op);
    // Check the operation doesn't access AH, BH, CH, or DH.
    _dbg_assert_(DYNA_REC, (offsetOrBaseReg & 0x100) == 0);
    _dbg_assert_(DYNA_REC, (customOp & 0x100) == 0);
  }
}

void OpArg::WriteVEX(XEmitter* emit, X64Reg regOp1, X64Reg regOp2, int L, int pp, int mmmmm,
                     int W) const
{
  int R = !(regOp1 & 8);
  int X = !(indexReg & 8);
  int B = !(offsetOrBaseReg & 8);

  int vvvv = (regOp2 == X64Reg::INVALID_REG) ? 0xf : (regOp2 ^ 0xf);

  // do we need any VEX fields that only appear in the three-byte form?
  if (X == 1 && B == 1 && W == 0 && mmmmm == 1)
  {
    u8 RvvvvLpp = (R << 7) | (vvvv << 3) | (L << 2) | pp;
    emit->Write8(0xC5);
    emit->Write8(RvvvvLpp);
  }
  else
  {
    u8 RXBmmmmm = (R << 7) | (X << 6) | (B << 5) | mmmmm;
    u8 WvvvvLpp = (W << 7) | (vvvv << 3) | (L << 2) | pp;
    emit->Write8(0xC4);
    emit->Write8(RXBmmmmm);
    emit->Write8(WvvvvLpp);
  }
}

void OpArg::WriteRest(XEmitter* emit, int extraBytes, X64Reg _operandReg,
                      bool warn_64bit_offset) const
{
  if (_operandReg == INVALID_REG)
<<<<<<< HEAD
    _operandReg = (X64Reg)this->operandReg;
=======
    _operandReg = (X64Reg) this->operandReg;
>>>>>>> dba9d86b
  int mod = 0;
  int ireg = indexReg;
  bool SIB = false;
  int _offsetOrBaseReg = this->offsetOrBaseReg;

  if (scale == SCALE_RIP)  // Also, on 32-bit, just an immediate address
  {
    // Oh, RIP addressing.
    _offsetOrBaseReg = 5;
    emit->WriteModRM(0, _operandReg, _offsetOrBaseReg);
    // TODO : add some checks
    u64 ripAddr = (u64)emit->GetCodePtr() + 4 + extraBytes;
    s64 distance = (s64)offset - (s64)ripAddr;
    _assert_msg_(DYNA_REC,
                 (distance < 0x80000000LL && distance >= -0x80000000LL) || !warn_64bit_offset,
                 "WriteRest: op out of range (0x%" PRIx64 " uses 0x%" PRIx64 ")", ripAddr, offset);
    s32 offs = (s32)distance;
    emit->Write32((u32)offs);
    return;
  }

  if (scale == 0)
  {
    // Oh, no memory, Just a reg.
    mod = 3;  // 11
  }
  else
  {
    // Ah good, no scaling.
    if (scale == SCALE_ATREG && !((_offsetOrBaseReg & 7) == 4 || (_offsetOrBaseReg & 7) == 5))
    {
      // Okay, we're good. No SIB necessary.
      int ioff = (int)offset;
      if (ioff == 0)
      {
        mod = 0;
      }
      else if (ioff < -128 || ioff > 127)
      {
        mod = 2;  // 32-bit displacement
      }
      else
      {
        mod = 1;  // 8-bit displacement
      }
    }
    else if (scale >= SCALE_NOBASE_2 && scale <= SCALE_NOBASE_8)
    {
      SIB = true;
      mod = 0;
      _offsetOrBaseReg = 5;
    }
    else
    {
      if ((_offsetOrBaseReg & 7) == 4)  // this would occupy the SIB encoding :(
      {
        // So we have to fake it with SIB encoding :(
        SIB = true;
      }

      if (scale >= SCALE_1 && scale < SCALE_ATREG)
      {
        SIB = true;
      }

      if (scale == SCALE_ATREG && ((_offsetOrBaseReg & 7) == 4))
      {
        SIB = true;
        ireg = _offsetOrBaseReg;
      }

      // Okay, we're fine. Just disp encoding.
      // We need displacement. Which size?
      int ioff = (int)(s64)offset;
      if (ioff < -128 || ioff > 127)
      {
        mod = 2;  // 32-bit displacement
      }
      else
      {
        mod = 1;  // 8-bit displacement
      }
    }
  }

  // Okay. Time to do the actual writing
  // ModRM byte:
  int oreg = _offsetOrBaseReg;
  if (SIB)
    oreg = 4;

  emit->WriteModRM(mod, _operandReg & 7, oreg & 7);

  if (SIB)
  {
    // SIB byte
    int ss;
    switch (scale)
    {
    case SCALE_NONE:
      _offsetOrBaseReg = 4;
      ss = 0;
      break;  // RSP
    case SCALE_1:
      ss = 0;
      break;
    case SCALE_2:
      ss = 1;
      break;
    case SCALE_4:
      ss = 2;
      break;
    case SCALE_8:
      ss = 3;
      break;
    case SCALE_NOBASE_2:
      ss = 1;
      break;
    case SCALE_NOBASE_4:
      ss = 2;
      break;
    case SCALE_NOBASE_8:
      ss = 3;
      break;
    case SCALE_ATREG:
      ss = 0;
      break;
    default:
      _assert_msg_(DYNA_REC, 0, "Invalid scale for SIB byte");
      ss = 0;
      break;
    }
    emit->Write8((u8)((ss << 6) | ((ireg & 7) << 3) | (_offsetOrBaseReg & 7)));
  }

  if (mod == 1)  // 8-bit disp
  {
    emit->Write8((u8)(s8)(s32)offset);
  }
  else if (mod == 2 || (scale >= SCALE_NOBASE_2 && scale <= SCALE_NOBASE_8))  // 32-bit disp
  {
    emit->Write32((u32)offset);
  }
}

// W = operand extended width (1 if 64-bit)
// R = register# upper bit
// X = scale amnt upper bit
// B = base register# upper bit
void XEmitter::Rex(int w, int r, int x, int b)
{
  w = w ? 1 : 0;
  r = r ? 1 : 0;
  x = x ? 1 : 0;
  b = b ? 1 : 0;
  u8 rx = (u8)(0x40 | (w << 3) | (r << 2) | (x << 1) | (b));
  if (rx != 0x40)
    Write8(rx);
}

void XEmitter::JMP(const u8* addr, bool force5Bytes)
{
  u64 fn = (u64)addr;
  if (!force5Bytes)
  {
    s64 distance = (s64)(fn - ((u64)code + 2));
    _assert_msg_(DYNA_REC, distance >= -0x80 && distance < 0x80,
                 "Jump target too far away, needs force5Bytes = true");
    // 8 bits will do
    Write8(0xEB);
    Write8((u8)(s8)distance);
  }
  else
  {
    s64 distance = (s64)(fn - ((u64)code + 5));

    _assert_msg_(DYNA_REC, distance >= -0x80000000LL && distance < 0x80000000LL,
                 "Jump target too far away, needs indirect register");
    Write8(0xE9);
    Write32((u32)(s32)distance);
  }
}

void XEmitter::JMPptr(const OpArg& arg2)
{
  OpArg arg = arg2;
  if (arg.IsImm())
    _assert_msg_(DYNA_REC, 0, "JMPptr - Imm argument");
  arg.operandReg = 4;
  arg.WriteREX(this, 0, 0);
  Write8(0xFF);
  arg.WriteRest(this);
}

// Can be used to trap other processors, before overwriting their code
// not used in Dolphin
void XEmitter::JMPself()
{
  Write8(0xEB);
  Write8(0xFE);
}

void XEmitter::CALLptr(OpArg arg)
{
  if (arg.IsImm())
    _assert_msg_(DYNA_REC, 0, "CALLptr - Imm argument");
  arg.operandReg = 2;
  arg.WriteREX(this, 0, 0);
  Write8(0xFF);
  arg.WriteRest(this);
}

void XEmitter::CALL(const void* fnptr)
{
  u64 distance = u64(fnptr) - (u64(code) + 5);
  _assert_msg_(DYNA_REC, distance < 0x0000000080000000ULL || distance >= 0xFFFFFFFF80000000ULL,
               "CALL out of range (%p calls %p)", code, fnptr);
  Write8(0xE8);
  Write32(u32(distance));
}

FixupBranch XEmitter::J(bool force5bytes)
{
  FixupBranch branch;
  branch.type = force5bytes ? 1 : 0;
  branch.ptr = code + (force5bytes ? 5 : 2);
  if (!force5bytes)
  {
    // 8 bits will do
    Write8(0xEB);
    Write8(0);
  }
  else
  {
    Write8(0xE9);
    Write32(0);
  }
  return branch;
}

FixupBranch XEmitter::J_CC(CCFlags conditionCode, bool force5bytes)
{
  FixupBranch branch;
  branch.type = force5bytes ? 1 : 0;
  branch.ptr = code + (force5bytes ? 6 : 2);
  if (!force5bytes)
  {
    // 8 bits will do
    Write8(0x70 + conditionCode);
    Write8(0);
  }
  else
  {
    Write8(0x0F);
    Write8(0x80 + conditionCode);
    Write32(0);
  }
  return branch;
}

void XEmitter::J_CC(CCFlags conditionCode, const u8* addr)
{
  u64 fn = (u64)addr;
  s64 distance = (s64)(fn - ((u64)code + 2));
  if (distance < -0x80 || distance >= 0x80)
  {
    distance = (s64)(fn - ((u64)code + 6));
    _assert_msg_(DYNA_REC, distance >= -0x80000000LL && distance < 0x80000000LL,
                 "Jump target too far away, needs indirect register");
    Write8(0x0F);
    Write8(0x80 + conditionCode);
    Write32((u32)(s32)distance);
  }
  else
  {
    Write8(0x70 + conditionCode);
    Write8((u8)(s8)distance);
  }
}

void XEmitter::SetJumpTarget(const FixupBranch& branch)
{
  if (branch.type == 0)
  {
    s64 distance = (s64)(code - branch.ptr);
    _assert_msg_(DYNA_REC, distance >= -0x80 && distance < 0x80,
                 "Jump target too far away, needs force5Bytes = true");
    branch.ptr[-1] = (u8)(s8)distance;
  }
  else if (branch.type == 1)
  {
    s64 distance = (s64)(code - branch.ptr);
    _assert_msg_(DYNA_REC, distance >= -0x80000000LL && distance < 0x80000000LL,
                 "Jump target too far away, needs indirect register");

    s32 valid_distance = static_cast<s32>(distance);
    std::memcpy(&branch.ptr[-4], &valid_distance, sizeof(s32));
  }
}

// Single byte opcodes
// There is no PUSHAD/POPAD in 64-bit mode.
void XEmitter::INT3()
{
  Write8(0xCC);
}
void XEmitter::RET()
{
  Write8(0xC3);
}
void XEmitter::RET_FAST()
{
  Write8(0xF3);
  Write8(0xC3);
}  // two-byte return (rep ret) - recommended by AMD optimization manual for the case of jumping to
   // a ret

// The first sign of decadence: optimized NOPs.
void XEmitter::NOP(size_t size)
{
  _dbg_assert_(DYNA_REC, (int)size > 0);
  while (true)
  {
    switch (size)
    {
    case 0:
      return;
    case 1:
      Write8(0x90);
      return;
    case 2:
      Write8(0x66);
      Write8(0x90);
      return;
    case 3:
      Write8(0x0F);
      Write8(0x1F);
      Write8(0x00);
      return;
    case 4:
      Write8(0x0F);
      Write8(0x1F);
      Write8(0x40);
      Write8(0x00);
      return;
    case 5:
      Write8(0x0F);
      Write8(0x1F);
      Write8(0x44);
      Write8(0x00);
      Write8(0x00);
      return;
    case 6:
      Write8(0x66);
      Write8(0x0F);
      Write8(0x1F);
      Write8(0x44);
      Write8(0x00);
      Write8(0x00);
      return;
    case 7:
      Write8(0x0F);
      Write8(0x1F);
      Write8(0x80);
      Write8(0x00);
      Write8(0x00);
      Write8(0x00);
      Write8(0x00);
      return;
    case 8:
      Write8(0x0F);
      Write8(0x1F);
      Write8(0x84);
      Write8(0x00);
      Write8(0x00);
      Write8(0x00);
      Write8(0x00);
      Write8(0x00);
      return;
    case 9:
      Write8(0x66);
      Write8(0x0F);
      Write8(0x1F);
      Write8(0x84);
      Write8(0x00);
      Write8(0x00);
      Write8(0x00);
      Write8(0x00);
      Write8(0x00);
      return;
    case 10:
      Write8(0x66);
      Write8(0x66);
      Write8(0x0F);
      Write8(0x1F);
      Write8(0x84);
      Write8(0x00);
      Write8(0x00);
      Write8(0x00);
      Write8(0x00);
      Write8(0x00);
      return;
    default:
      // Even though x86 instructions are allowed to be up to 15 bytes long,
      // AMD advises against using NOPs longer than 11 bytes because they
      // carry a performance penalty on CPUs older than AMD family 16h.
      Write8(0x66);
      Write8(0x66);
      Write8(0x66);
      Write8(0x0F);
      Write8(0x1F);
      Write8(0x84);
      Write8(0x00);
      Write8(0x00);
      Write8(0x00);
      Write8(0x00);
      Write8(0x00);
      size -= 11;
      continue;
    }
  }
}

void XEmitter::PAUSE()
{
  Write8(0xF3);
  NOP();
}  // use in tight spinloops for energy saving on some CPU
void XEmitter::CLC()
{
  CheckFlags();
  Write8(0xF8);
}  // clear carry
void XEmitter::CMC()
{
  CheckFlags();
  Write8(0xF5);
}  // flip carry
void XEmitter::STC()
{
  CheckFlags();
  Write8(0xF9);
}  // set carry

// TODO: xchg ah, al ???
void XEmitter::XCHG_AHAL()
{
  Write8(0x86);
  Write8(0xe0);
  // alt. 86 c4
}

// These two can not be executed on early Intel 64-bit CPU:s, only on AMD!
void XEmitter::LAHF()
{
  Write8(0x9F);
}
void XEmitter::SAHF()
{
  CheckFlags();
  Write8(0x9E);
}

void XEmitter::PUSHF()
{
  Write8(0x9C);
}
void XEmitter::POPF()
{
  CheckFlags();
  Write8(0x9D);
}

void XEmitter::LFENCE()
{
  Write8(0x0F);
  Write8(0xAE);
  Write8(0xE8);
}
void XEmitter::MFENCE()
{
  Write8(0x0F);
  Write8(0xAE);
  Write8(0xF0);
}
void XEmitter::SFENCE()
{
  Write8(0x0F);
  Write8(0xAE);
  Write8(0xF8);
}

void XEmitter::WriteSimple1Byte(int bits, u8 byte, X64Reg reg)
{
  if (bits == 16)
    Write8(0x66);
  Rex(bits == 64, 0, 0, (int)reg >> 3);
  Write8(byte + ((int)reg & 7));
}

void XEmitter::WriteSimple2Byte(int bits, u8 byte1, u8 byte2, X64Reg reg)
{
  if (bits == 16)
    Write8(0x66);
  Rex(bits == 64, 0, 0, (int)reg >> 3);
  Write8(byte1);
  Write8(byte2 + ((int)reg & 7));
}

void XEmitter::CWD(int bits)
{
  if (bits == 16)
    Write8(0x66);
  Rex(bits == 64, 0, 0, 0);
  Write8(0x99);
}

void XEmitter::CBW(int bits)
{
  if (bits == 8)
    Write8(0x66);
  Rex(bits == 32, 0, 0, 0);
  Write8(0x98);
}

// Simple opcodes

// push/pop do not need wide to be 64-bit
void XEmitter::PUSH(X64Reg reg)
{
  WriteSimple1Byte(32, 0x50, reg);
}
void XEmitter::POP(X64Reg reg)
{
  WriteSimple1Byte(32, 0x58, reg);
}

void XEmitter::PUSH(int bits, const OpArg& reg)
{
  if (reg.IsSimpleReg())
    PUSH(reg.GetSimpleReg());
  else if (reg.IsImm())
  {
    switch (reg.GetImmBits())
    {
    case 8:
      Write8(0x6A);
      Write8((u8)(s8)reg.offset);
      break;
    case 16:
      Write8(0x66);
      Write8(0x68);
      Write16((u16)(s16)(s32)reg.offset);
      break;
    case 32:
      Write8(0x68);
      Write32((u32)reg.offset);
      break;
    default:
      _assert_msg_(DYNA_REC, 0, "PUSH - Bad imm bits");
      break;
    }
  }
  else
  {
    if (bits == 16)
      Write8(0x66);
    reg.WriteREX(this, bits, bits);
    Write8(0xFF);
    reg.WriteRest(this, 0, (X64Reg)6);
  }
}

void XEmitter::POP(int /*bits*/, const OpArg& reg)
{
  if (reg.IsSimpleReg())
    POP(reg.GetSimpleReg());
  else
    _assert_msg_(DYNA_REC, 0, "POP - Unsupported encoding");
}

void XEmitter::BSWAP(int bits, X64Reg reg)
{
  if (bits >= 32)
  {
    WriteSimple2Byte(bits, 0x0F, 0xC8, reg);
  }
  else if (bits == 16)
  {
    ROL(16, R(reg), Imm8(8));
  }
  else if (bits == 8)
  {
    // Do nothing - can't bswap a single byte...
  }
  else
  {
    _assert_msg_(DYNA_REC, 0, "BSWAP - Wrong number of bits");
  }
}

// Undefined opcode - reserved
// If we ever need a way to always cause a non-breakpoint hard exception...
void XEmitter::UD2()
{
  Write8(0x0F);
  Write8(0x0B);
}

void XEmitter::PREFETCH(PrefetchLevel level, OpArg arg)
{
  _assert_msg_(DYNA_REC, !arg.IsImm(), "PREFETCH - Imm argument");
  arg.operandReg = (u8)level;
  arg.WriteREX(this, 0, 0);
  Write8(0x0F);
  Write8(0x18);
  arg.WriteRest(this);
}

void XEmitter::SETcc(CCFlags flag, OpArg dest)
{
  _assert_msg_(DYNA_REC, !dest.IsImm(), "SETcc - Imm argument");
  dest.operandReg = 0;
  dest.WriteREX(this, 0, 8);
  Write8(0x0F);
  Write8(0x90 + (u8)flag);
  dest.WriteRest(this);
}

void XEmitter::CMOVcc(int bits, X64Reg dest, OpArg src, CCFlags flag)
{
  _assert_msg_(DYNA_REC, !src.IsImm(), "CMOVcc - Imm argument");
  _assert_msg_(DYNA_REC, bits != 8, "CMOVcc - 8 bits unsupported");
  if (bits == 16)
    Write8(0x66);
  src.operandReg = dest;
  src.WriteREX(this, bits, bits);
  Write8(0x0F);
  Write8(0x40 + (u8)flag);
  src.WriteRest(this);
}

void XEmitter::WriteMulDivType(int bits, OpArg src, int ext)
{
  _assert_msg_(DYNA_REC, !src.IsImm(), "WriteMulDivType - Imm argument");
  CheckFlags();
  src.operandReg = ext;
  if (bits == 16)
    Write8(0x66);
  src.WriteREX(this, bits, bits, 0);
  if (bits == 8)
  {
    Write8(0xF6);
  }
  else
  {
    Write8(0xF7);
  }
  src.WriteRest(this);
}

void XEmitter::MUL(int bits, const OpArg& src)
{
  WriteMulDivType(bits, src, 4);
}
void XEmitter::DIV(int bits, const OpArg& src)
{
  WriteMulDivType(bits, src, 6);
}
void XEmitter::IMUL(int bits, const OpArg& src)
{
  WriteMulDivType(bits, src, 5);
}
void XEmitter::IDIV(int bits, const OpArg& src)
{
  WriteMulDivType(bits, src, 7);
}
void XEmitter::NEG(int bits, const OpArg& src)
{
  WriteMulDivType(bits, src, 3);
}
void XEmitter::NOT(int bits, const OpArg& src)
{
  WriteMulDivType(bits, src, 2);
}

void XEmitter::WriteBitSearchType(int bits, X64Reg dest, OpArg src, u8 byte2, bool rep)
{
  _assert_msg_(DYNA_REC, !src.IsImm(), "WriteBitSearchType - Imm argument");
  CheckFlags();
  src.operandReg = (u8)dest;
  if (bits == 16)
    Write8(0x66);
  if (rep)
    Write8(0xF3);
  src.WriteREX(this, bits, bits);
  Write8(0x0F);
  Write8(byte2);
  src.WriteRest(this);
}

void XEmitter::MOVNTI(int bits, const OpArg& dest, X64Reg src)
{
  if (bits <= 16)
    _assert_msg_(DYNA_REC, 0, "MOVNTI - bits<=16");
  WriteBitSearchType(bits, src, dest, 0xC3);
}

void XEmitter::BSF(int bits, X64Reg dest, const OpArg& src)
{
  WriteBitSearchType(bits, dest, src, 0xBC);
}  // Bottom bit to top bit
void XEmitter::BSR(int bits, X64Reg dest, const OpArg& src)
{
  WriteBitSearchType(bits, dest, src, 0xBD);
}  // Top bit to bottom bit

void XEmitter::TZCNT(int bits, X64Reg dest, const OpArg& src)
{
  CheckFlags();
  if (!cpu_info.bBMI1)
    PanicAlert("Trying to use BMI1 on a system that doesn't support it. Bad programmer.");
  WriteBitSearchType(bits, dest, src, 0xBC, true);
}
void XEmitter::LZCNT(int bits, X64Reg dest, const OpArg& src)
{
  CheckFlags();
  if (!cpu_info.bLZCNT)
    PanicAlert("Trying to use LZCNT on a system that doesn't support it. Bad programmer.");
  WriteBitSearchType(bits, dest, src, 0xBD, true);
}

void XEmitter::MOVSX(int dbits, int sbits, X64Reg dest, OpArg src)
{
  _assert_msg_(DYNA_REC, !src.IsImm(), "MOVSX - Imm argument");
  if (dbits == sbits)
  {
    MOV(dbits, R(dest), src);
    return;
  }
  src.operandReg = (u8)dest;
  if (dbits == 16)
    Write8(0x66);
  src.WriteREX(this, dbits, sbits);
  if (sbits == 8)
  {
    Write8(0x0F);
    Write8(0xBE);
  }
  else if (sbits == 16)
  {
    Write8(0x0F);
    Write8(0xBF);
  }
  else if (sbits == 32 && dbits == 64)
  {
    Write8(0x63);
  }
  else
  {
    Crash();
  }
  src.WriteRest(this);
}

void XEmitter::MOVZX(int dbits, int sbits, X64Reg dest, OpArg src)
{
  _assert_msg_(DYNA_REC, !src.IsImm(), "MOVZX - Imm argument");
  if (dbits == sbits)
  {
    MOV(dbits, R(dest), src);
    return;
  }
  src.operandReg = (u8)dest;
  if (dbits == 16)
    Write8(0x66);
  // the 32bit result is automatically zero extended to 64bit
  src.WriteREX(this, dbits == 64 ? 32 : dbits, sbits);
  if (sbits == 8)
  {
    Write8(0x0F);
    Write8(0xB6);
  }
  else if (sbits == 16)
  {
    Write8(0x0F);
    Write8(0xB7);
  }
  else if (sbits == 32 && dbits == 64)
  {
    Write8(0x8B);
  }
  else
  {
    _assert_msg_(DYNA_REC, 0, "MOVZX - Invalid size");
  }
  src.WriteRest(this);
}

void XEmitter::WriteMOVBE(int bits, u8 op, X64Reg reg, const OpArg& arg)
{
  _assert_msg_(DYNA_REC, cpu_info.bMOVBE, "Generating MOVBE on a system that does not support it.");
  if (bits == 8)
  {
    MOV(8, op & 1 ? arg : R(reg), op & 1 ? R(reg) : arg);
    return;
  }
  if (bits == 16)
    Write8(0x66);
  _assert_msg_(DYNA_REC, !arg.IsSimpleReg() && !arg.IsImm(), "MOVBE: need r<-m or m<-r!");
  arg.WriteREX(this, bits, bits, reg);
  Write8(0x0F);
  Write8(0x38);
  Write8(op);
  arg.WriteRest(this, 0, reg);
}
void XEmitter::MOVBE(int bits, X64Reg dest, const OpArg& src)
{
  WriteMOVBE(bits, 0xF0, dest, src);
}
void XEmitter::MOVBE(int bits, const OpArg& dest, X64Reg src)
{
  WriteMOVBE(bits, 0xF1, src, dest);
}

void XEmitter::LoadAndSwap(int size, X64Reg dst, const OpArg& src, bool sign_extend)
{
  switch (size)
  {
  case 8:
    if (sign_extend)
      MOVSX(32, 8, dst, src);
    else
      MOVZX(32, 8, dst, src);
    break;
  case 16:
    MOVZX(32, 16, dst, src);
    if (sign_extend)
    {
      BSWAP(32, dst);
      SAR(32, R(dst), Imm8(16));
    }
    else
    {
      ROL(16, R(dst), Imm8(8));
    }
    break;
  case 32:
  case 64:
    if (cpu_info.bMOVBE)
    {
      MOVBE(size, dst, src);
    }
    else
    {
      MOV(size, R(dst), src);
      BSWAP(size, dst);
    }
    break;
  }
}

u8* XEmitter::SwapAndStore(int size, const OpArg& dst, X64Reg src)
{
  u8* mov_location = GetWritableCodePtr();
  if (cpu_info.bMOVBE)
  {
    MOVBE(size, dst, src);
  }
  else
  {
    BSWAP(size, src);
    mov_location = GetWritableCodePtr();
    MOV(size, dst, R(src));
  }
  return mov_location;
}

void XEmitter::LEA(int bits, X64Reg dest, OpArg src)
{
  _assert_msg_(DYNA_REC, !src.IsImm(), "LEA - Imm argument");
  src.operandReg = (u8)dest;
  if (bits == 16)
    Write8(0x66);  // TODO: performance warning
  src.WriteREX(this, bits, bits);
  Write8(0x8D);
  src.WriteRest(this, 0, INVALID_REG, bits == 64);
}

// shift can be either imm8 or cl
void XEmitter::WriteShift(int bits, OpArg dest, const OpArg& shift, int ext)
{
  CheckFlags();
  bool writeImm = false;
  if (dest.IsImm())
  {
    _assert_msg_(DYNA_REC, 0, "WriteShift - can't shift imms");
  }
  if ((shift.IsSimpleReg() && shift.GetSimpleReg() != ECX) ||
      (shift.IsImm() && shift.GetImmBits() != 8))
  {
    _assert_msg_(DYNA_REC, 0, "WriteShift - illegal argument");
  }
  dest.operandReg = ext;
  if (bits == 16)
    Write8(0x66);
  dest.WriteREX(this, bits, bits, 0);
  if (shift.GetImmBits() == 8)
  {
    // ok an imm
    u8 imm = (u8)shift.offset;
    if (imm == 1)
    {
      Write8(bits == 8 ? 0xD0 : 0xD1);
    }
    else
    {
      writeImm = true;
      Write8(bits == 8 ? 0xC0 : 0xC1);
    }
  }
  else
  {
    Write8(bits == 8 ? 0xD2 : 0xD3);
  }
  dest.WriteRest(this, writeImm ? 1 : 0);
  if (writeImm)
    Write8((u8)shift.offset);
}

// large rotates and shift are slower on Intel than AMD
// Intel likes to rotate by 1, and the op is smaller too
void XEmitter::ROL(int bits, const OpArg& dest, const OpArg& shift)
{
  WriteShift(bits, dest, shift, 0);
}
void XEmitter::ROR(int bits, const OpArg& dest, const OpArg& shift)
{
  WriteShift(bits, dest, shift, 1);
}
void XEmitter::RCL(int bits, const OpArg& dest, const OpArg& shift)
{
  WriteShift(bits, dest, shift, 2);
}
void XEmitter::RCR(int bits, const OpArg& dest, const OpArg& shift)
{
  WriteShift(bits, dest, shift, 3);
}
void XEmitter::SHL(int bits, const OpArg& dest, const OpArg& shift)
{
  WriteShift(bits, dest, shift, 4);
}
void XEmitter::SHR(int bits, const OpArg& dest, const OpArg& shift)
{
  WriteShift(bits, dest, shift, 5);
}
void XEmitter::SAR(int bits, const OpArg& dest, const OpArg& shift)
{
  WriteShift(bits, dest, shift, 7);
}

// index can be either imm8 or register, don't use memory destination because it's slow
void XEmitter::WriteBitTest(int bits, const OpArg& dest, const OpArg& index, int ext)
{
  CheckFlags();
  if (dest.IsImm())
  {
    _assert_msg_(DYNA_REC, 0, "WriteBitTest - can't test imms");
  }
  if ((index.IsImm() && index.GetImmBits() != 8))
  {
    _assert_msg_(DYNA_REC, 0, "WriteBitTest - illegal argument");
  }
  if (bits == 16)
    Write8(0x66);
  if (index.IsImm())
  {
    dest.WriteREX(this, bits, bits);
    Write8(0x0F);
    Write8(0xBA);
    dest.WriteRest(this, 1, (X64Reg)ext);
    Write8((u8)index.offset);
  }
  else
  {
    X64Reg operand = index.GetSimpleReg();
    dest.WriteREX(this, bits, bits, operand);
    Write8(0x0F);
    Write8(0x83 + 8 * ext);
    dest.WriteRest(this, 1, operand);
  }
}

void XEmitter::BT(int bits, const OpArg& dest, const OpArg& index)
{
  WriteBitTest(bits, dest, index, 4);
}
void XEmitter::BTS(int bits, const OpArg& dest, const OpArg& index)
{
  WriteBitTest(bits, dest, index, 5);
}
void XEmitter::BTR(int bits, const OpArg& dest, const OpArg& index)
{
  WriteBitTest(bits, dest, index, 6);
}
void XEmitter::BTC(int bits, const OpArg& dest, const OpArg& index)
{
  WriteBitTest(bits, dest, index, 7);
}

// shift can be either imm8 or cl
void XEmitter::SHRD(int bits, const OpArg& dest, const OpArg& src, const OpArg& shift)
{
  CheckFlags();
  if (dest.IsImm())
  {
    _assert_msg_(DYNA_REC, 0, "SHRD - can't use imms as destination");
  }
  if (!src.IsSimpleReg())
  {
    _assert_msg_(DYNA_REC, 0, "SHRD - must use simple register as source");
  }
  if ((shift.IsSimpleReg() && shift.GetSimpleReg() != ECX) ||
      (shift.IsImm() && shift.GetImmBits() != 8))
  {
    _assert_msg_(DYNA_REC, 0, "SHRD - illegal shift");
  }
  if (bits == 16)
    Write8(0x66);
  X64Reg operand = src.GetSimpleReg();
  dest.WriteREX(this, bits, bits, operand);
  if (shift.GetImmBits() == 8)
  {
    Write8(0x0F);
    Write8(0xAC);
    dest.WriteRest(this, 1, operand);
    Write8((u8)shift.offset);
  }
  else
  {
    Write8(0x0F);
    Write8(0xAD);
    dest.WriteRest(this, 0, operand);
  }
}

void XEmitter::SHLD(int bits, const OpArg& dest, const OpArg& src, const OpArg& shift)
{
  CheckFlags();
  if (dest.IsImm())
  {
    _assert_msg_(DYNA_REC, 0, "SHLD - can't use imms as destination");
  }
  if (!src.IsSimpleReg())
  {
    _assert_msg_(DYNA_REC, 0, "SHLD - must use simple register as source");
  }
  if ((shift.IsSimpleReg() && shift.GetSimpleReg() != ECX) ||
      (shift.IsImm() && shift.GetImmBits() != 8))
  {
    _assert_msg_(DYNA_REC, 0, "SHLD - illegal shift");
  }
  if (bits == 16)
    Write8(0x66);
  X64Reg operand = src.GetSimpleReg();
  dest.WriteREX(this, bits, bits, operand);
  if (shift.GetImmBits() == 8)
  {
    Write8(0x0F);
    Write8(0xA4);
    dest.WriteRest(this, 1, operand);
    Write8((u8)shift.offset);
  }
  else
  {
    Write8(0x0F);
    Write8(0xA5);
    dest.WriteRest(this, 0, operand);
  }
}

void OpArg::WriteSingleByteOp(XEmitter* emit, u8 op, X64Reg _operandReg, int bits)
{
  if (bits == 16)
    emit->Write8(0x66);

  this->operandReg = (u8)_operandReg;
  WriteREX(emit, bits, bits);
  emit->Write8(op);
  WriteRest(emit);
}

// operand can either be immediate or register
void OpArg::WriteNormalOp(XEmitter* emit, bool toRM, NormalOp op, const OpArg& operand,
                          int bits) const
{
  X64Reg _operandReg;
  if (IsImm())
  {
    _assert_msg_(DYNA_REC, 0, "WriteNormalOp - Imm argument, wrong order");
  }

  if (bits == 16)
    emit->Write8(0x66);

  int immToWrite = 0;

  if (operand.IsImm())
  {
    WriteREX(emit, bits, bits);

    if (!toRM)
    {
      _assert_msg_(DYNA_REC, 0, "WriteNormalOp - Writing to Imm (!toRM)");
    }

    if (operand.scale == SCALE_IMM8 && bits == 8)
    {
      // op al, imm8
      if (!scale && offsetOrBaseReg == AL && normalops[op].eaximm8 != 0xCC)
      {
        emit->Write8(normalops[op].eaximm8);
        emit->Write8((u8)operand.offset);
        return;
      }
      // mov reg, imm8
      if (!scale && op == nrmMOV)
      {
        emit->Write8(0xB0 + (offsetOrBaseReg & 7));
        emit->Write8((u8)operand.offset);
        return;
      }
      // op r/m8, imm8
      emit->Write8(normalops[op].imm8);
      immToWrite = 8;
    }
    else if ((operand.scale == SCALE_IMM16 && bits == 16) ||
             (operand.scale == SCALE_IMM32 && bits == 32) ||
             (operand.scale == SCALE_IMM32 && bits == 64))
    {
      // Try to save immediate size if we can, but first check to see
      // if the instruction supports simm8.
      // op r/m, imm8
      if (normalops[op].simm8 != 0xCC &&
          ((operand.scale == SCALE_IMM16 && (s16)operand.offset == (s8)operand.offset) ||
           (operand.scale == SCALE_IMM32 && (s32)operand.offset == (s8)operand.offset)))
      {
        emit->Write8(normalops[op].simm8);
        immToWrite = 8;
      }
      else
      {
        // mov reg, imm
        if (!scale && op == nrmMOV && bits != 64)
        {
          emit->Write8(0xB8 + (offsetOrBaseReg & 7));
          if (bits == 16)
            emit->Write16((u16)operand.offset);
          else
            emit->Write32((u32)operand.offset);
          return;
        }
        // op eax, imm
        if (!scale && offsetOrBaseReg == EAX && normalops[op].eaximm32 != 0xCC)
        {
          emit->Write8(normalops[op].eaximm32);
          if (bits == 16)
            emit->Write16((u16)operand.offset);
          else
            emit->Write32((u32)operand.offset);
          return;
        }
        // op r/m, imm
        emit->Write8(normalops[op].imm32);
        immToWrite = bits == 16 ? 16 : 32;
      }
    }
    else if ((operand.scale == SCALE_IMM8 && bits == 16) ||
             (operand.scale == SCALE_IMM8 && bits == 32) ||
             (operand.scale == SCALE_IMM8 && bits == 64))
    {
      // op r/m, imm8
      emit->Write8(normalops[op].simm8);
      immToWrite = 8;
    }
    else if (operand.scale == SCALE_IMM64 && bits == 64)
    {
      if (scale)
      {
        _assert_msg_(DYNA_REC, 0,
                     "WriteNormalOp - MOV with 64-bit imm requres register destination");
      }
      // mov reg64, imm64
      else if (op == nrmMOV)
      {
        emit->Write8(0xB8 + (offsetOrBaseReg & 7));
        emit->Write64((u64)operand.offset);
        return;
      }
      _assert_msg_(DYNA_REC, 0, "WriteNormalOp - Only MOV can take 64-bit imm");
    }
    else
    {
      _assert_msg_(DYNA_REC, 0, "WriteNormalOp - Unhandled case %d %d", operand.scale, bits);
    }
    _operandReg = (X64Reg)normalops[op].ext;  // pass extension in REG of ModRM
  }
  else
  {
    _operandReg = (X64Reg)operand.offsetOrBaseReg;
    WriteREX(emit, bits, bits, _operandReg);
    // op r/m, reg
    if (toRM)
    {
      emit->Write8(bits == 8 ? normalops[op].toRm8 : normalops[op].toRm32);
    }
    // op reg, r/m
    else
    {
      emit->Write8(bits == 8 ? normalops[op].fromRm8 : normalops[op].fromRm32);
    }
  }
  WriteRest(emit, immToWrite >> 3, _operandReg);
  switch (immToWrite)
  {
  case 0:
    break;
  case 8:
    emit->Write8((u8)operand.offset);
    break;
  case 16:
    emit->Write16((u16)operand.offset);
    break;
  case 32:
    emit->Write32((u32)operand.offset);
    break;
  default:
    _assert_msg_(DYNA_REC, 0, "WriteNormalOp - Unhandled case");
  }
}

void XEmitter::WriteNormalOp(int bits, NormalOp op, const OpArg& a1, const OpArg& a2)
{
  if (a1.IsImm())
  {
    // Booh! Can't write to an imm
    _assert_msg_(DYNA_REC, 0, "WriteNormalOp - a1 cannot be imm");
    return;
  }
  if (a2.IsImm())
  {
    a1.WriteNormalOp(this, true, op, a2, bits);
  }
  else
  {
    if (a1.IsSimpleReg())
    {
      a2.WriteNormalOp(this, false, op, a1, bits);
    }
    else
    {
      _assert_msg_(DYNA_REC, a2.IsSimpleReg() || a2.IsImm(),
                   "WriteNormalOp - a1 and a2 cannot both be memory");
      a1.WriteNormalOp(this, true, op, a2, bits);
    }
  }
}

void XEmitter::ADD(int bits, const OpArg& a1, const OpArg& a2)
{
  CheckFlags();
  WriteNormalOp(bits, nrmADD, a1, a2);
}
void XEmitter::ADC(int bits, const OpArg& a1, const OpArg& a2)
{
  CheckFlags();
  WriteNormalOp(bits, nrmADC, a1, a2);
}
void XEmitter::SUB(int bits, const OpArg& a1, const OpArg& a2)
{
  CheckFlags();
  WriteNormalOp(bits, nrmSUB, a1, a2);
}
void XEmitter::SBB(int bits, const OpArg& a1, const OpArg& a2)
{
  CheckFlags();
  WriteNormalOp(bits, nrmSBB, a1, a2);
}
void XEmitter::AND(int bits, const OpArg& a1, const OpArg& a2)
{
  CheckFlags();
  WriteNormalOp(bits, nrmAND, a1, a2);
}
void XEmitter::OR(int bits, const OpArg& a1, const OpArg& a2)
{
  CheckFlags();
  WriteNormalOp(bits, nrmOR, a1, a2);
}
void XEmitter::XOR(int bits, const OpArg& a1, const OpArg& a2)
{
  CheckFlags();
  WriteNormalOp(bits, nrmXOR, a1, a2);
}
void XEmitter::MOV(int bits, const OpArg& a1, const OpArg& a2)
{
  if (a1.IsSimpleReg() && a2.IsSimpleReg() && a1.GetSimpleReg() == a2.GetSimpleReg())
    ERROR_LOG(DYNA_REC, "Redundant MOV @ %p - bug in JIT?", code);
  WriteNormalOp(bits, nrmMOV, a1, a2);
}
void XEmitter::TEST(int bits, const OpArg& a1, const OpArg& a2)
{
  CheckFlags();
  WriteNormalOp(bits, nrmTEST, a1, a2);
}
void XEmitter::CMP(int bits, const OpArg& a1, const OpArg& a2)
{
  CheckFlags();
  WriteNormalOp(bits, nrmCMP, a1, a2);
}
void XEmitter::XCHG(int bits, const OpArg& a1, const OpArg& a2)
{
  WriteNormalOp(bits, nrmXCHG, a1, a2);
}
void XEmitter::CMP_or_TEST(int bits, const OpArg& a1, const OpArg& a2)
{
  CheckFlags();
  if (a1.IsSimpleReg() && a2.IsImm() &&
      a2.offset == 0)  // turn 'CMP reg, 0' into shorter 'TEST reg, reg'
  {
    WriteNormalOp(bits, nrmTEST, a1, a1);
  }
  else
  {
    WriteNormalOp(bits, nrmCMP, a1, a2);
  }
}

void XEmitter::IMUL(int bits, X64Reg regOp, const OpArg& a1, const OpArg& a2)
{
  CheckFlags();
  if (bits == 8)
  {
    _assert_msg_(DYNA_REC, 0, "IMUL - illegal bit size!");
    return;
  }

  if (a1.IsImm())
  {
    _assert_msg_(DYNA_REC, 0, "IMUL - second arg cannot be imm!");
    return;
  }

  if (!a2.IsImm())
  {
    _assert_msg_(DYNA_REC, 0, "IMUL - third arg must be imm!");
    return;
  }

  if (bits == 16)
    Write8(0x66);
  a1.WriteREX(this, bits, bits, regOp);

  if (a2.GetImmBits() == 8 || (a2.GetImmBits() == 16 && (s8)a2.offset == (s16)a2.offset) ||
      (a2.GetImmBits() == 32 && (s8)a2.offset == (s32)a2.offset))
  {
    Write8(0x6B);
    a1.WriteRest(this, 1, regOp);
    Write8((u8)a2.offset);
  }
  else
  {
    Write8(0x69);
    if (a2.GetImmBits() == 16 && bits == 16)
    {
      a1.WriteRest(this, 2, regOp);
      Write16((u16)a2.offset);
    }
    else if (a2.GetImmBits() == 32 && (bits == 32 || bits == 64))
    {
      a1.WriteRest(this, 4, regOp);
      Write32((u32)a2.offset);
    }
    else
    {
      _assert_msg_(DYNA_REC, 0, "IMUL - unhandled case!");
    }
  }
}

void XEmitter::IMUL(int bits, X64Reg regOp, const OpArg& a)
{
  CheckFlags();
  if (bits == 8)
  {
    _assert_msg_(DYNA_REC, 0, "IMUL - illegal bit size!");
    return;
  }

  if (a.IsImm())
  {
    IMUL(bits, regOp, R(regOp), a);
    return;
  }

  if (bits == 16)
    Write8(0x66);
  a.WriteREX(this, bits, bits, regOp);
  Write8(0x0F);
  Write8(0xAF);
  a.WriteRest(this, 0, regOp);
}

void XEmitter::WriteSSEOp(u8 opPrefix, u16 op, X64Reg regOp, OpArg arg, int extrabytes)
{
  if (opPrefix)
    Write8(opPrefix);
  arg.operandReg = regOp;
  arg.WriteREX(this, 0, 0);
  Write8(0x0F);
  if (op > 0xFF)
    Write8((op >> 8) & 0xFF);
  Write8(op & 0xFF);
  arg.WriteRest(this, extrabytes);
}

static int GetVEXmmmmm(u16 op)
{
  // Currently, only 0x38 and 0x3A are used as secondary escape byte.
  if ((op >> 8) == 0x3A)
    return 3;
  else if ((op >> 8) == 0x38)
    return 2;
  else
    return 1;
}

static int GetVEXpp(u8 opPrefix)
{
  if (opPrefix == 0x66)
    return 1;
  else if (opPrefix == 0xF3)
    return 2;
  else if (opPrefix == 0xF2)
    return 3;
  else
    return 0;
}

void XEmitter::WriteVEXOp(u8 opPrefix, u16 op, X64Reg regOp1, X64Reg regOp2, const OpArg& arg,
                          int W, int extrabytes)
{
  int mmmmm = GetVEXmmmmm(op);
  int pp = GetVEXpp(opPrefix);
  // FIXME: we currently don't support 256-bit instructions, and "size" is not the vector size here
  arg.WriteVEX(this, regOp1, regOp2, 0, pp, mmmmm, W);
  Write8(op & 0xFF);
  arg.WriteRest(this, extrabytes, regOp1);
}

void XEmitter::WriteVEXOp4(u8 opPrefix, u16 op, X64Reg regOp1, X64Reg regOp2, const OpArg& arg,
                           X64Reg regOp3, int W)
{
  WriteVEXOp(opPrefix, op, regOp1, regOp2, arg, W, 1);
  Write8((u8)regOp3 << 4);
}

void XEmitter::WriteAVXOp(u8 opPrefix, u16 op, X64Reg regOp1, X64Reg regOp2, const OpArg& arg,
                          int W, int extrabytes)
{
  if (!cpu_info.bAVX)
    PanicAlert("Trying to use AVX on a system that doesn't support it. Bad programmer.");
  WriteVEXOp(opPrefix, op, regOp1, regOp2, arg, W, extrabytes);
}

void XEmitter::WriteAVXOp4(u8 opPrefix, u16 op, X64Reg regOp1, X64Reg regOp2, const OpArg& arg,
                           X64Reg regOp3, int W)
{
  if (!cpu_info.bAVX)
    PanicAlert("Trying to use AVX on a system that doesn't support it. Bad programmer.");
  WriteVEXOp4(opPrefix, op, regOp1, regOp2, arg, regOp3, W);
}

void XEmitter::WriteFMA3Op(u8 op, X64Reg regOp1, X64Reg regOp2, const OpArg& arg, int W)
{
  if (!cpu_info.bFMA)
    PanicAlert("Trying to use FMA3 on a system that doesn't support it. Computer is v. f'n madd.");
  WriteVEXOp(0x66, 0x3800 | op, regOp1, regOp2, arg, W);
}

void XEmitter::WriteFMA4Op(u8 op, X64Reg dest, X64Reg regOp1, X64Reg regOp2, const OpArg& arg,
                           int W)
{
  if (!cpu_info.bFMA4)
    PanicAlert("Trying to use FMA4 on a system that doesn't support it. Computer is v. f'n madd.");
  WriteVEXOp4(0x66, 0x3A00 | op, dest, regOp1, arg, regOp2, W);
}

void XEmitter::WriteBMIOp(int size, u8 opPrefix, u16 op, X64Reg regOp1, X64Reg regOp2,
                          const OpArg& arg, int extrabytes)
{
  if (arg.IsImm())
    PanicAlert("BMI1/2 instructions don't support immediate operands.");
  if (size != 32 && size != 64)
    PanicAlert("BMI1/2 instructions only support 32-bit and 64-bit modes!");
  int W = size == 64;
  WriteVEXOp(opPrefix, op, regOp1, regOp2, arg, W, extrabytes);
}

void XEmitter::WriteBMI1Op(int size, u8 opPrefix, u16 op, X64Reg regOp1, X64Reg regOp2,
                           const OpArg& arg, int extrabytes)
{
  CheckFlags();
  if (!cpu_info.bBMI1)
    PanicAlert("Trying to use BMI1 on a system that doesn't support it. Bad programmer.");
  WriteBMIOp(size, opPrefix, op, regOp1, regOp2, arg, extrabytes);
}

void XEmitter::WriteBMI2Op(int size, u8 opPrefix, u16 op, X64Reg regOp1, X64Reg regOp2,
                           const OpArg& arg, int extrabytes)
{
  if (!cpu_info.bBMI2)
    PanicAlert("Trying to use BMI2 on a system that doesn't support it. Bad programmer.");
  WriteBMIOp(size, opPrefix, op, regOp1, regOp2, arg, extrabytes);
}

void XEmitter::MOVD_xmm(X64Reg dest, const OpArg& arg)
{
  WriteSSEOp(0x66, 0x6E, dest, arg, 0);
}
void XEmitter::MOVD_xmm(const OpArg& arg, X64Reg src)
{
  WriteSSEOp(0x66, 0x7E, src, arg, 0);
}

void XEmitter::MOVQ_xmm(X64Reg dest, OpArg arg)
{
  // Alternate encoding
  // This does not display correctly in MSVC's debugger, it thinks it's a MOVD
  arg.operandReg = dest;
  Write8(0x66);
  arg.WriteREX(this, 64, 0);
  Write8(0x0f);
  Write8(0x6E);
  arg.WriteRest(this, 0);
}

void XEmitter::MOVQ_xmm(OpArg arg, X64Reg src)
{
  if (src > 7 || arg.IsSimpleReg())
  {
    // Alternate encoding
    // This does not display correctly in MSVC's debugger, it thinks it's a MOVD
    arg.operandReg = src;
    Write8(0x66);
    arg.WriteREX(this, 64, 0);
    Write8(0x0f);
    Write8(0x7E);
    arg.WriteRest(this, 0);
  }
  else
  {
    arg.operandReg = src;
    arg.WriteREX(this, 0, 0);
    Write8(0x66);
    Write8(0x0f);
    Write8(0xD6);
    arg.WriteRest(this, 0);
  }
}

void XEmitter::WriteMXCSR(OpArg arg, int ext)
{
  if (arg.IsImm() || arg.IsSimpleReg())
    _assert_msg_(DYNA_REC, 0, "MXCSR - invalid operand");

  arg.operandReg = ext;
  arg.WriteREX(this, 0, 0);
  Write8(0x0F);
  Write8(0xAE);
  arg.WriteRest(this);
}

void XEmitter::STMXCSR(const OpArg& memloc)
{
  WriteMXCSR(memloc, 3);
}
void XEmitter::LDMXCSR(const OpArg& memloc)
{
  WriteMXCSR(memloc, 2);
}

void XEmitter::MOVNTDQ(const OpArg& arg, X64Reg regOp)
{
  WriteSSEOp(0x66, sseMOVNTDQ, regOp, arg);
}
void XEmitter::MOVNTPS(const OpArg& arg, X64Reg regOp)
{
  WriteSSEOp(0x00, sseMOVNTP, regOp, arg);
}
void XEmitter::MOVNTPD(const OpArg& arg, X64Reg regOp)
{
  WriteSSEOp(0x66, sseMOVNTP, regOp, arg);
}

void XEmitter::ADDSS(X64Reg regOp, const OpArg& arg)
{
  WriteSSEOp(0xF3, sseADD, regOp, arg);
}
void XEmitter::ADDSD(X64Reg regOp, const OpArg& arg)
{
  WriteSSEOp(0xF2, sseADD, regOp, arg);
}
void XEmitter::SUBSS(X64Reg regOp, const OpArg& arg)
{
  WriteSSEOp(0xF3, sseSUB, regOp, arg);
}
void XEmitter::SUBSD(X64Reg regOp, const OpArg& arg)
{
  WriteSSEOp(0xF2, sseSUB, regOp, arg);
}
void XEmitter::CMPSS(X64Reg regOp, const OpArg& arg, u8 compare)
{
  WriteSSEOp(0xF3, sseCMP, regOp, arg, 1);
  Write8(compare);
}
void XEmitter::CMPSD(X64Reg regOp, const OpArg& arg, u8 compare)
{
  WriteSSEOp(0xF2, sseCMP, regOp, arg, 1);
  Write8(compare);
}
void XEmitter::MULSS(X64Reg regOp, const OpArg& arg)
{
  WriteSSEOp(0xF3, sseMUL, regOp, arg);
}
void XEmitter::MULSD(X64Reg regOp, const OpArg& arg)
{
  WriteSSEOp(0xF2, sseMUL, regOp, arg);
}
void XEmitter::DIVSS(X64Reg regOp, const OpArg& arg)
{
  WriteSSEOp(0xF3, sseDIV, regOp, arg);
}
void XEmitter::DIVSD(X64Reg regOp, const OpArg& arg)
{
  WriteSSEOp(0xF2, sseDIV, regOp, arg);
}
void XEmitter::MINSS(X64Reg regOp, const OpArg& arg)
{
  WriteSSEOp(0xF3, sseMIN, regOp, arg);
}
void XEmitter::MINSD(X64Reg regOp, const OpArg& arg)
{
  WriteSSEOp(0xF2, sseMIN, regOp, arg);
}
void XEmitter::MAXSS(X64Reg regOp, const OpArg& arg)
{
  WriteSSEOp(0xF3, sseMAX, regOp, arg);
}
void XEmitter::MAXSD(X64Reg regOp, const OpArg& arg)
{
  WriteSSEOp(0xF2, sseMAX, regOp, arg);
}
void XEmitter::SQRTSS(X64Reg regOp, const OpArg& arg)
{
  WriteSSEOp(0xF3, sseSQRT, regOp, arg);
}
void XEmitter::SQRTSD(X64Reg regOp, const OpArg& arg)
{
  WriteSSEOp(0xF2, sseSQRT, regOp, arg);
}
void XEmitter::RCPSS(X64Reg regOp, const OpArg& arg)
{
  WriteSSEOp(0xF3, sseRCP, regOp, arg);
}
void XEmitter::RSQRTSS(X64Reg regOp, const OpArg& arg)
{
  WriteSSEOp(0xF3, sseRSQRT, regOp, arg);
}

void XEmitter::ADDPS(X64Reg regOp, const OpArg& arg)
{
  WriteSSEOp(0x00, sseADD, regOp, arg);
}
void XEmitter::ADDPD(X64Reg regOp, const OpArg& arg)
{
  WriteSSEOp(0x66, sseADD, regOp, arg);
}
void XEmitter::SUBPS(X64Reg regOp, const OpArg& arg)
{
  WriteSSEOp(0x00, sseSUB, regOp, arg);
}
void XEmitter::SUBPD(X64Reg regOp, const OpArg& arg)
{
  WriteSSEOp(0x66, sseSUB, regOp, arg);
}
void XEmitter::CMPPS(X64Reg regOp, const OpArg& arg, u8 compare)
{
  WriteSSEOp(0x00, sseCMP, regOp, arg, 1);
  Write8(compare);
}
void XEmitter::CMPPD(X64Reg regOp, const OpArg& arg, u8 compare)
{
  WriteSSEOp(0x66, sseCMP, regOp, arg, 1);
  Write8(compare);
}
void XEmitter::ANDPS(X64Reg regOp, const OpArg& arg)
{
  WriteSSEOp(0x00, sseAND, regOp, arg);
}
void XEmitter::ANDPD(X64Reg regOp, const OpArg& arg)
{
  WriteSSEOp(0x66, sseAND, regOp, arg);
}
void XEmitter::ANDNPS(X64Reg regOp, const OpArg& arg)
{
  WriteSSEOp(0x00, sseANDN, regOp, arg);
}
void XEmitter::ANDNPD(X64Reg regOp, const OpArg& arg)
{
  WriteSSEOp(0x66, sseANDN, regOp, arg);
}
void XEmitter::ORPS(X64Reg regOp, const OpArg& arg)
{
  WriteSSEOp(0x00, sseOR, regOp, arg);
}
void XEmitter::ORPD(X64Reg regOp, const OpArg& arg)
{
  WriteSSEOp(0x66, sseOR, regOp, arg);
}
void XEmitter::XORPS(X64Reg regOp, const OpArg& arg)
{
  WriteSSEOp(0x00, sseXOR, regOp, arg);
}
void XEmitter::XORPD(X64Reg regOp, const OpArg& arg)
{
  WriteSSEOp(0x66, sseXOR, regOp, arg);
}
void XEmitter::MULPS(X64Reg regOp, const OpArg& arg)
{
  WriteSSEOp(0x00, sseMUL, regOp, arg);
}
void XEmitter::MULPD(X64Reg regOp, const OpArg& arg)
{
  WriteSSEOp(0x66, sseMUL, regOp, arg);
}
void XEmitter::DIVPS(X64Reg regOp, const OpArg& arg)
{
  WriteSSEOp(0x00, sseDIV, regOp, arg);
}
void XEmitter::DIVPD(X64Reg regOp, const OpArg& arg)
{
  WriteSSEOp(0x66, sseDIV, regOp, arg);
}
void XEmitter::MINPS(X64Reg regOp, const OpArg& arg)
{
  WriteSSEOp(0x00, sseMIN, regOp, arg);
}
void XEmitter::MINPD(X64Reg regOp, const OpArg& arg)
{
  WriteSSEOp(0x66, sseMIN, regOp, arg);
}
void XEmitter::MAXPS(X64Reg regOp, const OpArg& arg)
{
  WriteSSEOp(0x00, sseMAX, regOp, arg);
}
void XEmitter::MAXPD(X64Reg regOp, const OpArg& arg)
{
  WriteSSEOp(0x66, sseMAX, regOp, arg);
}
void XEmitter::SQRTPS(X64Reg regOp, const OpArg& arg)
{
  WriteSSEOp(0x00, sseSQRT, regOp, arg);
}
void XEmitter::SQRTPD(X64Reg regOp, const OpArg& arg)
{
  WriteSSEOp(0x66, sseSQRT, regOp, arg);
}
void XEmitter::RCPPS(X64Reg regOp, const OpArg& arg)
{
  WriteSSEOp(0x00, sseRCP, regOp, arg);
}
void XEmitter::RSQRTPS(X64Reg regOp, const OpArg& arg)
{
  WriteSSEOp(0x00, sseRSQRT, regOp, arg);
}
void XEmitter::SHUFPS(X64Reg regOp, const OpArg& arg, u8 shuffle)
{
  WriteSSEOp(0x00, sseSHUF, regOp, arg, 1);
  Write8(shuffle);
}
void XEmitter::SHUFPD(X64Reg regOp, const OpArg& arg, u8 shuffle)
{
  WriteSSEOp(0x66, sseSHUF, regOp, arg, 1);
  Write8(shuffle);
}

void XEmitter::COMISS(X64Reg regOp, const OpArg& arg)
{
  WriteSSEOp(0x00, sseCOMIS, regOp, arg);
}  // weird that these should be packed
void XEmitter::COMISD(X64Reg regOp, const OpArg& arg)
{
  WriteSSEOp(0x66, sseCOMIS, regOp, arg);
}  // ordered
void XEmitter::UCOMISS(X64Reg regOp, const OpArg& arg)
{
  WriteSSEOp(0x00, sseUCOMIS, regOp, arg);
}  // unordered
void XEmitter::UCOMISD(X64Reg regOp, const OpArg& arg)
{
  WriteSSEOp(0x66, sseUCOMIS, regOp, arg);
}

void XEmitter::MOVAPS(X64Reg regOp, const OpArg& arg)
{
  WriteSSEOp(0x00, sseMOVAPfromRM, regOp, arg);
}
void XEmitter::MOVAPD(X64Reg regOp, const OpArg& arg)
{
  WriteSSEOp(0x66, sseMOVAPfromRM, regOp, arg);
}
void XEmitter::MOVAPS(const OpArg& arg, X64Reg regOp)
{
  WriteSSEOp(0x00, sseMOVAPtoRM, regOp, arg);
}
void XEmitter::MOVAPD(const OpArg& arg, X64Reg regOp)
{
  WriteSSEOp(0x66, sseMOVAPtoRM, regOp, arg);
}

void XEmitter::MOVUPS(X64Reg regOp, const OpArg& arg)
{
  WriteSSEOp(0x00, sseMOVUPfromRM, regOp, arg);
}
void XEmitter::MOVUPD(X64Reg regOp, const OpArg& arg)
{
  WriteSSEOp(0x66, sseMOVUPfromRM, regOp, arg);
}
void XEmitter::MOVUPS(const OpArg& arg, X64Reg regOp)
{
  WriteSSEOp(0x00, sseMOVUPtoRM, regOp, arg);
}
void XEmitter::MOVUPD(const OpArg& arg, X64Reg regOp)
{
  WriteSSEOp(0x66, sseMOVUPtoRM, regOp, arg);
}

void XEmitter::MOVDQA(X64Reg regOp, const OpArg& arg)
{
  WriteSSEOp(0x66, sseMOVDQfromRM, regOp, arg);
}
void XEmitter::MOVDQA(const OpArg& arg, X64Reg regOp)
{
  WriteSSEOp(0x66, sseMOVDQtoRM, regOp, arg);
}
void XEmitter::MOVDQU(X64Reg regOp, const OpArg& arg)
{
  WriteSSEOp(0xF3, sseMOVDQfromRM, regOp, arg);
}
void XEmitter::MOVDQU(const OpArg& arg, X64Reg regOp)
{
  WriteSSEOp(0xF3, sseMOVDQtoRM, regOp, arg);
}

void XEmitter::MOVSS(X64Reg regOp, const OpArg& arg)
{
  WriteSSEOp(0xF3, sseMOVUPfromRM, regOp, arg);
}
void XEmitter::MOVSD(X64Reg regOp, const OpArg& arg)
{
  WriteSSEOp(0xF2, sseMOVUPfromRM, regOp, arg);
}
void XEmitter::MOVSS(const OpArg& arg, X64Reg regOp)
{
  WriteSSEOp(0xF3, sseMOVUPtoRM, regOp, arg);
}
void XEmitter::MOVSD(const OpArg& arg, X64Reg regOp)
{
  WriteSSEOp(0xF2, sseMOVUPtoRM, regOp, arg);
}

void XEmitter::MOVLPS(X64Reg regOp, const OpArg& arg)
{
  WriteSSEOp(0x00, sseMOVLPfromRM, regOp, arg);
}
void XEmitter::MOVLPD(X64Reg regOp, const OpArg& arg)
{
  WriteSSEOp(0x66, sseMOVLPfromRM, regOp, arg);
}
void XEmitter::MOVLPS(const OpArg& arg, X64Reg regOp)
{
  WriteSSEOp(0x00, sseMOVLPtoRM, regOp, arg);
}
void XEmitter::MOVLPD(const OpArg& arg, X64Reg regOp)
{
  WriteSSEOp(0x66, sseMOVLPtoRM, regOp, arg);
}

void XEmitter::MOVHPS(X64Reg regOp, const OpArg& arg)
{
  WriteSSEOp(0x00, sseMOVHPfromRM, regOp, arg);
}
void XEmitter::MOVHPD(X64Reg regOp, const OpArg& arg)
{
  WriteSSEOp(0x66, sseMOVHPfromRM, regOp, arg);
}
void XEmitter::MOVHPS(const OpArg& arg, X64Reg regOp)
{
  WriteSSEOp(0x00, sseMOVHPtoRM, regOp, arg);
}
void XEmitter::MOVHPD(const OpArg& arg, X64Reg regOp)
{
  WriteSSEOp(0x66, sseMOVHPtoRM, regOp, arg);
}

void XEmitter::MOVHLPS(X64Reg regOp1, X64Reg regOp2)
{
  WriteSSEOp(0x00, sseMOVHLPS, regOp1, R(regOp2));
}
void XEmitter::MOVLHPS(X64Reg regOp1, X64Reg regOp2)
{
  WriteSSEOp(0x00, sseMOVLHPS, regOp1, R(regOp2));
}

void XEmitter::CVTPS2PD(X64Reg regOp, const OpArg& arg)
{
  WriteSSEOp(0x00, 0x5A, regOp, arg);
}
void XEmitter::CVTPD2PS(X64Reg regOp, const OpArg& arg)
{
  WriteSSEOp(0x66, 0x5A, regOp, arg);
}

void XEmitter::CVTSD2SS(X64Reg regOp, const OpArg& arg)
{
  WriteSSEOp(0xF2, 0x5A, regOp, arg);
}
void XEmitter::CVTSS2SD(X64Reg regOp, const OpArg& arg)
{
  WriteSSEOp(0xF3, 0x5A, regOp, arg);
}
void XEmitter::CVTSD2SI(X64Reg regOp, const OpArg& arg)
{
  WriteSSEOp(0xF2, 0x2D, regOp, arg);
}
void XEmitter::CVTSS2SI(X64Reg regOp, const OpArg& arg)
{
  WriteSSEOp(0xF3, 0x2D, regOp, arg);
}
void XEmitter::CVTSI2SD(X64Reg regOp, const OpArg& arg)
{
  WriteSSEOp(0xF2, 0x2A, regOp, arg);
}
void XEmitter::CVTSI2SS(X64Reg regOp, const OpArg& arg)
{
  WriteSSEOp(0xF3, 0x2A, regOp, arg);
}

void XEmitter::CVTDQ2PD(X64Reg regOp, const OpArg& arg)
{
  WriteSSEOp(0xF3, 0xE6, regOp, arg);
}
void XEmitter::CVTDQ2PS(X64Reg regOp, const OpArg& arg)
{
  WriteSSEOp(0x00, 0x5B, regOp, arg);
}
void XEmitter::CVTPD2DQ(X64Reg regOp, const OpArg& arg)
{
  WriteSSEOp(0xF2, 0xE6, regOp, arg);
}
void XEmitter::CVTPS2DQ(X64Reg regOp, const OpArg& arg)
{
  WriteSSEOp(0x66, 0x5B, regOp, arg);
}

void XEmitter::CVTTSD2SI(X64Reg regOp, const OpArg& arg)
{
  WriteSSEOp(0xF2, 0x2C, regOp, arg);
}
void XEmitter::CVTTSS2SI(X64Reg regOp, const OpArg& arg)
{
  WriteSSEOp(0xF3, 0x2C, regOp, arg);
}
void XEmitter::CVTTPS2DQ(X64Reg regOp, const OpArg& arg)
{
  WriteSSEOp(0xF3, 0x5B, regOp, arg);
}
void XEmitter::CVTTPD2DQ(X64Reg regOp, const OpArg& arg)
{
  WriteSSEOp(0x66, 0xE6, regOp, arg);
}

void XEmitter::MASKMOVDQU(X64Reg dest, X64Reg src)
{
  WriteSSEOp(0x66, sseMASKMOVDQU, dest, R(src));
}

void XEmitter::MOVMSKPS(X64Reg dest, const OpArg& arg)
{
  WriteSSEOp(0x00, 0x50, dest, arg);
}
void XEmitter::MOVMSKPD(X64Reg dest, const OpArg& arg)
{
  WriteSSEOp(0x66, 0x50, dest, arg);
}

void XEmitter::LDDQU(X64Reg dest, const OpArg& arg)
{
  WriteSSEOp(0xF2, sseLDDQU, dest, arg);
}  // For integer data only

void XEmitter::UNPCKLPS(X64Reg dest, const OpArg& arg)
{
  WriteSSEOp(0x00, 0x14, dest, arg);
}
void XEmitter::UNPCKHPS(X64Reg dest, const OpArg& arg)
{
  WriteSSEOp(0x00, 0x15, dest, arg);
}
void XEmitter::UNPCKLPD(X64Reg dest, const OpArg& arg)
{
  WriteSSEOp(0x66, 0x14, dest, arg);
}
void XEmitter::UNPCKHPD(X64Reg dest, const OpArg& arg)
{
  WriteSSEOp(0x66, 0x15, dest, arg);
}

// Pretty much every x86 CPU nowadays supports SSE3,
// but the SSE2 fallbacks are easy.
void XEmitter::MOVSLDUP(X64Reg regOp, const OpArg& arg)
{
  if (cpu_info.bSSE3)
  {
    WriteSSEOp(0xF3, 0x12, regOp, arg);
  }
  else
  {
    if (!arg.IsSimpleReg(regOp))
      MOVAPD(regOp, arg);
    UNPCKLPS(regOp, R(regOp));
  }
}
void XEmitter::MOVSHDUP(X64Reg regOp, const OpArg& arg)
{
  if (cpu_info.bSSE3)
  {
    WriteSSEOp(0xF3, 0x16, regOp, arg);
  }
  else
  {
    if (!arg.IsSimpleReg(regOp))
      MOVAPD(regOp, arg);
    UNPCKHPS(regOp, R(regOp));
  }
}
void XEmitter::MOVDDUP(X64Reg regOp, const OpArg& arg)
{
  if (cpu_info.bSSE3)
  {
    WriteSSEOp(0xF2, 0x12, regOp, arg);
  }
  else
  {
    if (!arg.IsSimpleReg(regOp))
      MOVSD(regOp, arg);
    UNPCKLPD(regOp, R(regOp));
  }
}

// There are a few more left

// Also some integer instructions are missing
void XEmitter::PACKSSDW(X64Reg dest, const OpArg& arg)
{
  WriteSSEOp(0x66, 0x6B, dest, arg);
}
void XEmitter::PACKSSWB(X64Reg dest, const OpArg& arg)
{
  WriteSSEOp(0x66, 0x63, dest, arg);
}
void XEmitter::PACKUSWB(X64Reg dest, const OpArg& arg)
{
  WriteSSEOp(0x66, 0x67, dest, arg);
}

void XEmitter::PUNPCKLBW(X64Reg dest, const OpArg& arg)
{
  WriteSSEOp(0x66, 0x60, dest, arg);
}
void XEmitter::PUNPCKLWD(X64Reg dest, const OpArg& arg)
{
  WriteSSEOp(0x66, 0x61, dest, arg);
}
void XEmitter::PUNPCKLDQ(X64Reg dest, const OpArg& arg)
{
  WriteSSEOp(0x66, 0x62, dest, arg);
}
void XEmitter::PUNPCKLQDQ(X64Reg dest, const OpArg& arg)
{
  WriteSSEOp(0x66, 0x6C, dest, arg);
}

void XEmitter::PSRLW(X64Reg reg, int shift)
{
  WriteSSEOp(0x66, 0x71, (X64Reg)2, R(reg));
  Write8(shift);
}

void XEmitter::PSRLD(X64Reg reg, int shift)
{
  WriteSSEOp(0x66, 0x72, (X64Reg)2, R(reg));
  Write8(shift);
}

void XEmitter::PSRLQ(X64Reg reg, int shift)
{
  WriteSSEOp(0x66, 0x73, (X64Reg)2, R(reg));
  Write8(shift);
}

void XEmitter::PSRLQ(X64Reg reg, const OpArg& arg)
{
  WriteSSEOp(0x66, 0xd3, reg, arg);
}

void XEmitter::PSRLDQ(X64Reg reg, int shift)
{
  WriteSSEOp(0x66, 0x73, (X64Reg)3, R(reg));
  Write8(shift);
}

void XEmitter::PSLLW(X64Reg reg, int shift)
{
  WriteSSEOp(0x66, 0x71, (X64Reg)6, R(reg));
  Write8(shift);
}

void XEmitter::PSLLD(X64Reg reg, int shift)
{
  WriteSSEOp(0x66, 0x72, (X64Reg)6, R(reg));
  Write8(shift);
}

void XEmitter::PSLLQ(X64Reg reg, int shift)
{
  WriteSSEOp(0x66, 0x73, (X64Reg)6, R(reg));
  Write8(shift);
}

void XEmitter::PSLLDQ(X64Reg reg, int shift)
{
  WriteSSEOp(0x66, 0x73, (X64Reg)7, R(reg));
  Write8(shift);
}

// WARNING not REX compatible
void XEmitter::PSRAW(X64Reg reg, int shift)
{
  if (reg > 7)
    PanicAlert("The PSRAW-emitter does not support regs above 7");
  Write8(0x66);
  Write8(0x0f);
  Write8(0x71);
  Write8(0xE0 | reg);
  Write8(shift);
}

// WARNING not REX compatible
void XEmitter::PSRAD(X64Reg reg, int shift)
{
  if (reg > 7)
    PanicAlert("The PSRAD-emitter does not support regs above 7");
  Write8(0x66);
  Write8(0x0f);
  Write8(0x72);
  Write8(0xE0 | reg);
  Write8(shift);
}

void XEmitter::WriteSSSE3Op(u8 opPrefix, u16 op, X64Reg regOp, const OpArg& arg, int extrabytes)
{
  if (!cpu_info.bSSSE3)
    PanicAlert("Trying to use SSSE3 on a system that doesn't support it. Bad programmer.");
  WriteSSEOp(opPrefix, op, regOp, arg, extrabytes);
}

void XEmitter::WriteSSE41Op(u8 opPrefix, u16 op, X64Reg regOp, const OpArg& arg, int extrabytes)
{
  if (!cpu_info.bSSE4_1)
    PanicAlert("Trying to use SSE4.1 on a system that doesn't support it. Bad programmer.");
  WriteSSEOp(opPrefix, op, regOp, arg, extrabytes);
}

void XEmitter::PSHUFB(X64Reg dest, const OpArg& arg)
{
  WriteSSSE3Op(0x66, 0x3800, dest, arg);
}
void XEmitter::PTEST(X64Reg dest, const OpArg& arg)
{
  WriteSSE41Op(0x66, 0x3817, dest, arg);
}
void XEmitter::PACKUSDW(X64Reg dest, const OpArg& arg)
{
  WriteSSE41Op(0x66, 0x382b, dest, arg);
}

void XEmitter::PMOVSXBW(X64Reg dest, const OpArg& arg)
{
  WriteSSE41Op(0x66, 0x3820, dest, arg);
}
void XEmitter::PMOVSXBD(X64Reg dest, const OpArg& arg)
{
  WriteSSE41Op(0x66, 0x3821, dest, arg);
}
void XEmitter::PMOVSXBQ(X64Reg dest, const OpArg& arg)
{
  WriteSSE41Op(0x66, 0x3822, dest, arg);
}
void XEmitter::PMOVSXWD(X64Reg dest, const OpArg& arg)
{
  WriteSSE41Op(0x66, 0x3823, dest, arg);
}
void XEmitter::PMOVSXWQ(X64Reg dest, const OpArg& arg)
{
  WriteSSE41Op(0x66, 0x3824, dest, arg);
}
void XEmitter::PMOVSXDQ(X64Reg dest, const OpArg& arg)
{
  WriteSSE41Op(0x66, 0x3825, dest, arg);
}
void XEmitter::PMOVZXBW(X64Reg dest, const OpArg& arg)
{
  WriteSSE41Op(0x66, 0x3830, dest, arg);
}
void XEmitter::PMOVZXBD(X64Reg dest, const OpArg& arg)
{
  WriteSSE41Op(0x66, 0x3831, dest, arg);
}
void XEmitter::PMOVZXBQ(X64Reg dest, const OpArg& arg)
{
  WriteSSE41Op(0x66, 0x3832, dest, arg);
}
void XEmitter::PMOVZXWD(X64Reg dest, const OpArg& arg)
{
  WriteSSE41Op(0x66, 0x3833, dest, arg);
}
void XEmitter::PMOVZXWQ(X64Reg dest, const OpArg& arg)
{
  WriteSSE41Op(0x66, 0x3834, dest, arg);
}
void XEmitter::PMOVZXDQ(X64Reg dest, const OpArg& arg)
{
  WriteSSE41Op(0x66, 0x3835, dest, arg);
}

void XEmitter::PBLENDVB(X64Reg dest, const OpArg& arg)
{
  WriteSSE41Op(0x66, 0x3810, dest, arg);
}
void XEmitter::BLENDVPS(X64Reg dest, const OpArg& arg)
{
  WriteSSE41Op(0x66, 0x3814, dest, arg);
}
void XEmitter::BLENDVPD(X64Reg dest, const OpArg& arg)
{
  WriteSSE41Op(0x66, 0x3815, dest, arg);
}
void XEmitter::BLENDPS(X64Reg dest, const OpArg& arg, u8 blend)
{
  WriteSSE41Op(0x66, 0x3A0C, dest, arg, 1);
  Write8(blend);
}
void XEmitter::BLENDPD(X64Reg dest, const OpArg& arg, u8 blend)
{
  WriteSSE41Op(0x66, 0x3A0D, dest, arg, 1);
  Write8(blend);
}

void XEmitter::PAND(X64Reg dest, const OpArg& arg)
{
  WriteSSEOp(0x66, 0xDB, dest, arg);
}
void XEmitter::PANDN(X64Reg dest, const OpArg& arg)
{
  WriteSSEOp(0x66, 0xDF, dest, arg);
}
void XEmitter::PXOR(X64Reg dest, const OpArg& arg)
{
  WriteSSEOp(0x66, 0xEF, dest, arg);
}
void XEmitter::POR(X64Reg dest, const OpArg& arg)
{
  WriteSSEOp(0x66, 0xEB, dest, arg);
}

void XEmitter::PADDB(X64Reg dest, const OpArg& arg)
{
  WriteSSEOp(0x66, 0xFC, dest, arg);
}
void XEmitter::PADDW(X64Reg dest, const OpArg& arg)
{
  WriteSSEOp(0x66, 0xFD, dest, arg);
}
void XEmitter::PADDD(X64Reg dest, const OpArg& arg)
{
  WriteSSEOp(0x66, 0xFE, dest, arg);
}
void XEmitter::PADDQ(X64Reg dest, const OpArg& arg)
{
  WriteSSEOp(0x66, 0xD4, dest, arg);
}

void XEmitter::PADDSB(X64Reg dest, const OpArg& arg)
{
  WriteSSEOp(0x66, 0xEC, dest, arg);
}
void XEmitter::PADDSW(X64Reg dest, const OpArg& arg)
{
  WriteSSEOp(0x66, 0xED, dest, arg);
}
void XEmitter::PADDUSB(X64Reg dest, const OpArg& arg)
{
  WriteSSEOp(0x66, 0xDC, dest, arg);
}
void XEmitter::PADDUSW(X64Reg dest, const OpArg& arg)
{
  WriteSSEOp(0x66, 0xDD, dest, arg);
}

void XEmitter::PSUBB(X64Reg dest, const OpArg& arg)
{
  WriteSSEOp(0x66, 0xF8, dest, arg);
}
void XEmitter::PSUBW(X64Reg dest, const OpArg& arg)
{
  WriteSSEOp(0x66, 0xF9, dest, arg);
}
void XEmitter::PSUBD(X64Reg dest, const OpArg& arg)
{
  WriteSSEOp(0x66, 0xFA, dest, arg);
}
void XEmitter::PSUBQ(X64Reg dest, const OpArg& arg)
{
  WriteSSEOp(0x66, 0xFB, dest, arg);
}

void XEmitter::PSUBSB(X64Reg dest, const OpArg& arg)
{
  WriteSSEOp(0x66, 0xE8, dest, arg);
}
void XEmitter::PSUBSW(X64Reg dest, const OpArg& arg)
{
  WriteSSEOp(0x66, 0xE9, dest, arg);
}
void XEmitter::PSUBUSB(X64Reg dest, const OpArg& arg)
{
  WriteSSEOp(0x66, 0xD8, dest, arg);
}
void XEmitter::PSUBUSW(X64Reg dest, const OpArg& arg)
{
  WriteSSEOp(0x66, 0xD9, dest, arg);
}

void XEmitter::PAVGB(X64Reg dest, const OpArg& arg)
{
  WriteSSEOp(0x66, 0xE0, dest, arg);
}
void XEmitter::PAVGW(X64Reg dest, const OpArg& arg)
{
  WriteSSEOp(0x66, 0xE3, dest, arg);
}

void XEmitter::PCMPEQB(X64Reg dest, const OpArg& arg)
{
  WriteSSEOp(0x66, 0x74, dest, arg);
}
void XEmitter::PCMPEQW(X64Reg dest, const OpArg& arg)
{
  WriteSSEOp(0x66, 0x75, dest, arg);
}
void XEmitter::PCMPEQD(X64Reg dest, const OpArg& arg)
{
  WriteSSEOp(0x66, 0x76, dest, arg);
}

void XEmitter::PCMPGTB(X64Reg dest, const OpArg& arg)
{
  WriteSSEOp(0x66, 0x64, dest, arg);
}
void XEmitter::PCMPGTW(X64Reg dest, const OpArg& arg)
{
  WriteSSEOp(0x66, 0x65, dest, arg);
}
void XEmitter::PCMPGTD(X64Reg dest, const OpArg& arg)
{
  WriteSSEOp(0x66, 0x66, dest, arg);
}

void XEmitter::PEXTRW(X64Reg dest, const OpArg& arg, u8 subreg)
{
  WriteSSEOp(0x66, 0xC5, dest, arg);
  Write8(subreg);
}
void XEmitter::PINSRW(X64Reg dest, const OpArg& arg, u8 subreg)
{
  WriteSSEOp(0x66, 0xC4, dest, arg);
  Write8(subreg);
}
void XEmitter::PINSRD(X64Reg dest, const OpArg& arg, u8 subreg)
{
  WriteSSE41Op(0x66, 0x3A22, dest, arg);
  Write8(subreg);
}

void XEmitter::PMADDWD(X64Reg dest, const OpArg& arg)
{
  WriteSSEOp(0x66, 0xF5, dest, arg);
}
void XEmitter::PSADBW(X64Reg dest, const OpArg& arg)
{
  WriteSSEOp(0x66, 0xF6, dest, arg);
}

void XEmitter::PMAXSW(X64Reg dest, const OpArg& arg)
{
  WriteSSEOp(0x66, 0xEE, dest, arg);
}
void XEmitter::PMAXUB(X64Reg dest, const OpArg& arg)
{
  WriteSSEOp(0x66, 0xDE, dest, arg);
}
void XEmitter::PMINSW(X64Reg dest, const OpArg& arg)
{
  WriteSSEOp(0x66, 0xEA, dest, arg);
}
void XEmitter::PMINUB(X64Reg dest, const OpArg& arg)
{
  WriteSSEOp(0x66, 0xDA, dest, arg);
}

void XEmitter::PMOVMSKB(X64Reg dest, const OpArg& arg)
{
  WriteSSEOp(0x66, 0xD7, dest, arg);
}
void XEmitter::PSHUFD(X64Reg regOp, const OpArg& arg, u8 shuffle)
{
  WriteSSEOp(0x66, 0x70, regOp, arg, 1);
  Write8(shuffle);
}
void XEmitter::PSHUFLW(X64Reg regOp, const OpArg& arg, u8 shuffle)
{
  WriteSSEOp(0xF2, 0x70, regOp, arg, 1);
  Write8(shuffle);
}
void XEmitter::PSHUFHW(X64Reg regOp, const OpArg& arg, u8 shuffle)
{
  WriteSSEOp(0xF3, 0x70, regOp, arg, 1);
  Write8(shuffle);
}

// VEX
void XEmitter::VADDSD(X64Reg regOp1, X64Reg regOp2, const OpArg& arg)
{
  WriteAVXOp(0xF2, sseADD, regOp1, regOp2, arg);
}
void XEmitter::VSUBSD(X64Reg regOp1, X64Reg regOp2, const OpArg& arg)
{
  WriteAVXOp(0xF2, sseSUB, regOp1, regOp2, arg);
}
void XEmitter::VMULSD(X64Reg regOp1, X64Reg regOp2, const OpArg& arg)
{
  WriteAVXOp(0xF2, sseMUL, regOp1, regOp2, arg);
}
void XEmitter::VDIVSD(X64Reg regOp1, X64Reg regOp2, const OpArg& arg)
{
  WriteAVXOp(0xF2, sseDIV, regOp1, regOp2, arg);
}
void XEmitter::VADDPD(X64Reg regOp1, X64Reg regOp2, const OpArg& arg)
{
  WriteAVXOp(0x66, sseADD, regOp1, regOp2, arg);
}
void XEmitter::VSUBPD(X64Reg regOp1, X64Reg regOp2, const OpArg& arg)
{
  WriteAVXOp(0x66, sseSUB, regOp1, regOp2, arg);
}
void XEmitter::VMULPD(X64Reg regOp1, X64Reg regOp2, const OpArg& arg)
{
  WriteAVXOp(0x66, sseMUL, regOp1, regOp2, arg);
}
void XEmitter::VDIVPD(X64Reg regOp1, X64Reg regOp2, const OpArg& arg)
{
  WriteAVXOp(0x66, sseDIV, regOp1, regOp2, arg);
}
void XEmitter::VSQRTSD(X64Reg regOp1, X64Reg regOp2, const OpArg& arg)
{
  WriteAVXOp(0xF2, sseSQRT, regOp1, regOp2, arg);
}
void XEmitter::VCMPPD(X64Reg regOp1, X64Reg regOp2, const OpArg& arg, u8 compare)
{
  WriteAVXOp(0x66, sseCMP, regOp1, regOp2, arg, 0, 1);
  Write8(compare);
}
void XEmitter::VSHUFPD(X64Reg regOp1, X64Reg regOp2, const OpArg& arg, u8 shuffle)
{
  WriteAVXOp(0x66, sseSHUF, regOp1, regOp2, arg, 0, 1);
  Write8(shuffle);
}
void XEmitter::VUNPCKLPD(X64Reg regOp1, X64Reg regOp2, const OpArg& arg)
{
  WriteAVXOp(0x66, 0x14, regOp1, regOp2, arg);
}
void XEmitter::VUNPCKHPD(X64Reg regOp1, X64Reg regOp2, const OpArg& arg)
{
  WriteAVXOp(0x66, 0x15, regOp1, regOp2, arg);
}
void XEmitter::VBLENDVPD(X64Reg regOp1, X64Reg regOp2, const OpArg& arg, X64Reg regOp3)
{
  WriteAVXOp4(0x66, 0x3A4B, regOp1, regOp2, arg, regOp3);
}

void XEmitter::VANDPS(X64Reg regOp1, X64Reg regOp2, const OpArg& arg)
{
  WriteAVXOp(0x00, sseAND, regOp1, regOp2, arg);
}
void XEmitter::VANDPD(X64Reg regOp1, X64Reg regOp2, const OpArg& arg)
{
  WriteAVXOp(0x66, sseAND, regOp1, regOp2, arg);
}
void XEmitter::VANDNPS(X64Reg regOp1, X64Reg regOp2, const OpArg& arg)
{
  WriteAVXOp(0x00, sseANDN, regOp1, regOp2, arg);
}
void XEmitter::VANDNPD(X64Reg regOp1, X64Reg regOp2, const OpArg& arg)
{
  WriteAVXOp(0x66, sseANDN, regOp1, regOp2, arg);
}
void XEmitter::VORPS(X64Reg regOp1, X64Reg regOp2, const OpArg& arg)
{
  WriteAVXOp(0x00, sseOR, regOp1, regOp2, arg);
}
void XEmitter::VORPD(X64Reg regOp1, X64Reg regOp2, const OpArg& arg)
{
  WriteAVXOp(0x66, sseOR, regOp1, regOp2, arg);
}
void XEmitter::VXORPS(X64Reg regOp1, X64Reg regOp2, const OpArg& arg)
{
  WriteAVXOp(0x00, sseXOR, regOp1, regOp2, arg);
}
void XEmitter::VXORPD(X64Reg regOp1, X64Reg regOp2, const OpArg& arg)
{
  WriteAVXOp(0x66, sseXOR, regOp1, regOp2, arg);
}

void XEmitter::VPAND(X64Reg regOp1, X64Reg regOp2, const OpArg& arg)
{
  WriteAVXOp(0x66, 0xDB, regOp1, regOp2, arg);
}
void XEmitter::VPANDN(X64Reg regOp1, X64Reg regOp2, const OpArg& arg)
{
  WriteAVXOp(0x66, 0xDF, regOp1, regOp2, arg);
}
void XEmitter::VPOR(X64Reg regOp1, X64Reg regOp2, const OpArg& arg)
{
  WriteAVXOp(0x66, 0xEB, regOp1, regOp2, arg);
}
void XEmitter::VPXOR(X64Reg regOp1, X64Reg regOp2, const OpArg& arg)
{
  WriteAVXOp(0x66, 0xEF, regOp1, regOp2, arg);
}

void XEmitter::VFMADD132PS(X64Reg regOp1, X64Reg regOp2, const OpArg& arg)
{
  WriteFMA3Op(0x98, regOp1, regOp2, arg);
}
void XEmitter::VFMADD213PS(X64Reg regOp1, X64Reg regOp2, const OpArg& arg)
{
  WriteFMA3Op(0xA8, regOp1, regOp2, arg);
}
void XEmitter::VFMADD231PS(X64Reg regOp1, X64Reg regOp2, const OpArg& arg)
{
  WriteFMA3Op(0xB8, regOp1, regOp2, arg);
}
void XEmitter::VFMADD132PD(X64Reg regOp1, X64Reg regOp2, const OpArg& arg)
{
  WriteFMA3Op(0x98, regOp1, regOp2, arg, 1);
}
void XEmitter::VFMADD213PD(X64Reg regOp1, X64Reg regOp2, const OpArg& arg)
{
  WriteFMA3Op(0xA8, regOp1, regOp2, arg, 1);
}
void XEmitter::VFMADD231PD(X64Reg regOp1, X64Reg regOp2, const OpArg& arg)
{
  WriteFMA3Op(0xB8, regOp1, regOp2, arg, 1);
}
void XEmitter::VFMADD132SS(X64Reg regOp1, X64Reg regOp2, const OpArg& arg)
{
  WriteFMA3Op(0x99, regOp1, regOp2, arg);
}
void XEmitter::VFMADD213SS(X64Reg regOp1, X64Reg regOp2, const OpArg& arg)
{
  WriteFMA3Op(0xA9, regOp1, regOp2, arg);
}
void XEmitter::VFMADD231SS(X64Reg regOp1, X64Reg regOp2, const OpArg& arg)
{
  WriteFMA3Op(0xB9, regOp1, regOp2, arg);
}
void XEmitter::VFMADD132SD(X64Reg regOp1, X64Reg regOp2, const OpArg& arg)
{
  WriteFMA3Op(0x99, regOp1, regOp2, arg, 1);
}
void XEmitter::VFMADD213SD(X64Reg regOp1, X64Reg regOp2, const OpArg& arg)
{
  WriteFMA3Op(0xA9, regOp1, regOp2, arg, 1);
}
void XEmitter::VFMADD231SD(X64Reg regOp1, X64Reg regOp2, const OpArg& arg)
{
  WriteFMA3Op(0xB9, regOp1, regOp2, arg, 1);
}
void XEmitter::VFMSUB132PS(X64Reg regOp1, X64Reg regOp2, const OpArg& arg)
{
  WriteFMA3Op(0x9A, regOp1, regOp2, arg);
}
void XEmitter::VFMSUB213PS(X64Reg regOp1, X64Reg regOp2, const OpArg& arg)
{
  WriteFMA3Op(0xAA, regOp1, regOp2, arg);
}
void XEmitter::VFMSUB231PS(X64Reg regOp1, X64Reg regOp2, const OpArg& arg)
{
  WriteFMA3Op(0xBA, regOp1, regOp2, arg);
}
void XEmitter::VFMSUB132PD(X64Reg regOp1, X64Reg regOp2, const OpArg& arg)
{
  WriteFMA3Op(0x9A, regOp1, regOp2, arg, 1);
}
void XEmitter::VFMSUB213PD(X64Reg regOp1, X64Reg regOp2, const OpArg& arg)
{
  WriteFMA3Op(0xAA, regOp1, regOp2, arg, 1);
}
void XEmitter::VFMSUB231PD(X64Reg regOp1, X64Reg regOp2, const OpArg& arg)
{
  WriteFMA3Op(0xBA, regOp1, regOp2, arg, 1);
}
void XEmitter::VFMSUB132SS(X64Reg regOp1, X64Reg regOp2, const OpArg& arg)
{
  WriteFMA3Op(0x9B, regOp1, regOp2, arg);
}
void XEmitter::VFMSUB213SS(X64Reg regOp1, X64Reg regOp2, const OpArg& arg)
{
  WriteFMA3Op(0xAB, regOp1, regOp2, arg);
}
void XEmitter::VFMSUB231SS(X64Reg regOp1, X64Reg regOp2, const OpArg& arg)
{
  WriteFMA3Op(0xBB, regOp1, regOp2, arg);
}
void XEmitter::VFMSUB132SD(X64Reg regOp1, X64Reg regOp2, const OpArg& arg)
{
  WriteFMA3Op(0x9B, regOp1, regOp2, arg, 1);
}
void XEmitter::VFMSUB213SD(X64Reg regOp1, X64Reg regOp2, const OpArg& arg)
{
  WriteFMA3Op(0xAB, regOp1, regOp2, arg, 1);
}
void XEmitter::VFMSUB231SD(X64Reg regOp1, X64Reg regOp2, const OpArg& arg)
{
  WriteFMA3Op(0xBB, regOp1, regOp2, arg, 1);
}
void XEmitter::VFNMADD132PS(X64Reg regOp1, X64Reg regOp2, const OpArg& arg)
{
  WriteFMA3Op(0x9C, regOp1, regOp2, arg);
}
void XEmitter::VFNMADD213PS(X64Reg regOp1, X64Reg regOp2, const OpArg& arg)
{
  WriteFMA3Op(0xAC, regOp1, regOp2, arg);
}
void XEmitter::VFNMADD231PS(X64Reg regOp1, X64Reg regOp2, const OpArg& arg)
{
  WriteFMA3Op(0xBC, regOp1, regOp2, arg);
}
void XEmitter::VFNMADD132PD(X64Reg regOp1, X64Reg regOp2, const OpArg& arg)
{
  WriteFMA3Op(0x9C, regOp1, regOp2, arg, 1);
}
void XEmitter::VFNMADD213PD(X64Reg regOp1, X64Reg regOp2, const OpArg& arg)
{
  WriteFMA3Op(0xAC, regOp1, regOp2, arg, 1);
}
void XEmitter::VFNMADD231PD(X64Reg regOp1, X64Reg regOp2, const OpArg& arg)
{
  WriteFMA3Op(0xBC, regOp1, regOp2, arg, 1);
}
void XEmitter::VFNMADD132SS(X64Reg regOp1, X64Reg regOp2, const OpArg& arg)
{
  WriteFMA3Op(0x9D, regOp1, regOp2, arg);
}
void XEmitter::VFNMADD213SS(X64Reg regOp1, X64Reg regOp2, const OpArg& arg)
{
  WriteFMA3Op(0xAD, regOp1, regOp2, arg);
}
void XEmitter::VFNMADD231SS(X64Reg regOp1, X64Reg regOp2, const OpArg& arg)
{
  WriteFMA3Op(0xBD, regOp1, regOp2, arg);
}
void XEmitter::VFNMADD132SD(X64Reg regOp1, X64Reg regOp2, const OpArg& arg)
{
  WriteFMA3Op(0x9D, regOp1, regOp2, arg, 1);
}
void XEmitter::VFNMADD213SD(X64Reg regOp1, X64Reg regOp2, const OpArg& arg)
{
  WriteFMA3Op(0xAD, regOp1, regOp2, arg, 1);
}
void XEmitter::VFNMADD231SD(X64Reg regOp1, X64Reg regOp2, const OpArg& arg)
{
  WriteFMA3Op(0xBD, regOp1, regOp2, arg, 1);
}
void XEmitter::VFNMSUB132PS(X64Reg regOp1, X64Reg regOp2, const OpArg& arg)
{
  WriteFMA3Op(0x9E, regOp1, regOp2, arg);
}
void XEmitter::VFNMSUB213PS(X64Reg regOp1, X64Reg regOp2, const OpArg& arg)
{
  WriteFMA3Op(0xAE, regOp1, regOp2, arg);
}
void XEmitter::VFNMSUB231PS(X64Reg regOp1, X64Reg regOp2, const OpArg& arg)
{
  WriteFMA3Op(0xBE, regOp1, regOp2, arg);
}
void XEmitter::VFNMSUB132PD(X64Reg regOp1, X64Reg regOp2, const OpArg& arg)
{
  WriteFMA3Op(0x9E, regOp1, regOp2, arg, 1);
}
void XEmitter::VFNMSUB213PD(X64Reg regOp1, X64Reg regOp2, const OpArg& arg)
{
  WriteFMA3Op(0xAE, regOp1, regOp2, arg, 1);
}
void XEmitter::VFNMSUB231PD(X64Reg regOp1, X64Reg regOp2, const OpArg& arg)
{
  WriteFMA3Op(0xBE, regOp1, regOp2, arg, 1);
}
void XEmitter::VFNMSUB132SS(X64Reg regOp1, X64Reg regOp2, const OpArg& arg)
{
  WriteFMA3Op(0x9F, regOp1, regOp2, arg);
}
void XEmitter::VFNMSUB213SS(X64Reg regOp1, X64Reg regOp2, const OpArg& arg)
{
  WriteFMA3Op(0xAF, regOp1, regOp2, arg);
}
void XEmitter::VFNMSUB231SS(X64Reg regOp1, X64Reg regOp2, const OpArg& arg)
{
  WriteFMA3Op(0xBF, regOp1, regOp2, arg);
}
void XEmitter::VFNMSUB132SD(X64Reg regOp1, X64Reg regOp2, const OpArg& arg)
{
  WriteFMA3Op(0x9F, regOp1, regOp2, arg, 1);
}
void XEmitter::VFNMSUB213SD(X64Reg regOp1, X64Reg regOp2, const OpArg& arg)
{
  WriteFMA3Op(0xAF, regOp1, regOp2, arg, 1);
}
void XEmitter::VFNMSUB231SD(X64Reg regOp1, X64Reg regOp2, const OpArg& arg)
{
  WriteFMA3Op(0xBF, regOp1, regOp2, arg, 1);
}
void XEmitter::VFMADDSUB132PS(X64Reg regOp1, X64Reg regOp2, const OpArg& arg)
{
  WriteFMA3Op(0x96, regOp1, regOp2, arg);
}
void XEmitter::VFMADDSUB213PS(X64Reg regOp1, X64Reg regOp2, const OpArg& arg)
{
  WriteFMA3Op(0xA6, regOp1, regOp2, arg);
}
void XEmitter::VFMADDSUB231PS(X64Reg regOp1, X64Reg regOp2, const OpArg& arg)
{
  WriteFMA3Op(0xB6, regOp1, regOp2, arg);
}
void XEmitter::VFMADDSUB132PD(X64Reg regOp1, X64Reg regOp2, const OpArg& arg)
{
  WriteFMA3Op(0x96, regOp1, regOp2, arg, 1);
}
void XEmitter::VFMADDSUB213PD(X64Reg regOp1, X64Reg regOp2, const OpArg& arg)
{
  WriteFMA3Op(0xA6, regOp1, regOp2, arg, 1);
}
void XEmitter::VFMADDSUB231PD(X64Reg regOp1, X64Reg regOp2, const OpArg& arg)
{
  WriteFMA3Op(0xB6, regOp1, regOp2, arg, 1);
}
void XEmitter::VFMSUBADD132PS(X64Reg regOp1, X64Reg regOp2, const OpArg& arg)
{
  WriteFMA3Op(0x97, regOp1, regOp2, arg);
}
void XEmitter::VFMSUBADD213PS(X64Reg regOp1, X64Reg regOp2, const OpArg& arg)
{
  WriteFMA3Op(0xA7, regOp1, regOp2, arg);
}
void XEmitter::VFMSUBADD231PS(X64Reg regOp1, X64Reg regOp2, const OpArg& arg)
{
  WriteFMA3Op(0xB7, regOp1, regOp2, arg);
}
void XEmitter::VFMSUBADD132PD(X64Reg regOp1, X64Reg regOp2, const OpArg& arg)
{
  WriteFMA3Op(0x97, regOp1, regOp2, arg, 1);
}
void XEmitter::VFMSUBADD213PD(X64Reg regOp1, X64Reg regOp2, const OpArg& arg)
{
  WriteFMA3Op(0xA7, regOp1, regOp2, arg, 1);
}
void XEmitter::VFMSUBADD231PD(X64Reg regOp1, X64Reg regOp2, const OpArg& arg)
{
  WriteFMA3Op(0xB7, regOp1, regOp2, arg, 1);
}

#define FMA4(name, op)                                                                             \
<<<<<<< HEAD
  \
void XEmitter::name(X64Reg dest, X64Reg regOp1, X64Reg regOp2, const OpArg& arg)              \
  {                                                                                                \
    WriteFMA4Op(op, dest, regOp1, regOp2, arg, 1);                                                 \
  }                                                                                                \
  \
void XEmitter::name(X64Reg dest, X64Reg regOp1, const OpArg& arg, X64Reg regOp2)              \
=======
  void XEmitter::name(X64Reg dest, X64Reg regOp1, X64Reg regOp2, const OpArg& arg)                 \
  {                                                                                                \
    WriteFMA4Op(op, dest, regOp1, regOp2, arg, 1);                                                 \
  }                                                                                                \
  void XEmitter::name(X64Reg dest, X64Reg regOp1, const OpArg& arg, X64Reg regOp2)                 \
>>>>>>> dba9d86b
  {                                                                                                \
    WriteFMA4Op(op, dest, regOp1, regOp2, arg, 0);                                                 \
  }

FMA4(VFMADDSUBPS, 0x5C)
FMA4(VFMADDSUBPD, 0x5D)
FMA4(VFMSUBADDPS, 0x5E)
FMA4(VFMSUBADDPD, 0x5F)
FMA4(VFMADDPS, 0x68)
FMA4(VFMADDPD, 0x69)
FMA4(VFMADDSS, 0x6A)
FMA4(VFMADDSD, 0x6B)
FMA4(VFMSUBPS, 0x6C)
FMA4(VFMSUBPD, 0x6D)
FMA4(VFMSUBSS, 0x6E)
FMA4(VFMSUBSD, 0x6F)
FMA4(VFNMADDPS, 0x78)
FMA4(VFNMADDPD, 0x79)
FMA4(VFNMADDSS, 0x7A)
FMA4(VFNMADDSD, 0x7B)
FMA4(VFNMSUBPS, 0x7C)
FMA4(VFNMSUBPD, 0x7D)
FMA4(VFNMSUBSS, 0x7E)
FMA4(VFNMSUBSD, 0x7F)
#undef FMA4

void XEmitter::SARX(int bits, X64Reg regOp1, const OpArg& arg, X64Reg regOp2)
{
  WriteBMI2Op(bits, 0xF3, 0x38F7, regOp1, regOp2, arg);
}
void XEmitter::SHLX(int bits, X64Reg regOp1, const OpArg& arg, X64Reg regOp2)
{
  WriteBMI2Op(bits, 0x66, 0x38F7, regOp1, regOp2, arg);
}
void XEmitter::SHRX(int bits, X64Reg regOp1, const OpArg& arg, X64Reg regOp2)
{
  WriteBMI2Op(bits, 0xF2, 0x38F7, regOp1, regOp2, arg);
}
void XEmitter::RORX(int bits, X64Reg regOp, const OpArg& arg, u8 rotate)
{
  WriteBMI2Op(bits, 0xF2, 0x3AF0, regOp, INVALID_REG, arg, 1);
  Write8(rotate);
}
void XEmitter::PEXT(int bits, X64Reg regOp1, X64Reg regOp2, const OpArg& arg)
{
  WriteBMI2Op(bits, 0xF3, 0x38F5, regOp1, regOp2, arg);
}
void XEmitter::PDEP(int bits, X64Reg regOp1, X64Reg regOp2, const OpArg& arg)
{
  WriteBMI2Op(bits, 0xF2, 0x38F5, regOp1, regOp2, arg);
}
void XEmitter::MULX(int bits, X64Reg regOp1, X64Reg regOp2, const OpArg& arg)
{
  WriteBMI2Op(bits, 0xF2, 0x38F6, regOp2, regOp1, arg);
}
void XEmitter::BZHI(int bits, X64Reg regOp1, const OpArg& arg, X64Reg regOp2)
{
  CheckFlags();
  WriteBMI2Op(bits, 0x00, 0x38F5, regOp1, regOp2, arg);
}
void XEmitter::BLSR(int bits, X64Reg regOp, const OpArg& arg)
{
  WriteBMI1Op(bits, 0x00, 0x38F3, (X64Reg)0x1, regOp, arg);
}
void XEmitter::BLSMSK(int bits, X64Reg regOp, const OpArg& arg)
{
  WriteBMI1Op(bits, 0x00, 0x38F3, (X64Reg)0x2, regOp, arg);
}
void XEmitter::BLSI(int bits, X64Reg regOp, const OpArg& arg)
{
  WriteBMI1Op(bits, 0x00, 0x38F3, (X64Reg)0x3, regOp, arg);
}
void XEmitter::BEXTR(int bits, X64Reg regOp1, const OpArg& arg, X64Reg regOp2)
{
  WriteBMI1Op(bits, 0x00, 0x38F7, regOp1, regOp2, arg);
}
void XEmitter::ANDN(int bits, X64Reg regOp1, X64Reg regOp2, const OpArg& arg)
{
  WriteBMI1Op(bits, 0x00, 0x38F2, regOp1, regOp2, arg);
}

// Prefixes

void XEmitter::LOCK()
{
  Write8(0xF0);
}
void XEmitter::REP()
{
  Write8(0xF3);
}
void XEmitter::REPNE()
{
  Write8(0xF2);
}
void XEmitter::FSOverride()
{
  Write8(0x64);
}
void XEmitter::GSOverride()
{
  Write8(0x65);
}

void XEmitter::FWAIT()
{
  Write8(0x9B);
}

// TODO: make this more generic
void XEmitter::WriteFloatLoadStore(int bits, FloatOp op, FloatOp op_80b, const OpArg& arg)
{
  int mf = 0;
  _assert_msg_(DYNA_REC, !(bits == 80 && op_80b == floatINVALID),
               "WriteFloatLoadStore: 80 bits not supported for this instruction");
  switch (bits)
  {
  case 32:
    mf = 0;
    break;
  case 64:
    mf = 4;
    break;
  case 80:
    mf = 2;
    break;
  default:
    _assert_msg_(DYNA_REC, 0, "WriteFloatLoadStore: invalid bits (should be 32/64/80)");
  }
  Write8(0xd9 | mf);
  // x87 instructions use the reg field of the ModR/M byte as opcode:
  if (bits == 80)
    op = op_80b;
  arg.WriteRest(this, 0, (X64Reg)op);
}

void XEmitter::FLD(int bits, const OpArg& src)
{
  WriteFloatLoadStore(bits, floatLD, floatLD80, src);
}
void XEmitter::FST(int bits, const OpArg& dest)
{
  WriteFloatLoadStore(bits, floatST, floatINVALID, dest);
}
void XEmitter::FSTP(int bits, const OpArg& dest)
{
  WriteFloatLoadStore(bits, floatSTP, floatSTP80, dest);
}
void XEmitter::FNSTSW_AX()
{
  Write8(0xDF);
  Write8(0xE0);
}

void XEmitter::RDTSC()
{
  Write8(0x0F);
  Write8(0x31);
}
}<|MERGE_RESOLUTION|>--- conflicted
+++ resolved
@@ -220,11 +220,7 @@
                       bool warn_64bit_offset) const
 {
   if (_operandReg == INVALID_REG)
-<<<<<<< HEAD
     _operandReg = (X64Reg)this->operandReg;
-=======
-    _operandReg = (X64Reg) this->operandReg;
->>>>>>> dba9d86b
   int mod = 0;
   int ireg = indexReg;
   bool SIB = false;
@@ -3038,24 +3034,15 @@
 }
 
 #define FMA4(name, op)                                                                             \
-<<<<<<< HEAD
-  \
-void XEmitter::name(X64Reg dest, X64Reg regOp1, X64Reg regOp2, const OpArg& arg)              \
-  {                                                                                                \
-    WriteFMA4Op(op, dest, regOp1, regOp2, arg, 1);                                                 \
-  }                                                                                                \
-  \
-void XEmitter::name(X64Reg dest, X64Reg regOp1, const OpArg& arg, X64Reg regOp2)              \
-=======
   void XEmitter::name(X64Reg dest, X64Reg regOp1, X64Reg regOp2, const OpArg& arg)                 \
   {                                                                                                \
     WriteFMA4Op(op, dest, regOp1, regOp2, arg, 1);                                                 \
   }                                                                                                \
   void XEmitter::name(X64Reg dest, X64Reg regOp1, const OpArg& arg, X64Reg regOp2)                 \
->>>>>>> dba9d86b
   {                                                                                                \
     WriteFMA4Op(op, dest, regOp1, regOp2, arg, 0);                                                 \
   }
+
 
 FMA4(VFMADDSUBPS, 0x5C)
 FMA4(VFMADDSUBPD, 0x5D)
