--- conflicted
+++ resolved
@@ -37,7 +37,6 @@
 // Memory leak checks
 #define CHECK_HEAP_INTEGRITY()
 
-<<<<<<< HEAD
 // Alignment
 #define GC_ALIGNED16(x) __declspec(align(16)) x
 #define GC_ALIGNED32(x) __declspec(align(32)) x
@@ -46,14 +45,6 @@
 #define GC_ALIGNED16_DECL(x) __declspec(align(16)) x
 #define GC_ALIGNED64_DECL(x) __declspec(align(64)) x
 
-// Since they are always around on Windows
-#define HAVE_WX 1
-#define HAVE_OPENAL 1
-
-#define HAVE_PORTAUDIO 1
-
-=======
->>>>>>> d1ade5de
 // Debug definitions
 #if defined(_DEBUG)
 #include <crtdbg.h>
