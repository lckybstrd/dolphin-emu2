// Copyright 2012 Dolphin Emulator Project
// Licensed under GPLv2+
// Refer to the license.txt file included.

#include <array>
#include <cstdlib>
#include <sstream>
#include <vector>

#include "Common/GL/GLInterface/EGL.h"
#include "Common/Logging/Log.h"

#ifndef EGL_KHR_create_context
#define EGL_KHR_create_context 1
#define EGL_CONTEXT_MAJOR_VERSION_KHR 0x3098
#define EGL_CONTEXT_MINOR_VERSION_KHR 0x30FB
#define EGL_CONTEXT_FLAGS_KHR 0x30FC
#define EGL_CONTEXT_OPENGL_PROFILE_MASK_KHR 0x30FD
#define EGL_CONTEXT_OPENGL_RESET_NOTIFICATION_STRATEGY_KHR 0x31BD
#define EGL_NO_RESET_NOTIFICATION_KHR 0x31BE
#define EGL_LOSE_CONTEXT_ON_RESET_KHR 0x31BF
#define EGL_CONTEXT_OPENGL_DEBUG_BIT_KHR 0x00000001
#define EGL_CONTEXT_OPENGL_FORWARD_COMPATIBLE_BIT_KHR 0x00000002
#define EGL_CONTEXT_OPENGL_ROBUST_ACCESS_BIT_KHR 0x00000004
#define EGL_CONTEXT_OPENGL_CORE_PROFILE_BIT_KHR 0x00000001
#define EGL_CONTEXT_OPENGL_COMPATIBILITY_PROFILE_BIT_KHR 0x00000002
#define EGL_OPENGL_ES3_BIT_KHR 0x00000040
#endif /* EGL_KHR_create_context */

GLContextEGL::~GLContextEGL()
{
  DestroyWindowSurface();
  DestroyContext();
}

bool GLContextEGL::IsHeadless() const
{
  return m_host_window == nullptr;
}

void GLContextEGL::Swap()
{
  if (m_egl_surface != EGL_NO_SURFACE)
    eglSwapBuffers(m_egl_display, m_egl_surface);
}
void GLContextEGL::SwapInterval(int interval)
{
  eglSwapInterval(m_egl_display, interval);
}

void* GLContextEGL::GetFuncAddress(const std::string& name)
{
  return (void*)eglGetProcAddress(name.c_str());
}

void GLContextEGL::DetectMode(bool has_handle)
{
  EGLint num_configs;
  bool supportsGL = false, supportsGLES3 = false;
  std::array<int, 3> renderable_types{{EGL_OPENGL_BIT, EGL_OPENGL_ES3_BIT_KHR}};

  for (auto renderable_type : renderable_types)
  {
    // attributes for a visual in RGBA format with at least
    // 8 bits per color
    int attribs[] = {EGL_RED_SIZE,
                     8,
                     EGL_GREEN_SIZE,
                     8,
                     EGL_BLUE_SIZE,
                     8,
                     EGL_RENDERABLE_TYPE,
                     renderable_type,
                     EGL_SURFACE_TYPE,
                     has_handle ? EGL_WINDOW_BIT : 0,
                     EGL_NONE};

    // Get how many configs there are
    if (!eglChooseConfig(m_egl_display, attribs, nullptr, 0, &num_configs))
    {
      INFO_LOG(VIDEO, "Error: couldn't get an EGL visual config");
      continue;
    }

    EGLConfig* config = new EGLConfig[num_configs];

    // Get all the configurations
    if (!eglChooseConfig(m_egl_display, attribs, config, num_configs, &num_configs))
    {
      INFO_LOG(VIDEO, "Error: couldn't get an EGL visual config");
      delete[] config;
      continue;
    }

    for (int i = 0; i < num_configs; ++i)
    {
      EGLint attribVal;
      bool ret;
      ret = eglGetConfigAttrib(m_egl_display, config[i], EGL_RENDERABLE_TYPE, &attribVal);
      if (ret)
      {
        if (attribVal & EGL_OPENGL_BIT)
          supportsGL = true;
        if (attribVal & EGL_OPENGL_ES3_BIT_KHR)
          supportsGLES3 = true;
      }
    }
    delete[] config;
  }

  if (supportsGL)
  {
    INFO_LOG(VIDEO, "Using OpenGL");
    m_opengl_mode = Mode::OpenGL;
  }
  else if (supportsGLES3)
  {
    INFO_LOG(VIDEO, "Using OpenGL|ES");
    m_opengl_mode = Mode::OpenGLES;
  }
  else
  {
    // Errored before we found a mode
    ERROR_LOG(VIDEO, "Error: Failed to detect OpenGL flavour, falling back to OpenGL");
    // This will fail to create a context, as it'll try to use the same attribs we just failed to
    // find a matching config with
    m_opengl_mode = Mode::OpenGL;
  }
}

EGLDisplay GLContextEGL::OpenEGLDisplay()
{
  return eglGetDisplay(EGL_DEFAULT_DISPLAY);
}

EGLNativeWindowType GLContextEGL::GetEGLNativeWindow(EGLConfig config)
{
  return reinterpret_cast<EGLNativeWindowType>(EGL_DEFAULT_DISPLAY);
}

// Create rendering window.
// Call browser: Core.cpp:EmuThread() > main.cpp:Video_Initialize()
<<<<<<< HEAD
bool cInterfaceEGL::Create(void* window_handle, bool core)
=======
bool GLContextEGL::Initialize(void* display_handle, void* window_handle, bool stereo, bool core)
>>>>>>> dc5a678f
{
  const bool has_handle = !!window_handle;

  EGLint egl_major, egl_minor;
  bool supports_core_profile = false;

  m_host_display = display_handle;
  m_host_window = window_handle;
  m_egl_display = OpenEGLDisplay();

  if (!m_egl_display)
  {
    INFO_LOG(VIDEO, "Error: eglGetDisplay() failed");
    return false;
  }

  if (!eglInitialize(m_egl_display, &egl_major, &egl_minor))
  {
    INFO_LOG(VIDEO, "Error: eglInitialize() failed");
    return false;
  }

  /* Detection code */
  EGLint num_configs;

  if (m_opengl_mode == Mode::Detect)
    DetectMode(has_handle);

  // attributes for a visual in RGBA format with at least
  // 8 bits per color
  int attribs[] = {EGL_RENDERABLE_TYPE,
                   0,
                   EGL_RED_SIZE,
                   8,
                   EGL_GREEN_SIZE,
                   8,
                   EGL_BLUE_SIZE,
                   8,
                   EGL_SURFACE_TYPE,
                   has_handle ? EGL_WINDOW_BIT : 0,
                   EGL_NONE};

  std::vector<EGLint> ctx_attribs;
  switch (m_opengl_mode)
  {
  case Mode::OpenGL:
    attribs[1] = EGL_OPENGL_BIT;
    ctx_attribs = {EGL_NONE};
    break;
  case Mode::OpenGLES:
    attribs[1] = EGL_OPENGL_ES3_BIT_KHR;
    ctx_attribs = {EGL_CONTEXT_CLIENT_VERSION, 3, EGL_NONE};
    break;
  default:
    ERROR_LOG(VIDEO, "Unknown opengl mode set");
    return false;
  }

  if (!eglChooseConfig(m_egl_display, attribs, &m_config, 1, &num_configs))
  {
    INFO_LOG(VIDEO, "Error: couldn't get an EGL visual config");
    return false;
  }

  if (m_opengl_mode == Mode::OpenGL)
    eglBindAPI(EGL_OPENGL_API);
  else
    eglBindAPI(EGL_OPENGL_ES_API);

  std::string tmp;
  std::istringstream buffer(eglQueryString(m_egl_display, EGL_EXTENSIONS));
  while (buffer >> tmp)
  {
    if (tmp == "EGL_KHR_surfaceless_context")
      m_supports_surfaceless = true;
    else if (tmp == "EGL_KHR_create_context")
      supports_core_profile = true;
  }

  if (supports_core_profile && core && m_opengl_mode == Mode::OpenGL)
  {
    for (const auto& version : s_desktop_opengl_versions)
    {
      std::vector<EGLint> core_attribs = {EGL_CONTEXT_MAJOR_VERSION_KHR,
                                          version.first,
                                          EGL_CONTEXT_MINOR_VERSION_KHR,
                                          version.second,
                                          EGL_CONTEXT_OPENGL_PROFILE_MASK_KHR,
                                          EGL_CONTEXT_OPENGL_CORE_PROFILE_BIT_KHR,
                                          EGL_CONTEXT_FLAGS_KHR,
                                          EGL_CONTEXT_OPENGL_FORWARD_COMPATIBLE_BIT_KHR,
                                          EGL_NONE};

      m_egl_context = eglCreateContext(m_egl_display, m_config, EGL_NO_CONTEXT, &core_attribs[0]);
      if (m_egl_context)
      {
        m_attribs = std::move(core_attribs);
        break;
      }
    }
  }

  if (!m_egl_context)
  {
    m_egl_context = eglCreateContext(m_egl_display, m_config, EGL_NO_CONTEXT, &ctx_attribs[0]);
    m_attribs = std::move(ctx_attribs);
  }

  if (!m_egl_context)
  {
    INFO_LOG(VIDEO, "Error: eglCreateContext failed");
    return false;
  }

  if (!CreateWindowSurface())
  {
    ERROR_LOG(VIDEO, "Error: CreateWindowSurface failed 0x%04x", eglGetError());
    return false;
  }

  return MakeCurrent();
}

std::unique_ptr<GLContext> GLContextEGL::CreateSharedContext()
{
  eglBindAPI(m_opengl_mode == Mode::OpenGL ? EGL_OPENGL_API : EGL_OPENGL_ES_API);
  EGLContext new_egl_context =
      eglCreateContext(m_egl_display, m_config, m_egl_context, m_attribs.data());
  if (!new_egl_context)
  {
    INFO_LOG(VIDEO, "Error: eglCreateContext failed 0x%04x", eglGetError());
    return nullptr;
  }

  std::unique_ptr<GLContextEGL> new_context = std::make_unique<GLContextEGL>();
  new_context->m_opengl_mode = m_opengl_mode;
  new_context->m_egl_context = new_egl_context;
  new_context->m_host_display = m_host_display;
  new_context->m_egl_display = m_egl_display;
  new_context->m_config = m_config;
  new_context->m_supports_surfaceless = m_supports_surfaceless;
  new_context->m_is_shared = true;
  if (!new_context->CreateWindowSurface())
  {
    ERROR_LOG(VIDEO, "Error: CreateWindowSurface failed 0x%04x", eglGetError());
    return nullptr;
  }

  return new_context;
}

bool GLContextEGL::CreateWindowSurface()
{
  if (m_host_window)
  {
    EGLNativeWindowType native_window = GetEGLNativeWindow(m_config);
    m_egl_surface = eglCreateWindowSurface(m_egl_display, m_config, native_window, nullptr);
    if (!m_egl_surface)
    {
      INFO_LOG(VIDEO, "Error: eglCreateWindowSurface failed");
      return false;
    }
  }
  else if (!m_supports_surfaceless)
  {
    EGLint attrib_list[] = {
        EGL_NONE,
    };
    m_egl_surface = eglCreatePbufferSurface(m_egl_display, m_config, attrib_list);
    if (!m_egl_surface)
    {
      INFO_LOG(VIDEO, "Error: eglCreatePbufferSurface failed");
      return false;
    }
  }
  else
  {
    m_egl_surface = EGL_NO_SURFACE;
  }
  return true;
}

void GLContextEGL::DestroyWindowSurface()
{
  if (m_egl_surface == EGL_NO_SURFACE)
    return;

  if (eglGetCurrentSurface(EGL_DRAW) == m_egl_surface)
    eglMakeCurrent(m_egl_display, EGL_NO_SURFACE, EGL_NO_SURFACE, EGL_NO_CONTEXT);
  if (!eglDestroySurface(m_egl_display, m_egl_surface))
    NOTICE_LOG(VIDEO, "Could not destroy window surface.");
  m_egl_surface = EGL_NO_SURFACE;
}

bool GLContextEGL::MakeCurrent()
{
  return eglMakeCurrent(m_egl_display, m_egl_surface, m_egl_surface, m_egl_context);
}

void GLContextEGL::UpdateSurface(void* window_handle)
{
  m_host_window = window_handle;
  ClearCurrent();
  DestroyWindowSurface();
  CreateWindowSurface();
  MakeCurrent();
}

bool GLContextEGL::ClearCurrent()
{
  return eglMakeCurrent(m_egl_display, EGL_NO_SURFACE, EGL_NO_SURFACE, EGL_NO_CONTEXT);
}

// Close backend
void GLContextEGL::DestroyContext()
{
  if (!m_egl_context)
    return;

  if (eglGetCurrentContext() == m_egl_context)
    eglMakeCurrent(m_egl_display, EGL_NO_SURFACE, EGL_NO_SURFACE, EGL_NO_CONTEXT);
  if (!eglDestroyContext(m_egl_display, m_egl_context))
    NOTICE_LOG(VIDEO, "Could not destroy drawing context.");
  if (!m_is_shared && !eglTerminate(m_egl_display))
    NOTICE_LOG(VIDEO, "Could not destroy display connection.");
  m_egl_context = EGL_NO_CONTEXT;
  m_egl_display = EGL_NO_DISPLAY;
}<|MERGE_RESOLUTION|>--- conflicted
+++ resolved
@@ -140,11 +140,7 @@
 
 // Create rendering window.
 // Call browser: Core.cpp:EmuThread() > main.cpp:Video_Initialize()
-<<<<<<< HEAD
-bool cInterfaceEGL::Create(void* window_handle, bool core)
-=======
-bool GLContextEGL::Initialize(void* display_handle, void* window_handle, bool stereo, bool core)
->>>>>>> dc5a678f
+bool GLContextEGL::Initialize(void* display_handle, void* window_handle, bool core)
 {
   const bool has_handle = !!window_handle;
 
