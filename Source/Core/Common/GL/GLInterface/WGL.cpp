// Copyright 2012 Dolphin Emulator Project
// Licensed under GPLv2+
// Refer to the license.txt file included.

#include <windows.h>
#include <array>
#include <string>

#include "Common/GL/GLInterface/WGL.h"
#include "Common/Logging/Log.h"
#include "Common/MsgHandler.h"

// from wglext.h
#ifndef WGL_ARB_pbuffer
#define WGL_ARB_pbuffer 1
DECLARE_HANDLE(HPBUFFERARB);
#define WGL_DRAW_TO_PBUFFER_ARB 0x202D
#define WGL_MAX_PBUFFER_PIXELS_ARB 0x202E
#define WGL_MAX_PBUFFER_WIDTH_ARB 0x202F
#define WGL_MAX_PBUFFER_HEIGHT_ARB 0x2030
#define WGL_PBUFFER_LARGEST_ARB 0x2033
#define WGL_PBUFFER_WIDTH_ARB 0x2034
#define WGL_PBUFFER_HEIGHT_ARB 0x2035
#define WGL_PBUFFER_LOST_ARB 0x2036
typedef HPBUFFERARB(WINAPI* PFNWGLCREATEPBUFFERARBPROC)(HDC hDC, int iPixelFormat, int iWidth,
                                                        int iHeight, const int* piAttribList);
typedef HDC(WINAPI* PFNWGLGETPBUFFERDCARBPROC)(HPBUFFERARB hPbuffer);
typedef int(WINAPI* PFNWGLRELEASEPBUFFERDCARBPROC)(HPBUFFERARB hPbuffer, HDC hDC);
typedef BOOL(WINAPI* PFNWGLDESTROYPBUFFERARBPROC)(HPBUFFERARB hPbuffer);
typedef BOOL(WINAPI* PFNWGLQUERYPBUFFERARBPROC)(HPBUFFERARB hPbuffer, int iAttribute, int* piValue);
#endif /* WGL_ARB_pbuffer */
static HDC hDC = nullptr;              // Private GDI Device Context
static HGLRC hRC = nullptr;            // Permanent Rendering Context
static HDC hOffscreenDC = nullptr;     // Private GDI Device Context
static HGLRC hOffscreenRC = nullptr;   // Permanent Rendering Context
static HINSTANCE dllHandle = nullptr;  // Handle to OpenGL32.dll

#ifndef WGL_ARB_pixel_format
#define WGL_ARB_pixel_format 1
#define WGL_NUMBER_PIXEL_FORMATS_ARB 0x2000
#define WGL_DRAW_TO_WINDOW_ARB 0x2001
#define WGL_DRAW_TO_BITMAP_ARB 0x2002
#define WGL_ACCELERATION_ARB 0x2003
#define WGL_NEED_PALETTE_ARB 0x2004
#define WGL_NEED_SYSTEM_PALETTE_ARB 0x2005
#define WGL_SWAP_LAYER_BUFFERS_ARB 0x2006
#define WGL_SWAP_METHOD_ARB 0x2007
#define WGL_NUMBER_OVERLAYS_ARB 0x2008
#define WGL_NUMBER_UNDERLAYS_ARB 0x2009
#define WGL_TRANSPARENT_ARB 0x200A
#define WGL_TRANSPARENT_RED_VALUE_ARB 0x2037
#define WGL_TRANSPARENT_GREEN_VALUE_ARB 0x2038
#define WGL_TRANSPARENT_BLUE_VALUE_ARB 0x2039
#define WGL_TRANSPARENT_ALPHA_VALUE_ARB 0x203A
#define WGL_TRANSPARENT_INDEX_VALUE_ARB 0x203B
#define WGL_SHARE_DEPTH_ARB 0x200C
#define WGL_SHARE_STENCIL_ARB 0x200D
#define WGL_SHARE_ACCUM_ARB 0x200E
#define WGL_SUPPORT_GDI_ARB 0x200F
#define WGL_SUPPORT_OPENGL_ARB 0x2010
#define WGL_DOUBLE_BUFFER_ARB 0x2011
#define WGL_STEREO_ARB 0x2012
#define WGL_PIXEL_TYPE_ARB 0x2013
#define WGL_COLOR_BITS_ARB 0x2014
#define WGL_RED_BITS_ARB 0x2015
#define WGL_RED_SHIFT_ARB 0x2016
#define WGL_GREEN_BITS_ARB 0x2017
#define WGL_GREEN_SHIFT_ARB 0x2018
#define WGL_BLUE_BITS_ARB 0x2019
#define WGL_BLUE_SHIFT_ARB 0x201A
#define WGL_ALPHA_BITS_ARB 0x201B
#define WGL_ALPHA_SHIFT_ARB 0x201C
#define WGL_ACCUM_BITS_ARB 0x201D
#define WGL_ACCUM_RED_BITS_ARB 0x201E
#define WGL_ACCUM_GREEN_BITS_ARB 0x201F
#define WGL_ACCUM_BLUE_BITS_ARB 0x2020
#define WGL_ACCUM_ALPHA_BITS_ARB 0x2021
#define WGL_DEPTH_BITS_ARB 0x2022
#define WGL_STENCIL_BITS_ARB 0x2023
#define WGL_AUX_BUFFERS_ARB 0x2024
#define WGL_NO_ACCELERATION_ARB 0x2025
#define WGL_GENERIC_ACCELERATION_ARB 0x2026
#define WGL_FULL_ACCELERATION_ARB 0x2027
#define WGL_SWAP_EXCHANGE_ARB 0x2028
#define WGL_SWAP_COPY_ARB 0x2029
#define WGL_SWAP_UNDEFINED_ARB 0x202A
#define WGL_TYPE_RGBA_ARB 0x202B
#define WGL_TYPE_COLORINDEX_ARB 0x202C
typedef BOOL(WINAPI* PFNWGLGETPIXELFORMATATTRIBIVARBPROC)(HDC hdc, int iPixelFormat,
                                                          int iLayerPlane, UINT nAttributes,
                                                          const int* piAttributes, int* piValues);
typedef BOOL(WINAPI* PFNWGLGETPIXELFORMATATTRIBFVARBPROC)(HDC hdc, int iPixelFormat,
                                                          int iLayerPlane, UINT nAttributes,
                                                          const int* piAttributes, FLOAT* pfValues);
typedef BOOL(WINAPI* PFNWGLCHOOSEPIXELFORMATARBPROC)(HDC hdc, const int* piAttribIList,
                                                     const FLOAT* pfAttribFList, UINT nMaxFormats,
                                                     int* piFormats, UINT* nNumFormats);
#endif /* WGL_ARB_pixel_format */

#ifndef WGL_ARB_create_context
#define WGL_ARB_create_context 1
#define WGL_CONTEXT_DEBUG_BIT_ARB 0x00000001
#define WGL_CONTEXT_FORWARD_COMPATIBLE_BIT_ARB 0x00000002
#define WGL_CONTEXT_MAJOR_VERSION_ARB 0x2091
#define WGL_CONTEXT_MINOR_VERSION_ARB 0x2092
#define WGL_CONTEXT_LAYER_PLANE_ARB 0x2093
#define WGL_CONTEXT_FLAGS_ARB 0x2094
#define ERROR_INVALID_VERSION_ARB 0x2095
typedef HGLRC(WINAPI* PFNWGLCREATECONTEXTATTRIBSARBPROC)(HDC hDC, HGLRC hShareContext,
                                                         const int* attribList);
#endif /* WGL_ARB_create_context */

#ifndef WGL_ARB_create_context_profile
#define WGL_ARB_create_context_profile 1
#define WGL_CONTEXT_PROFILE_MASK_ARB 0x9126
#define WGL_CONTEXT_CORE_PROFILE_BIT_ARB 0x00000001
#define WGL_CONTEXT_COMPATIBILITY_PROFILE_BIT_ARB 0x00000002
#define ERROR_INVALID_PROFILE_ARB 0x2096
#endif /* WGL_ARB_create_context_profile */

#ifndef WGL_EXT_swap_control
#define WGL_EXT_swap_control 1
typedef BOOL(WINAPI* PFNWGLSWAPINTERVALEXTPROC)(int interval);
typedef int(WINAPI* PFNWGLGETSWAPINTERVALEXTPROC)(void);
#endif /* WGL_EXT_swap_control */

// Persistent pointers
static PFNWGLSWAPINTERVALEXTPROC wglSwapIntervalEXT = nullptr;
static PFNWGLCREATECONTEXTATTRIBSARBPROC wglCreateContextAttribsARB = nullptr;
static PFNWGLCHOOSEPIXELFORMATARBPROC wglChoosePixelFormatARB = nullptr;
static PFNWGLCREATEPBUFFERARBPROC wglCreatePbufferARB = nullptr;
static PFNWGLGETPBUFFERDCARBPROC wglGetPbufferDCARB = nullptr;
static PFNWGLRELEASEPBUFFERDCARBPROC wglReleasePbufferDCARB = nullptr;
static PFNWGLDESTROYPBUFFERARBPROC wglDestroyPbufferARB = nullptr;

static void LoadWGLExtensions()
{
  wglSwapIntervalEXT = reinterpret_cast<PFNWGLSWAPINTERVALEXTPROC>(
      GLInterface->GetFuncAddress("wglSwapIntervalEXT"));
  wglCreateContextAttribsARB = reinterpret_cast<PFNWGLCREATECONTEXTATTRIBSARBPROC>(
      wglGetProcAddress("wglCreateContextAttribsARB"));
  wglChoosePixelFormatARB = reinterpret_cast<PFNWGLCHOOSEPIXELFORMATARBPROC>(
      wglGetProcAddress("wglChoosePixelFormatARB"));
  wglCreatePbufferARB =
      reinterpret_cast<PFNWGLCREATEPBUFFERARBPROC>(wglGetProcAddress("wglCreatePbufferARB"));
  wglGetPbufferDCARB =
      reinterpret_cast<PFNWGLGETPBUFFERDCARBPROC>(wglGetProcAddress("wglGetPbufferDCARB"));
  wglReleasePbufferDCARB =
      reinterpret_cast<PFNWGLRELEASEPBUFFERDCARBPROC>(wglGetProcAddress("wglReleasePbufferDCARB"));
  wglDestroyPbufferARB =
      reinterpret_cast<PFNWGLDESTROYPBUFFERARBPROC>(wglGetProcAddress("wglGetPbufferDCARB"));
}

static void ClearWGLExtensionPointers()
{
  wglSwapIntervalEXT = nullptr;
  wglCreateContextAttribsARB = nullptr;
  wglChoosePixelFormatARB = nullptr;
  wglCreatePbufferARB = nullptr;
  wglGetPbufferDCARB = nullptr;
  wglReleasePbufferDCARB = nullptr;
  wglDestroyPbufferARB = nullptr;
}

void cInterfaceWGL::SwapInterval(int Interval)
{
  if (wglSwapIntervalEXT)
    wglSwapIntervalEXT(Interval);
  else
    ERROR_LOG(VIDEO, "No support for SwapInterval (framerate clamped to monitor refresh rate).");
}
void cInterfaceWGL::Swap()
{
  SwapBuffers(m_dc);
}

void* cInterfaceWGL::GetFuncAddress(const std::string& name)
{
  FARPROC func = wglGetProcAddress(name.c_str());
  if (func == nullptr)
  {
    // Using GetModuleHandle here is okay, since we import functions from opengl32.dll, it's
    // guaranteed to be loaded.
    HMODULE opengl_module = GetModuleHandle(TEXT("opengl32.dll"));
    func = GetProcAddress(opengl_module, name.c_str());
  }

  return func;
}

// Draw messages on top of the screen
bool cInterfaceWGL::PeekMessages()
{
  // TODO: peekmessage
  MSG msg;
  while (PeekMessage(&msg, 0, 0, 0, PM_REMOVE))
  {
    if (msg.message == WM_QUIT)
      return FALSE;
    TranslateMessage(&msg);
    DispatchMessage(&msg);
  }
  return TRUE;
}

// Create rendering window.
// Call browser: Core.cpp:EmuThread() > main.cpp:Video_Initialize()
bool cInterfaceWGL::Create(void* window_handle, bool stereo, bool core)
{
  if (!window_handle)
    return false;

  RECT window_rect = {};
  m_window_handle = reinterpret_cast<HWND>(window_handle);
  if (!GetClientRect(m_window_handle, &window_rect))
    return false;

  // Clear extension function pointers before creating the first context.
  ClearWGLExtensionPointers();

  // Control window size and picture scaling
  int twidth = window_rect.right - window_rect.left;
  int theight = window_rect.bottom - window_rect.top;
  s_backbuffer_width = twidth;
  s_backbuffer_height = theight;

<<<<<<< HEAD
#if defined(_MSC_VER) && _MSC_VER <= 1800
#define constexpr const
#endif
  static constexpr PIXELFORMATDESCRIPTOR pfd = {
=======
  const DWORD stereo_flag = stereo ? PFD_STEREO : 0;
  static const PIXELFORMATDESCRIPTOR pfd = {
>>>>>>> 29cc0097
      sizeof(PIXELFORMATDESCRIPTOR),  // Size Of This Pixel Format Descriptor
      1,                              // Version Number
      PFD_DRAW_TO_WINDOW |            // Format Must Support Window
          PFD_SUPPORT_OPENGL |        // Format Must Support OpenGL
          PFD_DOUBLEBUFFER |          // Must Support Double Buffering
          stereo_flag,                // Could Support Quad Buffering
      PFD_TYPE_RGBA,                  // Request An RGBA Format
      32,                             // Select Our Color Depth
      0,
      0, 0, 0, 0, 0,   // Color Bits Ignored
      0,               // 8bit Alpha Buffer
      0,               // Shift Bit Ignored
      0,               // No Accumulation Buffer
      0, 0, 0, 0,      // Accumulation Bits Ignored
      0,               // 0Bit Z-Buffer (Depth Buffer)
      0,               // 0bit Stencil Buffer
      0,               // No Auxiliary Buffer
      PFD_MAIN_PLANE,  // Main Drawing Layer
      0,               // Reserved
      0, 0, 0          // Layer Masks Ignored
  };

  m_dc = GetDC(m_window_handle);
  if (!m_dc)
  {
    PanicAlert("(1) Can't create an OpenGL Device context. Fail.");
    return false;
  }

  int pixel_format = ChoosePixelFormat(m_dc, &pfd);
  if (!pixel_format)
  {
    PanicAlert("(2) Can't find a suitable PixelFormat.");
    return false;
  }

  if (!SetPixelFormat(m_dc, pixel_format, &pfd))
  {
    PanicAlert("(3) Can't set the PixelFormat.");
    return false;
  }

  m_rc = wglCreateContext(m_dc);
  if (!m_rc)
  {
    PanicAlert("(4) Can't create an OpenGL rendering context.");
    return false;
  }

  // WGL only supports desktop GL, for now.
  if (s_opengl_mode == GLInterfaceMode::MODE_DETECT)
    s_opengl_mode = GLInterfaceMode::MODE_OPENGL;

  if (core)
  {
    // Make the fallback context current, temporarily.
    // This is because we need an active context to use wglCreateContextAttribsARB.
    if (!wglMakeCurrent(m_dc, m_rc))
    {
      PanicAlert("(5) Can't make dummy WGL context current.");
      return false;
    }

    // Load WGL extension function pointers.
    LoadWGLExtensions();

    // Attempt creating a core context.
    HGLRC core_context = CreateCoreContext(m_dc, nullptr);

    // Switch out the temporary context before continuing, regardless of whether we got a core
    // context. If we didn't get a core context, the caller expects that the context is not current.
    if (!wglMakeCurrent(m_dc, nullptr))
    {
      PanicAlert("(6) Failed to switch out temporary context");
      return false;
    }

    // If we got a core context, destroy and replace the temporary context.
    if (core_context)
    {
      wglDeleteContext(m_rc);
      m_rc = core_context;
      m_core = true;
    }
    else
    {
      WARN_LOG(VIDEO, "Failed to create a core OpenGL context. Using fallback context.");
    }
  }

  if (hOffscreenRC && hRC)
    wglShareLists(hRC, hOffscreenRC);

  return true;
}

// Create offscreen rendering window and its secondary OpenGL context
// This is used for the normal rendering thread with asynchronous timewarp
bool cInterfaceWGL::CreateOffscreen()
{
  if (m_offscreen_window_handle != nullptr)
    return false;

  // Create offscreen window here!
  int width = 640;
  int height = 480;

  WNDCLASSEX wndClass;
  wndClass.cbSize = sizeof(WNDCLASSEX);
  wndClass.style = CS_HREDRAW | CS_VREDRAW | CS_OWNDC | CS_DBLCLKS;
  wndClass.lpfnWndProc = DefWindowProc;
  wndClass.cbClsExtra = 0;
  wndClass.cbWndExtra = 0;
  wndClass.hInstance = 0;
  wndClass.hIcon = 0;
  wndClass.hCursor = LoadCursor(0, IDC_ARROW);
  wndClass.hbrBackground = 0;
  wndClass.lpszMenuName = 0;
  wndClass.lpszClassName = _T("DolphinOffscreenOpenGL");
  wndClass.hIconSm = 0;
  RegisterClassEx(&wndClass);

  // Create the window. Position and size it.
  HWND wnd = CreateWindowEx(0, _T("DolphinOffscreenOpenGL"), _T("Dolphin offscreen OpenGL"),
                            WS_CLIPSIBLINGS | WS_CLIPCHILDREN | WS_POPUP, CW_USEDEFAULT,
                            CW_USEDEFAULT, width, height, 0, 0, 0, 0);
  m_offscreen_window_handle = wnd;

#ifdef _WIN32
  if (!dllHandle)
    dllHandle = LoadLibrary(TEXT("OpenGL32.dll"));
#endif

  PIXELFORMATDESCRIPTOR pfd =  // pfd Tells Windows How We Want Things To Be
      {
          sizeof(PIXELFORMATDESCRIPTOR),  // Size Of This Pixel Format Descriptor
          1,                              // Version Number
          PFD_DRAW_TO_WINDOW |            // Format Must Support Window
              PFD_SUPPORT_OPENGL |        // Format Must Support OpenGL
              PFD_DOUBLEBUFFER,           // Must Support Double Buffering
          PFD_TYPE_RGBA,                  // Request An RGBA Format
          32,                             // Select Our Color Depth
          0,
          0, 0, 0, 0, 0,   // Color Bits Ignored
          0,               // 8bit Alpha Buffer
          0,               // Shift Bit Ignored
          0,               // No Accumulation Buffer
          0, 0, 0, 0,      // Accumulation Bits Ignored
          0,               // 0Bit Z-Buffer (Depth Buffer)
          0,               // 0bit Stencil Buffer
          0,               // No Auxiliary Buffer
          PFD_MAIN_PLANE,  // Main Drawing Layer
          0,               // Reserved
          0, 0, 0          // Layer Masks Ignored
      };

  int PixelFormat;  // Holds The Results After Searching For A Match

  hOffscreenDC = GetDC(m_offscreen_window_handle);
  if (!hOffscreenDC)
  {
    PanicAlert("(1) Can't create an OpenGL Device context. Fail.");
    return false;
  }

  PixelFormat = ChoosePixelFormat(hOffscreenDC, &pfd);
  if (!PixelFormat)
  {
    PanicAlert("(2) Can't find a suitable PixelFormat.");
    return false;
  }

  if (!SetPixelFormat(hOffscreenDC, PixelFormat, &pfd))
  {
    PanicAlert("(3) Can't set the PixelFormat.");
    return false;
  }

  hOffscreenRC = wglCreateContext(hOffscreenDC);
  if (!hOffscreenRC)
  {
    PanicAlert("(4) Can't create an OpenGL rendering context.");
    return false;
  }

  if (hOffscreenRC && hRC)
    wglShareLists(hRC, hOffscreenRC);

  return true;
}

bool cInterfaceWGL::Create(cInterfaceBase* main_context)
{
  cInterfaceWGL* wgl_main_context = static_cast<cInterfaceWGL*>(main_context);

  // WGL does not support surfaceless contexts, so we use a 1x1 pbuffer instead.
  if (!CreatePBuffer(wgl_main_context->m_dc, 1, 1, &m_pbuffer_handle, &m_dc))
    return false;

  m_rc = CreateCoreContext(m_dc, wgl_main_context->m_rc);
  if (!m_rc)
    return false;

  m_core = true;
  return true;
}

std::unique_ptr<cInterfaceBase> cInterfaceWGL::CreateSharedContext()
{
  std::unique_ptr<cInterfaceWGL> context = std::make_unique<cInterfaceWGL>();
  if (!context->Create(this))
  {
    context->Shutdown();
    return nullptr;
  }

  return std::move(context);
}

bool cInterfaceWGL::MakeCurrentOffscreen()
{
  bool success;
  if (hOffscreenDC && hOffscreenRC)
    success = wglMakeCurrent(hOffscreenDC, hOffscreenRC) ? true : false;
  else
    success = wglMakeCurrent(hDC, hRC) ? true : false;
  if (success)
  {
    // Grab the swap interval function pointer
    wglSwapIntervalEXT =
        (PFNWGLSWAPINTERVALEXTPROC)GLInterface->GetFuncAddress("wglSwapIntervalEXT");
  }
  return success;
}

HGLRC cInterfaceWGL::CreateCoreContext(HDC dc, HGLRC share_context)
{
  if (!wglCreateContextAttribsARB)
  {
    WARN_LOG(VIDEO, "Missing WGL_ARB_create_context extension");
    return nullptr;
  }

  // List of versions to attempt context creation for. (4.5-3.2, geometry shaders is a minimum
  // requirement since we're using core profile)
  static constexpr std::array<std::pair<int, int>, 8> try_versions = {
      {{4, 5}, {4, 4}, {4, 3}, {4, 2}, {4, 1}, {4, 0}, {3, 3}, {3, 2}}};

  for (const auto& version : try_versions)
  {
    // Construct list of attributes. Prefer a forward-compatible, core context.
    std::array<int, 5 * 2> attribs = {
        WGL_CONTEXT_PROFILE_MASK_ARB,
        WGL_CONTEXT_CORE_PROFILE_BIT_ARB,
#ifdef _DEBUG
        WGL_CONTEXT_FLAGS_ARB,
        WGL_CONTEXT_FORWARD_COMPATIBLE_BIT_ARB | WGL_CONTEXT_DEBUG_BIT_ARB,
#else
        WGL_CONTEXT_FLAGS_ARB,
        WGL_CONTEXT_FORWARD_COMPATIBLE_BIT_ARB,
#endif
        WGL_CONTEXT_MAJOR_VERSION_ARB,
        version.first,
        WGL_CONTEXT_MINOR_VERSION_ARB,
        version.second,
        0,
        0};

    // Attempt creating this context.
    HGLRC core_context = wglCreateContextAttribsARB(dc, nullptr, attribs.data());
    if (core_context)
    {
      // If we're creating a shared context, share the resources before the context is used.
      if (share_context)
      {
        if (!wglShareLists(share_context, core_context))
        {
          ERROR_LOG(VIDEO, "wglShareLists failed");
          wglDeleteContext(core_context);
          return nullptr;
        }
      }

      INFO_LOG(VIDEO, "WGL: Created a GL %d.%d core context", version.first, version.second);
      return core_context;
    }
  }

  WARN_LOG(VIDEO, "Unable to create a core OpenGL context of an acceptable version");
  return nullptr;
}

bool cInterfaceWGL::CreatePBuffer(HDC onscreen_dc, int width, int height, HANDLE* pbuffer_handle,
                                  HDC* pbuffer_dc)
{
  if (!wglChoosePixelFormatARB || !wglCreatePbufferARB || !wglGetPbufferDCARB ||
      !wglReleasePbufferDCARB || !wglDestroyPbufferARB)
  {
    ERROR_LOG(VIDEO, "Missing WGL_ARB_pbuffer extension");
    return false;
  }

  static constexpr std::array<int, 7 * 2> pf_iattribs = {
      WGL_DRAW_TO_PBUFFER_ARB,
      1,  // Pixel format compatible with pbuffer rendering
      WGL_RED_BITS_ARB,
      0,
      WGL_GREEN_BITS_ARB,
      0,
      WGL_BLUE_BITS_ARB,
      0,
      WGL_DEPTH_BITS_ARB,
      0,
      WGL_STENCIL_BITS_ARB,
      0,
      0,
      0};

  static constexpr std::array<float, 1 * 2> pf_fattribs = {};

  int pixel_format;
  UINT num_pixel_formats;
  if (!wglChoosePixelFormatARB(onscreen_dc, pf_iattribs.data(), pf_fattribs.data(), 1,
                               &pixel_format, &num_pixel_formats))
  {
    ERROR_LOG(VIDEO, "Failed to obtain a compatible pbuffer pixel format");
    return false;
  }

  static constexpr std::array<int, 1 * 2> pb_attribs = {};

  HPBUFFERARB pbuffer =
      wglCreatePbufferARB(onscreen_dc, pixel_format, width, height, pb_attribs.data());
  if (!pbuffer)
  {
    ERROR_LOG(VIDEO, "Failed to create pbuffer");
    return false;
  }

  HDC dc = wglGetPbufferDCARB(pbuffer);
  if (!dc)
  {
    ERROR_LOG(VIDEO, "Failed to get drawing context from pbuffer");
    wglDestroyPbufferARB(pbuffer);
    return false;
  }

  *pbuffer_handle = pbuffer;
  *pbuffer_dc = dc;
  return true;
}

bool cInterfaceWGL::MakeCurrent()
{
  return wglMakeCurrent(m_dc, m_rc) == TRUE;
}

bool cInterfaceWGL::ClearCurrent()
{
  return wglMakeCurrent(m_dc, nullptr) == TRUE;
}

bool cInterfaceWGL::ClearCurrentOffscreen()
{
  if (hOffscreenDC)
    return wglMakeCurrent(hOffscreenDC, nullptr) ? true : false;
  else
    return wglMakeCurrent(hDC, nullptr) ? true : false;
}

// Update window width, size and etc. Called from Render.cpp
void cInterfaceWGL::Update()
{
  RECT rcWindow;
  GetClientRect(m_window_handle, &rcWindow);

  // Get the new window width and height
  s_backbuffer_width = rcWindow.right - rcWindow.left;
  s_backbuffer_height = rcWindow.bottom - rcWindow.top;
}

// Close backend
void cInterfaceWGL::Shutdown()
{
  if (m_rc)
  {
    if (!wglMakeCurrent(m_dc, nullptr))
      NOTICE_LOG(VIDEO, "Could not release drawing context.");

    if (!wglDeleteContext(m_rc))
      ERROR_LOG(VIDEO, "Attempt to release rendering context failed.");

    m_rc = nullptr;
  }

  if (m_dc)
  {
    if (m_pbuffer_handle)
    {
      wglReleasePbufferDCARB(static_cast<HPBUFFERARB>(m_pbuffer_handle), m_dc);
      m_dc = nullptr;

      wglDestroyPbufferARB(static_cast<HPBUFFERARB>(m_pbuffer_handle));
      m_pbuffer_handle = nullptr;
    }
    else
    {
      if (!ReleaseDC(m_window_handle, m_dc))
        ERROR_LOG(VIDEO, "Attempt to release device context failed.");

      m_dc = nullptr;
    }
  }
}

// Close backend
void cInterfaceWGL::ShutdownOffscreen()
{
  if (!hOffscreenDC && !hOffscreenRC)
  {
    Shutdown();
    return;
  }
  if (hOffscreenRC)
  {
    if (!wglMakeCurrent(nullptr, nullptr))
      NOTICE_LOG(VIDEO, "Could not release drawing context.");

    if (!wglDeleteContext(hOffscreenRC))
      ERROR_LOG(VIDEO, "Attempt to release rendering context failed.");

    hOffscreenRC = nullptr;
  }

  if (hOffscreenDC && !ReleaseDC(m_offscreen_window_handle, hOffscreenDC))
  {
    ERROR_LOG(VIDEO, "Attempt to release device context failed.");
    hOffscreenDC = nullptr;
  }
}<|MERGE_RESOLUTION|>--- conflicted
+++ resolved
@@ -224,15 +224,8 @@
   s_backbuffer_width = twidth;
   s_backbuffer_height = theight;
 
-<<<<<<< HEAD
-#if defined(_MSC_VER) && _MSC_VER <= 1800
-#define constexpr const
-#endif
-  static constexpr PIXELFORMATDESCRIPTOR pfd = {
-=======
   const DWORD stereo_flag = stereo ? PFD_STEREO : 0;
   static const PIXELFORMATDESCRIPTOR pfd = {
->>>>>>> 29cc0097
       sizeof(PIXELFORMATDESCRIPTOR),  // Size Of This Pixel Format Descriptor
       1,                              // Version Number
       PFD_DRAW_TO_WINDOW |            // Format Must Support Window
