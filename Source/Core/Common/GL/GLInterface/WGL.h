--- conflicted
+++ resolved
@@ -10,36 +10,21 @@
 class cInterfaceWGL : public cInterfaceBase
 {
 public:
-<<<<<<< HEAD
-	void SwapInterval(int Interval);
-	void Swap();
-	void* GetFuncAddress(const std::string& name);
-	bool Create(void *window_handle, bool core);
-	bool CreateOffscreen();
-	bool MakeCurrent();
-	bool MakeCurrentOffscreen();
-	bool ClearCurrent();
-	bool ClearCurrentOffscreen();
-	void Shutdown();
-	void ShutdownOffscreen();
-=======
 	void SwapInterval(int interval) override;
 	void Swap() override;
 	void* GetFuncAddress(const std::string& name) override;
 	bool Create(void* window_handle, bool core) override;
+	bool CreateOffscreen() override;
 	bool MakeCurrent() override;
 	bool ClearCurrent() override;
+	bool MakeCurrentOffscreen() override;
+	bool ClearCurrentOffscreen() override;
 	void Shutdown() override;
->>>>>>> 0283ce2a
+	void ShutdownOffscreen() override;
 
 	void Update() override;
 	bool PeekMessages() override;
 
-<<<<<<< HEAD
-	HWND m_window_handle;
+	HWND m_window_handle = nullptr;
 	HWND m_offscreen_window_handle = nullptr;
-=======
-private:
-	HWND m_window_handle = nullptr;
->>>>>>> 0283ce2a
 };