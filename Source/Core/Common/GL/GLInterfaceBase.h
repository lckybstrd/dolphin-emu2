--- conflicted
+++ resolved
@@ -34,11 +34,8 @@
 	virtual GLInterfaceMode GetMode() { return s_opengl_mode; }
 	virtual void* GetFuncAddress(const std::string& name) { return nullptr; }
 	virtual bool Create(void *window_handle, bool core = true) { return true; }
-<<<<<<< HEAD
+	virtual bool Create(cInterfaceBase* main_context) { return true; }
 	virtual bool CreateOffscreen() { return true; }
-=======
-	virtual bool Create(cInterfaceBase* main_context) { return true; }
->>>>>>> 0283ce2a
 	virtual bool MakeCurrent() { return true; }
 	virtual bool MakeCurrentOffscreen() { return true; }
 	virtual bool ClearCurrent() { return true; }
