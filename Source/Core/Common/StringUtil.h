// Copyright 2008 Dolphin Emulator Project
// Licensed under GPLv2+
// Refer to the license.txt file included.

#pragma once

#include <cstdarg>
#include <cstddef>
#include <iomanip>
#include <sstream>
#include <string>
#include <vector>

#include "Common/CommonTypes.h"

std::string StringFromFormatV(const char* format, va_list args);

std::string StringFromFormat(const char* format, ...)
#if !defined _WIN32
// On compilers that support function attributes, this gives StringFromFormat
// the same errors and warnings that printf would give.
 __attribute__ ((__format__(printf, 1, 2)))
#endif
;

// Cheap!
bool CharArrayFromFormatV(char* out, int outsize, const char* format, va_list args);

template<size_t Count>
inline void CharArrayFromFormat(char (& out)[Count], const char* format, ...)
{
	va_list args;
	va_start(args, format);
	CharArrayFromFormatV(out, Count, format, args);
	va_end(args);
}

// Good
std::string ArrayToString(const u8* data, u32 size, int line_len = 20, bool spaces = true);

std::string StripSpaces(const std::string& s);
std::string StripQuotes(const std::string& s);

// Thousand separator. Turns 12345678 into 12,345,678
template <typename I>
std::string ThousandSeparate(I value, int spaces = 0)
{
	std::ostringstream oss;

// std::locale("") seems to be broken on many platforms
#if defined _WIN32 || (defined __linux__ && !defined __clang__)
	oss.imbue(std::locale(""));
#endif
	oss << std::setw(spaces) << value;

	return oss.str();
}

std::string StringFromInt(int value);
std::string StringFromBool(bool value);

<<<<<<< HEAD
bool TryParse(const std::string &str, bool *output);
bool TryParse(const std::string &str, u32 *output);
bool TryParse(const std::string &str, u64 *output);
=======
bool TryParse(const std::string& str, bool* output);
bool TryParse(const std::string& str, u32* output);
>>>>>>> 0283ce2a

template <typename N>
static bool TryParse(const std::string& str, N* const output)
{
	std::istringstream iss(str);
	// is this right? not doing this breaks reading floats on locales that use different decimal separators
	iss.imbue(std::locale("C"));

	N tmp = 0;
	if (iss >> tmp)
	{
		*output = tmp;
		return true;
	}
	else
		return false;
}

template <typename N>
bool TryParseVector(const std::string& str, std::vector<N>* output, const char delimiter = ',')
{
	output->clear();
	std::istringstream buffer(str);
	std::string variable;

	while (std::getline(buffer, variable, delimiter))
	{
		N tmp = 0;
		if (!TryParse(variable, &tmp))
			return false;
		output->push_back(tmp);
	}
	return true;
}

// TODO: kill this
bool AsciiToHex(const std::string& _szValue, u32& result);

std::string TabsToSpaces(int tab_size, const std::string& in);

void SplitString(const std::string& str, char delim, std::vector<std::string>& output);

// "C:/Windows/winhelp.exe" to "C:/Windows/", "winhelp", ".exe"
bool SplitPath(const std::string& full_path, std::string* _pPath, std::string* _pFilename, std::string* _pExtension);

void BuildCompleteFilename(std::string& _CompleteFilename, const std::string& _Path, const std::string& _Filename);
std::string ReplaceAll(std::string result, const std::string& src, const std::string& dest);

std::string CP1252ToUTF8(const std::string& str);
std::string SHIFTJISToUTF8(const std::string& str);
std::string UTF16ToUTF8(const std::wstring& str);

#ifdef _WIN32

std::wstring UTF8ToUTF16(const std::string& str);

#ifdef _UNICODE
inline std::string TStrToUTF8(const std::wstring& str)
{ return UTF16ToUTF8(str); }

inline std::wstring UTF8ToTStr(const std::string& str)
{ return UTF8ToUTF16(str); }
#else
inline std::string TStrToUTF8(const std::string& str)
{ return str; }

inline std::string UTF8ToTStr(const std::string& str)
{ return str; }
#endif

#endif<|MERGE_RESOLUTION|>--- conflicted
+++ resolved
@@ -59,14 +59,9 @@
 std::string StringFromInt(int value);
 std::string StringFromBool(bool value);
 
-<<<<<<< HEAD
-bool TryParse(const std::string &str, bool *output);
-bool TryParse(const std::string &str, u32 *output);
-bool TryParse(const std::string &str, u64 *output);
-=======
 bool TryParse(const std::string& str, bool* output);
 bool TryParse(const std::string& str, u32* output);
->>>>>>> 0283ce2a
+bool TryParse(const std::string& str, u64* output);
 
 template <typename N>
 static bool TryParse(const std::string& str, N* const output)
