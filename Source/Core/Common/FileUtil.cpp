// Copyright 2008 Dolphin Emulator Project
// Licensed under GPLv2+
// Refer to the license.txt file included.

#include <algorithm>
#include <cstddef>
#include <cstdio>
#include <cstring>
#include <fcntl.h>
#include <limits.h>
#include <string>
#include <sys/stat.h>
#include <vector>

#include "Common/Common.h"
#include "Common/CommonFuncs.h"
#include "Common/CommonPaths.h"
#include "Common/CommonTypes.h"
#include "Common/File.h"
#include "Common/FileUtil.h"
#include "Common/Logging/Log.h"

#ifdef _WIN32
#include <windows.h>
#include <commdlg.h>  // for GetSaveFileName
#include <direct.h>   // getcwd
#include <io.h>
#include <objbase.h>  // guid stuff
#include <shellapi.h>
#else
#include <dirent.h>
#include <errno.h>
#include <libgen.h>
#include <stdlib.h>
#include <unistd.h>
#endif

#if defined(__APPLE__)
#include <CoreFoundation/CFBundle.h>
#include <CoreFoundation/CFString.h>
#include <CoreFoundation/CFURL.h>
#include <sys/param.h>
#endif

#ifndef S_ISDIR
#define S_ISDIR(m) (((m)&S_IFMT) == S_IFDIR)
#endif

#if defined BSD4_4 || defined __FreeBSD__
#define stat64 stat
#define fstat64 fstat
#endif

// This namespace has various generic functions related to files and paths.
// The code still needs a ton of cleanup.
// REMEMBER: strdup considered harmful!
namespace File
{
// Returns true if file filename exists
bool Exists(const std::string& filename)
{
  struct stat64 file_info;

#ifdef _WIN32
  int result = _tstat64(UTF8ToTStr(filename).c_str(), &file_info);
#else
<<<<<<< HEAD
  int result = stat64(copy.c_str(), &file_info);
=======
  int result = stat(filename.c_str(), &file_info);
>>>>>>> cc9bd0b0
#endif

  return (result == 0);
}

// Returns true if filename is a directory
bool IsDirectory(const std::string& filename)
{
  struct stat64 file_info;

#ifdef _WIN32
  int result = _tstat64(UTF8ToTStr(filename).c_str(), &file_info);
#else
<<<<<<< HEAD
  int result = stat64(copy.c_str(), &file_info);
=======
  int result = stat(filename.c_str(), &file_info);
>>>>>>> cc9bd0b0
#endif

  if (result < 0)
  {
    WARN_LOG(COMMON, "IsDirectory: stat failed on %s: %s", filename.c_str(), strerror(errno));
    return false;
  }

  return S_ISDIR(file_info.st_mode);
}

// Deletes a given filename, return true on success
// Doesn't supports deleting a directory
bool Delete(const std::string& filename)
{
  INFO_LOG(COMMON, "Delete: file %s", filename.c_str());

  // Return true because we care about the file no
  // being there, not the actual delete.
  if (!Exists(filename))
  {
    WARN_LOG(COMMON, "Delete: %s does not exist", filename.c_str());
    return true;
  }

  // We can't delete a directory
  if (IsDirectory(filename))
  {
    WARN_LOG(COMMON, "Delete failed: %s is a directory", filename.c_str());
    return false;
  }

#ifdef _WIN32
  if (!DeleteFile(UTF8ToTStr(filename).c_str()))
  {
    WARN_LOG(COMMON, "Delete: DeleteFile failed on %s: %s", filename.c_str(),
             GetLastErrorMsg().c_str());
    return false;
  }
#else
  if (unlink(filename.c_str()) == -1)
  {
    WARN_LOG(COMMON, "Delete: unlink failed on %s: %s", filename.c_str(),
             GetLastErrorMsg().c_str());
    return false;
  }
#endif

  return true;
}

// Returns true if successful, or path already exists.
bool CreateDir(const std::string& path)
{
  INFO_LOG(COMMON, "CreateDir: directory %s", path.c_str());
#ifdef _WIN32
  if (::CreateDirectory(UTF8ToTStr(path).c_str(), nullptr))
    return true;
  DWORD error = GetLastError();
  if (error == ERROR_ALREADY_EXISTS)
  {
    WARN_LOG(COMMON, "CreateDir: CreateDirectory failed on %s: already exists", path.c_str());
    return true;
  }
  ERROR_LOG(COMMON, "CreateDir: CreateDirectory failed on %s: %i", path.c_str(), error);
  return false;
#else
  if (mkdir(path.c_str(), 0755) == 0)
    return true;

  int err = errno;

  if (err == EEXIST)
  {
    WARN_LOG(COMMON, "CreateDir: mkdir failed on %s: already exists", path.c_str());
    return true;
  }

  ERROR_LOG(COMMON, "CreateDir: mkdir failed on %s: %s", path.c_str(), strerror(err));
  return false;
#endif
}

// Creates the full path of fullPath returns true on success
bool CreateFullPath(const std::string& fullPath)
{
  int panicCounter = 100;
  INFO_LOG(COMMON, "CreateFullPath: path %s", fullPath.c_str());

  if (File::Exists(fullPath))
  {
    INFO_LOG(COMMON, "CreateFullPath: path exists %s", fullPath.c_str());
    return true;
  }

  size_t position = 0;
  while (true)
  {
    // Find next sub path
    position = fullPath.find(DIR_SEP_CHR, position);

    // we're done, yay!
    if (position == fullPath.npos)
      return true;

    // Include the '/' so the first call is CreateDir("/") rather than CreateDir("")
    std::string const subPath(fullPath.substr(0, position + 1));
    if (!File::IsDirectory(subPath))
      File::CreateDir(subPath);

    // A safety check
    panicCounter--;
    if (panicCounter <= 0)
    {
      ERROR_LOG(COMMON, "CreateFullPath: directory structure is too deep");
      return false;
    }
    position++;
  }
}

// Deletes a directory filename, returns true on success
bool DeleteDir(const std::string& filename)
{
  INFO_LOG(COMMON, "DeleteDir: directory %s", filename.c_str());

  // check if a directory
  if (!File::IsDirectory(filename))
  {
    ERROR_LOG(COMMON, "DeleteDir: Not a directory %s", filename.c_str());
    return false;
  }

#ifdef _WIN32
  if (::RemoveDirectory(UTF8ToTStr(filename).c_str()))
    return true;
#else
  if (rmdir(filename.c_str()) == 0)
    return true;
#endif
  ERROR_LOG(COMMON, "DeleteDir: %s: %s", filename.c_str(), GetLastErrorMsg().c_str());

  return false;
}

// renames file srcFilename to destFilename, returns true on success
bool Rename(const std::string& srcFilename, const std::string& destFilename)
{
  INFO_LOG(COMMON, "Rename: %s --> %s", srcFilename.c_str(), destFilename.c_str());
#ifdef _WIN32
  auto sf = UTF8ToTStr(srcFilename);
  auto df = UTF8ToTStr(destFilename);
  // The Internet seems torn about whether ReplaceFile is atomic or not.
  // Hopefully it's atomic enough...
  if (ReplaceFile(df.c_str(), sf.c_str(), nullptr, REPLACEFILE_IGNORE_MERGE_ERRORS, nullptr,
                  nullptr))
    return true;
  // Might have failed because the destination doesn't exist.
  if (GetLastError() == ERROR_FILE_NOT_FOUND)
  {
    if (MoveFile(sf.c_str(), df.c_str()))
      return true;
  }
#else
  if (rename(srcFilename.c_str(), destFilename.c_str()) == 0)
    return true;
#endif
  ERROR_LOG(COMMON, "Rename: failed %s --> %s: %s", srcFilename.c_str(), destFilename.c_str(),
            GetLastErrorMsg().c_str());
  return false;
}

#ifndef _WIN32
static void FSyncPath(const char* path)
{
  int fd = open(path, O_RDONLY);
  if (fd != -1)
  {
    fsync(fd);
    close(fd);
  }
}
#endif

bool RenameSync(const std::string& srcFilename, const std::string& destFilename)
{
  if (!Rename(srcFilename, destFilename))
    return false;
#ifdef _WIN32
  int fd = _topen(UTF8ToTStr(srcFilename).c_str(), _O_RDONLY);
  if (fd != -1)
  {
    _commit(fd);
    close(fd);
  }
#else
  char* path = strdup(srcFilename.c_str());
  FSyncPath(path);
  FSyncPath(dirname(path));
  free(path);
  path = strdup(destFilename.c_str());
  FSyncPath(dirname(path));
  free(path);
#endif
  return true;
}

// copies file srcFilename to destFilename, returns true on success
bool Copy(const std::string& srcFilename, const std::string& destFilename)
{
  INFO_LOG(COMMON, "Copy: %s --> %s", srcFilename.c_str(), destFilename.c_str());
#ifdef _WIN32
  if (CopyFile(UTF8ToTStr(srcFilename).c_str(), UTF8ToTStr(destFilename).c_str(), FALSE))
    return true;

  ERROR_LOG(COMMON, "Copy: failed %s --> %s: %s", srcFilename.c_str(), destFilename.c_str(),
            GetLastErrorMsg().c_str());
  return false;
#else

// buffer size
#define BSIZE 1024

  char buffer[BSIZE];

  // Open input file
  std::ifstream input;
  OpenFStream(input, srcFilename, std::ifstream::in | std::ifstream::binary);
  if (!input.is_open())
  {
    ERROR_LOG(COMMON, "Copy: input failed %s --> %s: %s", srcFilename.c_str(), destFilename.c_str(),
              GetLastErrorMsg().c_str());
    return false;
  }

  // open output file
  File::IOFile output(destFilename, "wb");

  if (!output.IsOpen())
  {
    ERROR_LOG(COMMON, "Copy: output failed %s --> %s: %s", srcFilename.c_str(),
              destFilename.c_str(), GetLastErrorMsg().c_str());
    return false;
  }

  // copy loop
  while (!input.eof())
  {
    // read input
    input.read(buffer, BSIZE);
    if (!input)
    {
      ERROR_LOG(COMMON, "Copy: failed reading from source, %s --> %s: %s", srcFilename.c_str(),
                destFilename.c_str(), GetLastErrorMsg().c_str());
      return false;
    }

    // write output
    if (!output.WriteBytes(buffer, BSIZE))
    {
      ERROR_LOG(COMMON, "Copy: failed writing to output, %s --> %s: %s", srcFilename.c_str(),
                destFilename.c_str(), GetLastErrorMsg().c_str());
      return false;
    }
  }

  return true;
#endif
}

// Returns the size of filename (64bit)
u64 GetSize(const std::string& filename)
{
  if (!Exists(filename))
  {
    WARN_LOG(COMMON, "GetSize: failed %s: No such file", filename.c_str());
    return 0;
  }

  if (IsDirectory(filename))
  {
    WARN_LOG(COMMON, "GetSize: failed %s: is a directory", filename.c_str());
    return 0;
  }

  struct stat64 buf;
#ifdef _WIN32
  if (_tstat64(UTF8ToTStr(filename).c_str(), &buf) == 0)
#else
  if (stat64(filename.c_str(), &buf) == 0)
#endif
  {
    DEBUG_LOG(COMMON, "GetSize: %s: %lld", filename.c_str(), (long long)buf.st_size);
    return buf.st_size;
  }

  ERROR_LOG(COMMON, "GetSize: Stat failed %s: %s", filename.c_str(), GetLastErrorMsg().c_str());
  return 0;
}

// Overloaded GetSize, accepts file descriptor
u64 GetSize(const int fd)
{
  struct stat64 buf;
  if (fstat64(fd, &buf) != 0)
  {
    ERROR_LOG(COMMON, "GetSize: stat failed %i: %s", fd, GetLastErrorMsg().c_str());
    return 0;
  }
  return buf.st_size;
}

// Overloaded GetSize, accepts FILE*
u64 GetSize(FILE* f)
{
  // can't use off_t here because it can be 32-bit
  u64 pos = ftello(f);
  if (fseeko(f, 0, SEEK_END) != 0)
  {
    ERROR_LOG(COMMON, "GetSize: seek failed %p: %s", f, GetLastErrorMsg().c_str());
    return 0;
  }

  u64 size = ftello(f);
  if ((size != pos) && (fseeko(f, pos, SEEK_SET) != 0))
  {
    ERROR_LOG(COMMON, "GetSize: seek failed %p: %s", f, GetLastErrorMsg().c_str());
    return 0;
  }

  return size;
}

// creates an empty file filename, returns true on success
bool CreateEmptyFile(const std::string& filename)
{
  INFO_LOG(COMMON, "CreateEmptyFile: %s", filename.c_str());

  if (!File::IOFile(filename, "wb"))
  {
    ERROR_LOG(COMMON, "CreateEmptyFile: failed %s: %s", filename.c_str(),
              GetLastErrorMsg().c_str());
    return false;
  }

  return true;
}

// Recursive or non-recursive list of files and directories under directory.
FSTEntry ScanDirectoryTree(const std::string& directory, bool recursive)
{
  INFO_LOG(COMMON, "ScanDirectoryTree: directory %s", directory.c_str());
  FSTEntry parent_entry;
  parent_entry.physicalName = directory;
  parent_entry.isDirectory = true;
  parent_entry.size = 0;
#ifdef _WIN32
  // Find the first file in the directory.
  WIN32_FIND_DATA ffd;

  HANDLE hFind = FindFirstFile(UTF8ToTStr(directory + "\\*").c_str(), &ffd);
  if (hFind == INVALID_HANDLE_VALUE)
  {
    FindClose(hFind);
    return parent_entry;
  }
  // Windows loop
  do
  {
    const std::string virtual_name(TStrToUTF8(ffd.cFileName));
#else
  DIR* dirp = opendir(directory.c_str());
  if (!dirp)
    return parent_entry;

  // non Windows loop
  while (dirent* result = readdir(dirp))
  {
    const std::string virtual_name(result->d_name);
#endif
    if (virtual_name == "." || virtual_name == "..")
      continue;
    auto physical_name = directory + DIR_SEP + virtual_name;
    FSTEntry entry;
    entry.isDirectory = IsDirectory(physical_name);
    if (entry.isDirectory)
    {
      if (recursive)
        entry = ScanDirectoryTree(physical_name, true);
      else
        entry.size = 0;
      parent_entry.size += entry.size;
    }
    else
    {
      entry.size = GetSize(physical_name);
    }
    entry.virtualName = virtual_name;
    entry.physicalName = physical_name;

    ++parent_entry.size;
    // Push into the tree
    parent_entry.children.push_back(entry);
#ifdef _WIN32
  } while (FindNextFile(hFind, &ffd) != 0);
  FindClose(hFind);
#else
  }
  closedir(dirp);
#endif

  return parent_entry;
}

// Deletes the given directory and anything under it. Returns true on success.
bool DeleteDirRecursively(const std::string& directory)
{
  INFO_LOG(COMMON, "DeleteDirRecursively: %s", directory.c_str());
  bool success = true;

#ifdef _WIN32
  // Find the first file in the directory.
  WIN32_FIND_DATA ffd;
  HANDLE hFind = FindFirstFile(UTF8ToTStr(directory + "\\*").c_str(), &ffd);

  if (hFind == INVALID_HANDLE_VALUE)
  {
    FindClose(hFind);
    return false;
  }

  // Windows loop
  do
  {
    const std::string virtualName(TStrToUTF8(ffd.cFileName));
#else
  DIR* dirp = opendir(directory.c_str());
  if (!dirp)
    return false;

  // non Windows loop
  while (dirent* result = readdir(dirp))
  {
    const std::string virtualName = result->d_name;
#endif

    // check for "." and ".."
    if (((virtualName[0] == '.') && (virtualName[1] == '\0')) ||
        ((virtualName[0] == '.') && (virtualName[1] == '.') && (virtualName[2] == '\0')))
      continue;

    std::string newPath = directory + DIR_SEP_CHR + virtualName;
    if (IsDirectory(newPath))
    {
      if (!DeleteDirRecursively(newPath))
      {
        success = false;
        break;
      }
    }
    else
    {
      if (!File::Delete(newPath))
      {
        success = false;
        break;
      }
    }

#ifdef _WIN32
  } while (FindNextFile(hFind, &ffd) != 0);
  FindClose(hFind);
#else
  }
  closedir(dirp);
#endif
  if (success)
    File::DeleteDir(directory);

  return success;
}

// Create directory and copy contents (does not overwrite existing files)
void CopyDir(const std::string& source_path, const std::string& dest_path)
{
  if (source_path == dest_path)
    return;
  if (!File::Exists(source_path))
    return;
  if (!File::Exists(dest_path))
    File::CreateFullPath(dest_path);

#ifdef _WIN32
  WIN32_FIND_DATA ffd;
  HANDLE hFind = FindFirstFile(UTF8ToTStr(source_path + "\\*").c_str(), &ffd);

  if (hFind == INVALID_HANDLE_VALUE)
  {
    FindClose(hFind);
    return;
  }

  do
  {
    const std::string virtualName(TStrToUTF8(ffd.cFileName));
#else
  DIR* dirp = opendir(source_path.c_str());
  if (!dirp)
    return;

  while (dirent* result = readdir(dirp))
  {
    const std::string virtualName(result->d_name);
#endif
    // check for "." and ".."
    if (virtualName == "." || virtualName == "..")
      continue;

    std::string source = source_path + DIR_SEP + virtualName;
    std::string dest = dest_path + DIR_SEP + virtualName;
    if (IsDirectory(source))
    {
      if (!File::Exists(dest))
        File::CreateFullPath(dest + DIR_SEP);
      CopyDir(source, dest);
    }
    else if (!File::Exists(dest))
      File::Copy(source, dest);
#ifdef _WIN32
  } while (FindNextFile(hFind, &ffd) != 0);
  FindClose(hFind);
#else
  }
  closedir(dirp);
#endif
}

// Returns the current directory
std::string GetCurrentDir()
{
  // Get the current working directory (getcwd uses malloc)
  char* dir = __getcwd(nullptr, 0);
  if (!dir)
  {
    ERROR_LOG(COMMON, "GetCurrentDirectory failed: %s", GetLastErrorMsg().c_str());
    return nullptr;
  }
  std::string strDir = dir;
  free(dir);
  return strDir;
}

// Sets the current directory to the given directory
bool SetCurrentDir(const std::string& directory)
{
  return __chdir(directory.c_str()) == 0;
}

std::string CreateTempDir()
{
#ifdef _WIN32
  TCHAR temp[MAX_PATH];
  if (!GetTempPath(MAX_PATH, temp))
    return "";

  GUID guid;
  CoCreateGuid(&guid);
  TCHAR tguid[40];
  StringFromGUID2(guid, tguid, 39);
  tguid[39] = 0;
  std::string dir = TStrToUTF8(temp) + "/" + TStrToUTF8(tguid);
  if (!CreateDir(dir))
    return "";
  dir = ReplaceAll(dir, "\\", DIR_SEP);
  return dir;
#else
  const char* base = getenv("TMPDIR") ?: "/tmp";
  std::string path = std::string(base) + "/DolphinWii.XXXXXX";
  if (!mkdtemp(&path[0]))
    return "";
  return path;
#endif
}

std::string GetTempFilenameForAtomicWrite(const std::string& path)
{
  std::string abs = path;
#ifdef _WIN32
  TCHAR absbuf[MAX_PATH];
  if (_tfullpath(absbuf, UTF8ToTStr(path).c_str(), MAX_PATH) != nullptr)
    abs = TStrToUTF8(absbuf);
#else
  char absbuf[PATH_MAX];
  if (realpath(path.c_str(), absbuf) != nullptr)
    abs = absbuf;
#endif
  return abs + ".xxx";
}

#if defined(__APPLE__)
std::string GetBundleDirectory()
{
  CFURLRef BundleRef;
  char AppBundlePath[MAXPATHLEN];
  // Get the main bundle for the app
  BundleRef = CFBundleCopyBundleURL(CFBundleGetMainBundle());
  CFStringRef BundlePath = CFURLCopyFileSystemPath(BundleRef, kCFURLPOSIXPathStyle);
  CFStringGetFileSystemRepresentation(BundlePath, AppBundlePath, sizeof(AppBundlePath));
  CFRelease(BundleRef);
  CFRelease(BundlePath);

  return AppBundlePath;
}
#endif

std::string& GetExeDirectory()
{
  static std::string DolphinPath;
  if (DolphinPath.empty())
  {
#ifdef _WIN32
    TCHAR Dolphin_exe_Path[2048];
    TCHAR Dolphin_exe_Clean_Path[MAX_PATH];
    GetModuleFileName(nullptr, Dolphin_exe_Path, 2048);
    if (_tfullpath(Dolphin_exe_Clean_Path, Dolphin_exe_Path, MAX_PATH) != nullptr)
      DolphinPath = TStrToUTF8(Dolphin_exe_Clean_Path);
    else
      DolphinPath = TStrToUTF8(Dolphin_exe_Path);
    DolphinPath = DolphinPath.substr(0, DolphinPath.find_last_of('\\'));
#else
    char Dolphin_exe_Path[PATH_MAX];
    ssize_t len = ::readlink("/proc/self/exe", Dolphin_exe_Path, sizeof(Dolphin_exe_Path));
    if (len == -1 || len == sizeof(Dolphin_exe_Path))
    {
      len = 0;
    }
    Dolphin_exe_Path[len] = '\0';
    DolphinPath = Dolphin_exe_Path;
    DolphinPath = DolphinPath.substr(0, DolphinPath.rfind('/'));
#endif
  }
  return DolphinPath;
}

std::string GetSysDirectory()
{
  std::string sysDir;

#if defined(__APPLE__)
  sysDir = GetBundleDirectory() + DIR_SEP + SYSDATA_DIR;
#elif defined(_WIN32) || defined(LINUX_LOCAL_DEV)
  sysDir = GetExeDirectory() + DIR_SEP + SYSDATA_DIR;
#else
  sysDir = SYSDATA_DIR;
#endif
  sysDir += DIR_SEP;

  INFO_LOG(COMMON, "GetSysDirectory: Setting to %s:", sysDir.c_str());
  return sysDir;
}

static std::string s_user_paths[NUM_PATH_INDICES];
static void RebuildUserDirectories(unsigned int dir_index)
{
  switch (dir_index)
  {
  case D_USER_IDX:
    s_user_paths[D_GCUSER_IDX] = s_user_paths[D_USER_IDX] + GC_USER_DIR DIR_SEP;
    s_user_paths[D_WIIROOT_IDX] = s_user_paths[D_USER_IDX] + WII_USER_DIR;
    s_user_paths[D_CONFIG_IDX] = s_user_paths[D_USER_IDX] + CONFIG_DIR DIR_SEP;
    s_user_paths[D_GAMESETTINGS_IDX] = s_user_paths[D_USER_IDX] + GAMESETTINGS_DIR DIR_SEP;
    s_user_paths[D_MAPS_IDX] = s_user_paths[D_USER_IDX] + MAPS_DIR DIR_SEP;
    s_user_paths[D_CACHE_IDX] = s_user_paths[D_USER_IDX] + CACHE_DIR DIR_SEP;
    s_user_paths[D_SHADERCACHE_IDX] = s_user_paths[D_CACHE_IDX] + SHADERCACHE_DIR DIR_SEP;
    s_user_paths[D_SHADERS_IDX] = s_user_paths[D_USER_IDX] + SHADERS_DIR DIR_SEP;
    s_user_paths[D_STATESAVES_IDX] = s_user_paths[D_USER_IDX] + STATESAVES_DIR DIR_SEP;
    s_user_paths[D_SCREENSHOTS_IDX] = s_user_paths[D_USER_IDX] + SCREENSHOTS_DIR DIR_SEP;
    s_user_paths[D_LOAD_IDX] = s_user_paths[D_USER_IDX] + LOAD_DIR DIR_SEP;
    s_user_paths[D_HIRESTEXTURES_IDX] = s_user_paths[D_LOAD_IDX] + HIRES_TEXTURES_DIR DIR_SEP;
    s_user_paths[D_DUMP_IDX] = s_user_paths[D_USER_IDX] + DUMP_DIR DIR_SEP;
    s_user_paths[D_DUMPFRAMES_IDX] = s_user_paths[D_DUMP_IDX] + DUMP_FRAMES_DIR DIR_SEP;
    s_user_paths[D_DUMPAUDIO_IDX] = s_user_paths[D_DUMP_IDX] + DUMP_AUDIO_DIR DIR_SEP;
    s_user_paths[D_DUMPTEXTURES_IDX] = s_user_paths[D_DUMP_IDX] + DUMP_TEXTURES_DIR DIR_SEP;
    s_user_paths[D_DUMPDSP_IDX] = s_user_paths[D_DUMP_IDX] + DUMP_DSP_DIR DIR_SEP;
    s_user_paths[D_DUMPSSL_IDX] = s_user_paths[D_DUMP_IDX] + DUMP_SSL_DIR DIR_SEP;
    s_user_paths[D_LOGS_IDX] = s_user_paths[D_USER_IDX] + LOGS_DIR DIR_SEP;
    s_user_paths[D_MAILLOGS_IDX] = s_user_paths[D_LOGS_IDX] + MAIL_LOGS_DIR DIR_SEP;
    s_user_paths[D_THEMES_IDX] = s_user_paths[D_USER_IDX] + THEMES_DIR DIR_SEP;
    s_user_paths[D_PIPES_IDX] = s_user_paths[D_USER_IDX] + PIPES_DIR DIR_SEP;
    s_user_paths[D_WFSROOT_IDX] = s_user_paths[D_USER_IDX] + WFSROOT_DIR DIR_SEP;
    s_user_paths[D_BACKUP_IDX] = s_user_paths[D_USER_IDX] + BACKUP_DIR DIR_SEP;
    s_user_paths[F_DOLPHINCONFIG_IDX] = s_user_paths[D_CONFIG_IDX] + DOLPHIN_CONFIG;
    s_user_paths[F_GCPADCONFIG_IDX] = s_user_paths[D_CONFIG_IDX] + GCPAD_CONFIG;
    s_user_paths[F_WIIPADCONFIG_IDX] = s_user_paths[D_CONFIG_IDX] + WIIPAD_CONFIG;
    s_user_paths[F_GCKEYBOARDCONFIG_IDX] = s_user_paths[D_CONFIG_IDX] + GCKEYBOARD_CONFIG;
    s_user_paths[F_GFXCONFIG_IDX] = s_user_paths[D_CONFIG_IDX] + GFX_CONFIG;
    s_user_paths[F_DEBUGGERCONFIG_IDX] = s_user_paths[D_CONFIG_IDX] + DEBUGGER_CONFIG;
    s_user_paths[F_LOGGERCONFIG_IDX] = s_user_paths[D_CONFIG_IDX] + LOGGER_CONFIG;
    s_user_paths[F_UICONFIG_IDX] = s_user_paths[D_CONFIG_IDX] + UI_CONFIG;
    s_user_paths[F_MAINLOG_IDX] = s_user_paths[D_LOGS_IDX] + MAIN_LOG;
    s_user_paths[F_RAMDUMP_IDX] = s_user_paths[D_DUMP_IDX] + RAM_DUMP;
    s_user_paths[F_ARAMDUMP_IDX] = s_user_paths[D_DUMP_IDX] + ARAM_DUMP;
    s_user_paths[F_FAKEVMEMDUMP_IDX] = s_user_paths[D_DUMP_IDX] + FAKEVMEM_DUMP;
    s_user_paths[F_GCSRAM_IDX] = s_user_paths[D_GCUSER_IDX] + GC_SRAM;
    s_user_paths[F_WIISDCARD_IDX] = s_user_paths[D_WIIROOT_IDX] + DIR_SEP WII_SDCARD;

    s_user_paths[D_MEMORYWATCHER_IDX] = s_user_paths[D_USER_IDX] + MEMORYWATCHER_DIR DIR_SEP;
    s_user_paths[F_MEMORYWATCHERLOCATIONS_IDX] =
        s_user_paths[D_MEMORYWATCHER_IDX] + MEMORYWATCHER_LOCATIONS;
    s_user_paths[F_MEMORYWATCHERSOCKET_IDX] =
        s_user_paths[D_MEMORYWATCHER_IDX] + MEMORYWATCHER_SOCKET;

    // The shader cache has moved to the cache directory, so remove the old one.
    // TODO: remove that someday.
    File::DeleteDirRecursively(s_user_paths[D_USER_IDX] + SHADERCACHE_LEGACY_DIR DIR_SEP);
    break;

  case D_CONFIG_IDX:
    s_user_paths[F_DOLPHINCONFIG_IDX] = s_user_paths[D_CONFIG_IDX] + DOLPHIN_CONFIG;
    s_user_paths[F_GCPADCONFIG_IDX] = s_user_paths[D_CONFIG_IDX] + GCPAD_CONFIG;
    s_user_paths[F_WIIPADCONFIG_IDX] = s_user_paths[D_CONFIG_IDX] + WIIPAD_CONFIG;
    s_user_paths[F_GFXCONFIG_IDX] = s_user_paths[D_CONFIG_IDX] + GFX_CONFIG;
    s_user_paths[F_DEBUGGERCONFIG_IDX] = s_user_paths[D_CONFIG_IDX] + DEBUGGER_CONFIG;
    s_user_paths[F_LOGGERCONFIG_IDX] = s_user_paths[D_CONFIG_IDX] + LOGGER_CONFIG;
    s_user_paths[F_UICONFIG_IDX] = s_user_paths[D_CONFIG_IDX] + UI_CONFIG;
    break;

  case D_CACHE_IDX:
    s_user_paths[D_SHADERCACHE_IDX] = s_user_paths[D_CACHE_IDX] + SHADERCACHE_DIR DIR_SEP;
    break;

  case D_GCUSER_IDX:
    s_user_paths[F_GCSRAM_IDX] = s_user_paths[D_GCUSER_IDX] + GC_SRAM;
    break;

  case D_DUMP_IDX:
    s_user_paths[D_DUMPFRAMES_IDX] = s_user_paths[D_DUMP_IDX] + DUMP_FRAMES_DIR DIR_SEP;
    s_user_paths[D_DUMPAUDIO_IDX] = s_user_paths[D_DUMP_IDX] + DUMP_AUDIO_DIR DIR_SEP;
    s_user_paths[D_DUMPTEXTURES_IDX] = s_user_paths[D_DUMP_IDX] + DUMP_TEXTURES_DIR DIR_SEP;
    s_user_paths[D_DUMPDSP_IDX] = s_user_paths[D_DUMP_IDX] + DUMP_DSP_DIR DIR_SEP;
    s_user_paths[D_DUMPSSL_IDX] = s_user_paths[D_DUMP_IDX] + DUMP_SSL_DIR DIR_SEP;
    s_user_paths[F_RAMDUMP_IDX] = s_user_paths[D_DUMP_IDX] + RAM_DUMP;
    s_user_paths[F_ARAMDUMP_IDX] = s_user_paths[D_DUMP_IDX] + ARAM_DUMP;
    s_user_paths[F_FAKEVMEMDUMP_IDX] = s_user_paths[D_DUMP_IDX] + FAKEVMEM_DUMP;
    break;

  case D_LOGS_IDX:
    s_user_paths[D_MAILLOGS_IDX] = s_user_paths[D_LOGS_IDX] + MAIL_LOGS_DIR DIR_SEP;
    s_user_paths[F_MAINLOG_IDX] = s_user_paths[D_LOGS_IDX] + MAIN_LOG;
    break;

  case D_LOAD_IDX:
    s_user_paths[D_HIRESTEXTURES_IDX] = s_user_paths[D_LOAD_IDX] + HIRES_TEXTURES_DIR DIR_SEP;
    break;
  }
}

// Gets a set user directory path
// Don't call prior to setting the base user directory
const std::string& GetUserPath(unsigned int dir_index)
{
  return s_user_paths[dir_index];
}

// Sets a user directory path
// Rebuilds internal directory structure to compensate for the new directory
void SetUserPath(unsigned int dir_index, const std::string& path)
{
  if (path.empty())
    return;

  s_user_paths[dir_index] = path;
  RebuildUserDirectories(dir_index);
}

std::string GetThemeDir(const std::string& theme_name)
{
  std::string dir = File::GetUserPath(D_THEMES_IDX) + theme_name + "/";
  if (File::Exists(dir))
    return dir;

  // If the theme doesn't exist in the user dir, load from shared directory
  dir = GetSysDirectory() + THEMES_DIR "/" + theme_name + "/";
  if (File::Exists(dir))
    return dir;

  // If the theme doesn't exist at all, load the default theme
  return GetSysDirectory() + THEMES_DIR "/" DEFAULT_THEME_DIR "/";
}

bool WriteStringToFile(const std::string& str, const std::string& filename)
{
  return File::IOFile(filename, "wb").WriteBytes(str.data(), str.size());
}

bool ReadFileToString(const std::string& filename, std::string& str)
{
  File::IOFile file(filename, "rb");
  auto const f = file.GetHandle();

  if (!f)
    return false;

  size_t read_size;
  str.resize(GetSize(f));
  bool retval = file.ReadArray(&str[0], str.size(), &read_size);

  return retval;
}

}  // namespace<|MERGE_RESOLUTION|>--- conflicted
+++ resolved
@@ -64,11 +64,7 @@
 #ifdef _WIN32
   int result = _tstat64(UTF8ToTStr(filename).c_str(), &file_info);
 #else
-<<<<<<< HEAD
-  int result = stat64(copy.c_str(), &file_info);
-=======
   int result = stat(filename.c_str(), &file_info);
->>>>>>> cc9bd0b0
 #endif
 
   return (result == 0);
@@ -82,11 +78,7 @@
 #ifdef _WIN32
   int result = _tstat64(UTF8ToTStr(filename).c_str(), &file_info);
 #else
-<<<<<<< HEAD
-  int result = stat64(copy.c_str(), &file_info);
-=======
   int result = stat(filename.c_str(), &file_info);
->>>>>>> cc9bd0b0
 #endif
 
   if (result < 0)
