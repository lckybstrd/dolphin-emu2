--- conflicted
+++ resolved
@@ -17,13 +17,6 @@
 #endif
 	~NonCopyable() = default;
 
-<<<<<<< HEAD
-private:
-	NonCopyable(NonCopyable&) = delete;
-	NonCopyable& operator=(NonCopyable&) = delete;
-};
-=======
 	NonCopyable(const NonCopyable&) = delete;
 	NonCopyable& operator=(const NonCopyable&) = delete;
 };
->>>>>>> 0283ce2a
