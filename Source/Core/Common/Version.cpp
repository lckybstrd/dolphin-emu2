--- conflicted
+++ resolved
@@ -18,27 +18,17 @@
 #endif
 #define RIO_REV_STR "0.1.3(Alpha)"
 
-<<<<<<< HEAD
-const std::string scm_rev_str = "Project Rio "
-=======
 const std::string& GetScmRevStr()
 {
-  static const std::string scm_rev_str = "Dolphin "
->>>>>>> 63df67b7
+  static const std::string scm_rev_str = "Project Rio "
 #if !SCM_IS_MASTER
                                          "[" SCM_BRANCH_STR "] "
 #endif
 
 #ifdef __INTEL_COMPILER
-<<<<<<< HEAD
     BUILD_TYPE_STR RIO_REV_STR "-ICC";
 #else
     BUILD_TYPE_STR RIO_REV_STR;
-=======
-      BUILD_TYPE_STR SCM_DESC_STR "-ICC";
-#else
-      BUILD_TYPE_STR SCM_DESC_STR;
->>>>>>> 63df67b7
 #endif
   return scm_rev_str;
 }
@@ -67,36 +57,20 @@
   return scm_distributor_str;
 }
 
-<<<<<<< HEAD
-const std::string scm_rev_git_str = SCM_REV_STR;
-const std::string scm_desc_str = RIO_REV_STR;
-const std::string scm_branch_str = SCM_BRANCH_STR;
-const std::string scm_distributor_str = SCM_DISTRIBUTOR_STR;
-const std::string scm_update_track_str = SCM_UPDATE_TRACK_STR;
-=======
 const std::string& GetScmUpdateTrackStr()
 {
   static const std::string scm_update_track_str = SCM_UPDATE_TRACK_STR;
   return scm_update_track_str;
 }
->>>>>>> 63df67b7
 
 const std::string& GetNetplayDolphinVer()
 {
 #ifdef _WIN32
-<<<<<<< HEAD
-const std::string netplay_dolphin_ver = RIO_REV_STR " Win";
+static const std::string netplay_dolphin_ver = RIO_REV_STR " Win";
 #elif __APPLE__
-const std::string netplay_dolphin_ver = RIO_REV_STR " Mac";
+static const std::string netplay_dolphin_ver = RIO_REV_STR " Mac";
 #else
-const std::string netplay_dolphin_ver = RIO_REV_STR " Lin";
-=======
-  static const std::string netplay_dolphin_ver = SCM_DESC_STR " Win";
-#elif __APPLE__
-  static const std::string netplay_dolphin_ver = SCM_DESC_STR " Mac";
-#else
-  static const std::string netplay_dolphin_ver = SCM_DESC_STR " Lin";
->>>>>>> 63df67b7
+static const std::string netplay_dolphin_ver = RIO_REV_STR " Lin";
 #endif
   return netplay_dolphin_ver;
 }
