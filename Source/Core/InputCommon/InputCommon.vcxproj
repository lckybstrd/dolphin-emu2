--- conflicted
+++ resolved
@@ -1,213 +1,127 @@
-<<<<<<< HEAD
-﻿<?xml version="1.0" encoding="utf-8"?>
-<Project DefaultTargets="Build" ToolsVersion="14.0" xmlns="http://schemas.microsoft.com/developer/msbuild/2003">
-  <ItemGroup Label="ProjectConfigurations">
-    <ProjectConfiguration Include="Debug|x64">
-      <Configuration>Debug</Configuration>
-      <Platform>x64</Platform>
-    </ProjectConfiguration>
-    <ProjectConfiguration Include="Release|x64">
-      <Configuration>Release</Configuration>
-      <Platform>x64</Platform>
-    </ProjectConfiguration>
-  </ItemGroup>
-  <PropertyGroup Label="Globals">
-    <ProjectGuid>{6BBD47CF-91FD-4077-B676-8B76980178A9}</ProjectGuid>
-  </PropertyGroup>
-  <Import Project="$(VCTargetsPath)\Microsoft.Cpp.Default.props" />
-  <PropertyGroup Label="Configuration">
-    <ConfigurationType>StaticLibrary</ConfigurationType>
-    <PlatformToolset Condition="'$(VisualStudioVersion)' == '12.0'">v120</PlatformToolset>
-    <PlatformToolset Condition="'$(VisualStudioVersion)' == '14.0'">v140</PlatformToolset>
-    <CharacterSet>Unicode</CharacterSet>
-  </PropertyGroup>
-  <PropertyGroup Condition="'$(Configuration)'=='Debug'" Label="Configuration">
-    <UseDebugLibraries>true</UseDebugLibraries>
-  </PropertyGroup>
-  <PropertyGroup Condition="'$(Configuration)'=='Release'" Label="Configuration">
-    <UseDebugLibraries>false</UseDebugLibraries>
-  </PropertyGroup>
-  <Import Project="$(VCTargetsPath)\Microsoft.Cpp.props" />
-  <ImportGroup Label="ExtensionSettings">
-  </ImportGroup>
-  <ImportGroup Label="PropertySheets">
-    <Import Project="$(UserRootDir)\Microsoft.Cpp.$(Platform).user.props" Condition="exists('$(UserRootDir)\Microsoft.Cpp.$(Platform).user.props')" Label="LocalAppDataPlatform" />
-    <Import Project="..\..\VSProps\Base.props" />
-    <Import Project="..\..\VSProps\PCHUse.props" />
-  </ImportGroup>
-  <PropertyGroup Label="UserMacros" />
-  <ItemGroup>
-    <ClCompile Include="ControllerInterface\Oculus\OculusInput.cpp" />
-    <ClCompile Include="ControllerInterface\Vive\ViveInput.cpp" />
-    <ClCompile Include="HotkeysXInput.cpp" />
-    <ClCompile Include="ControllerEmu.cpp" />
-    <ClCompile Include="ControllerInterface\ControllerInterface.cpp" />
-    <ClCompile Include="ControllerInterface\Device.cpp" />
-    <ClCompile Include="ControllerInterface\DInput\DInput.cpp" />
-    <ClCompile Include="ControllerInterface\DInput\DInputJoystick.cpp" />
-    <ClCompile Include="ControllerInterface\DInput\DInputKeyboardMouse.cpp" />
-    <ClCompile Include="ControllerInterface\DInput\XInputFilter.cpp" />
-    <ClCompile Include="ControllerInterface\ExpressionParser.cpp" />
-    <ClCompile Include="ControllerInterface\ForceFeedback\ForceFeedbackDevice.cpp" />
-    <ClCompile Include="ControllerInterface\OSVR\OSVR.cpp" />
-    <ClCompile Include="ControllerInterface\Sixense\RazerHydra.cpp" />
-    <ClCompile Include="ControllerInterface\Sixense\SixenseHack.cpp" />
-    <ClCompile Include="ControllerInterface\XInput\XInput.cpp" />
-    <ClCompile Include="GCAdapter.cpp">
+﻿<?xml version="1.0" encoding="utf-8"?>
+<Project DefaultTargets="Build" ToolsVersion="14.0" xmlns="http://schemas.microsoft.com/developer/msbuild/2003">
+  <ItemGroup Label="ProjectConfigurations">
+    <ProjectConfiguration Include="Debug|x64">
+      <Configuration>Debug</Configuration>
+      <Platform>x64</Platform>
+    </ProjectConfiguration>
+    <ProjectConfiguration Include="Release|x64">
+      <Configuration>Release</Configuration>
+      <Platform>x64</Platform>
+    </ProjectConfiguration>
+  </ItemGroup>
+  <PropertyGroup Label="Globals">
+    <ProjectGuid>{6BBD47CF-91FD-4077-B676-8B76980178A9}</ProjectGuid>
+  </PropertyGroup>
+  <Import Project="$(VCTargetsPath)\Microsoft.Cpp.Default.props" />
+  <PropertyGroup Label="Configuration">
+    <ConfigurationType>StaticLibrary</ConfigurationType>
+    <PlatformToolset Condition="'$(VisualStudioVersion)' == '12.0'">v120</PlatformToolset>
+    <PlatformToolset Condition="'$(VisualStudioVersion)' == '14.0'">v140</PlatformToolset>
+    <CharacterSet>Unicode</CharacterSet>
+  </PropertyGroup>
+  <PropertyGroup Condition="'$(Configuration)'=='Debug'" Label="Configuration">
+    <UseDebugLibraries>true</UseDebugLibraries>
+  </PropertyGroup>
+  <PropertyGroup Condition="'$(Configuration)'=='Release'" Label="Configuration">
+    <UseDebugLibraries>false</UseDebugLibraries>
+  </PropertyGroup>
+  <Import Project="$(VCTargetsPath)\Microsoft.Cpp.props" />
+  <ImportGroup Label="ExtensionSettings">
+  </ImportGroup>
+  <ImportGroup Label="PropertySheets">
+    <Import Project="$(UserRootDir)\Microsoft.Cpp.$(Platform).user.props" Condition="exists('$(UserRootDir)\Microsoft.Cpp.$(Platform).user.props')" Label="LocalAppDataPlatform" />
+    <Import Project="..\..\VSProps\Base.props" />
+    <Import Project="..\..\VSProps\PCHUse.props" />
+  </ImportGroup>
+  <PropertyGroup Label="UserMacros" />
+  <ItemGroup>
+    <ClCompile Include="ControllerInterface\Oculus\OculusInput.cpp" />
+    <ClCompile Include="ControllerInterface\Vive\ViveInput.cpp" />
+    <ClCompile Include="HotkeysXInput.cpp" />
+    <ClCompile Include="ControllerEmu\ControllerEmu.cpp" />
+    <ClCompile Include="ControllerEmu\Control\Control.cpp" />
+    <ClCompile Include="ControllerEmu\Control\Input.cpp" />
+    <ClCompile Include="ControllerEmu\Control\Output.cpp" />
+    <ClCompile Include="ControllerEmu\ControlGroup\AnalogStick.cpp" />
+    <ClCompile Include="ControllerEmu\ControlGroup\Buttons.cpp" />
+    <ClCompile Include="ControllerEmu\ControlGroup\ControlGroup.cpp" />
+    <ClCompile Include="ControllerEmu\ControlGroup\Cursor.cpp" />
+    <ClCompile Include="ControllerEmu\ControlGroup\Extension.cpp" />
+    <ClCompile Include="ControllerEmu\ControlGroup\Force.cpp" />
+    <ClCompile Include="ControllerEmu\ControlGroup\MixedTriggers.cpp" />
+    <ClCompile Include="ControllerEmu\ControlGroup\ModifySettingsButton.cpp" />
+    <ClCompile Include="ControllerEmu\ControlGroup\Slider.cpp" />
+    <ClCompile Include="ControllerEmu\ControlGroup\Tilt.cpp" />
+    <ClCompile Include="ControllerEmu\ControlGroup\Triggers.cpp" />
+    <ClCompile Include="ControllerInterface\ControllerInterface.cpp" />
+    <ClCompile Include="ControllerInterface\Device.cpp" />
+    <ClCompile Include="ControllerInterface\DInput\DInput.cpp" />
+    <ClCompile Include="ControllerInterface\DInput\DInputJoystick.cpp" />
+    <ClCompile Include="ControllerInterface\DInput\DInputKeyboardMouse.cpp" />
+    <ClCompile Include="ControllerInterface\DInput\XInputFilter.cpp" />
+    <ClCompile Include="ControlReference\ControlReference.cpp" />
+    <ClCompile Include="ControlReference\ExpressionParser.cpp" />
+    <ClCompile Include="ControllerInterface\ForceFeedback\ForceFeedbackDevice.cpp" />
+    <ClCompile Include="ControllerInterface\OSVR\OSVR.cpp" />
+    <ClCompile Include="ControllerInterface\Sixense\RazerHydra.cpp" />
+    <ClCompile Include="ControllerInterface\Sixense\SixenseHack.cpp" />
+    <ClCompile Include="ControllerInterface\XInput\XInput.cpp" />
+    <ClCompile Include="GCAdapter.cpp">
       <!--
       Disable "nonstandard extension used : zero-sized array in struct/union" warning,
       which is hit in libusb.h.
-      -->
-      <DisableSpecificWarnings>4200;%(DisableSpecificWarnings)</DisableSpecificWarnings>
-    </ClCompile>
-    <ClCompile Include="InputConfig.cpp" />
-  </ItemGroup>
-  <ItemGroup>
-    <ClInclude Include="ControllerInterface\Oculus\OculusInput.h" />
-    <ClInclude Include="ControllerInterface\Vive\ViveInput.h" />
-    <ClInclude Include="HotkeysXInput.h" />
-    <ClInclude Include="ControllerEmu.h" />
-    <ClInclude Include="ControllerInterface\ControllerInterface.h" />
-    <ClInclude Include="ControllerInterface\Device.h" />
-    <ClInclude Include="ControllerInterface\DInput\DInput.h" />
-    <ClInclude Include="ControllerInterface\DInput\DInput8.h" />
-    <ClInclude Include="ControllerInterface\DInput\DInputJoystick.h" />
-    <ClInclude Include="ControllerInterface\DInput\DInputKeyboardMouse.h" />
-    <ClInclude Include="ControllerInterface\DInput\XInputFilter.h" />
-    <ClInclude Include="ControllerInterface\ExpressionParser.h" />
-    <ClInclude Include="ControllerInterface\ForceFeedback\ForceFeedbackDevice.h" />
-    <ClInclude Include="ControllerInterface\OSVR\OSVR.h" />
-    <ClInclude Include="ControllerInterface\Sixense\RazerHydra.h" />
-    <ClInclude Include="ControllerInterface\Sixense\SixenseHack.h" />
-    <ClInclude Include="ControllerInterface\XInput\XInput.h" />
-    <ClInclude Include="GCAdapter.h" />
-    <ClInclude Include="GCPadStatus.h" />
-    <ClInclude Include="InputConfig.h" />
-  </ItemGroup>
-  <ItemGroup>
-    <Text Include="CMakeLists.txt" />
-  </ItemGroup>
-  <ItemGroup>
-    <ProjectReference Include="$(CoreDir)Common\Common.vcxproj">
-      <Project>{2e6c348c-c75c-4d94-8d1e-9c1fcbf3efe4}</Project>
-    </ProjectReference>
-  </ItemGroup>
-  <Import Project="$(VCTargetsPath)\Microsoft.Cpp.targets" />
-  <ImportGroup Label="ExtensionTargets">
-  </ImportGroup>
-=======
-﻿<?xml version="1.0" encoding="utf-8"?>
-<Project DefaultTargets="Build" ToolsVersion="14.0" xmlns="http://schemas.microsoft.com/developer/msbuild/2003">
-  <ItemGroup Label="ProjectConfigurations">
-    <ProjectConfiguration Include="Debug|x64">
-      <Configuration>Debug</Configuration>
-      <Platform>x64</Platform>
-    </ProjectConfiguration>
-    <ProjectConfiguration Include="Release|x64">
-      <Configuration>Release</Configuration>
-      <Platform>x64</Platform>
-    </ProjectConfiguration>
-  </ItemGroup>
-  <PropertyGroup Label="Globals">
-    <ProjectGuid>{6BBD47CF-91FD-4077-B676-8B76980178A9}</ProjectGuid>
-  </PropertyGroup>
-  <Import Project="$(VCTargetsPath)\Microsoft.Cpp.Default.props" />
-  <PropertyGroup Label="Configuration">
-    <ConfigurationType>StaticLibrary</ConfigurationType>
-    <PlatformToolset>v140</PlatformToolset>
-    <CharacterSet>Unicode</CharacterSet>
-  </PropertyGroup>
-  <PropertyGroup Condition="'$(Configuration)'=='Debug'" Label="Configuration">
-    <UseDebugLibraries>true</UseDebugLibraries>
-  </PropertyGroup>
-  <PropertyGroup Condition="'$(Configuration)'=='Release'" Label="Configuration">
-    <UseDebugLibraries>false</UseDebugLibraries>
-  </PropertyGroup>
-  <Import Project="$(VCTargetsPath)\Microsoft.Cpp.props" />
-  <ImportGroup Label="ExtensionSettings">
-  </ImportGroup>
-  <ImportGroup Label="PropertySheets">
-    <Import Project="$(UserRootDir)\Microsoft.Cpp.$(Platform).user.props" Condition="exists('$(UserRootDir)\Microsoft.Cpp.$(Platform).user.props')" Label="LocalAppDataPlatform" />
-    <Import Project="..\..\VSProps\Base.props" />
-    <Import Project="..\..\VSProps\PCHUse.props" />
-  </ImportGroup>
-  <PropertyGroup Label="UserMacros" />
-  <ItemGroup>
-    <ClCompile Include="ControllerEmu\ControllerEmu.cpp" />
-    <ClCompile Include="ControllerEmu\Control\Control.cpp" />
-    <ClCompile Include="ControllerEmu\Control\Input.cpp" />
-    <ClCompile Include="ControllerEmu\Control\Output.cpp" />
-    <ClCompile Include="ControllerEmu\ControlGroup\AnalogStick.cpp" />
-    <ClCompile Include="ControllerEmu\ControlGroup\Buttons.cpp" />
-    <ClCompile Include="ControllerEmu\ControlGroup\ControlGroup.cpp" />
-    <ClCompile Include="ControllerEmu\ControlGroup\Cursor.cpp" />
-    <ClCompile Include="ControllerEmu\ControlGroup\Extension.cpp" />
-    <ClCompile Include="ControllerEmu\ControlGroup\Force.cpp" />
-    <ClCompile Include="ControllerEmu\ControlGroup\MixedTriggers.cpp" />
-    <ClCompile Include="ControllerEmu\ControlGroup\ModifySettingsButton.cpp" />
-    <ClCompile Include="ControllerEmu\ControlGroup\Slider.cpp" />
-    <ClCompile Include="ControllerEmu\ControlGroup\Tilt.cpp" />
-    <ClCompile Include="ControllerEmu\ControlGroup\Triggers.cpp" />
-    <ClCompile Include="ControllerInterface\ControllerInterface.cpp" />
-    <ClCompile Include="ControllerInterface\Device.cpp" />
-    <ClCompile Include="ControllerInterface\DInput\DInput.cpp" />
-    <ClCompile Include="ControllerInterface\DInput\DInputJoystick.cpp" />
-    <ClCompile Include="ControllerInterface\DInput\DInputKeyboardMouse.cpp" />
-    <ClCompile Include="ControllerInterface\DInput\XInputFilter.cpp" />
-    <ClCompile Include="ControlReference\ControlReference.cpp" />
-    <ClCompile Include="ControlReference\ExpressionParser.cpp" />
-    <ClCompile Include="ControllerInterface\ForceFeedback\ForceFeedbackDevice.cpp" />
-    <ClCompile Include="ControllerInterface\XInput\XInput.cpp" />
-    <ClCompile Include="GCAdapter.cpp">
-      <!--
-      Disable "nonstandard extension used : zero-sized array in struct/union" warning,
-      which is hit in libusb.h.
-      -->
-      <DisableSpecificWarnings>4200;%(DisableSpecificWarnings)</DisableSpecificWarnings>
-    </ClCompile>
-    <ClCompile Include="InputConfig.cpp" />
-  </ItemGroup>
-  <ItemGroup>
-    <ClInclude Include="ControllerEmu\ControllerEmu.h" />
-    <ClInclude Include="ControllerEmu\Control\Control.h" />
-    <ClInclude Include="ControllerEmu\Control\Input.h" />
-    <ClInclude Include="ControllerEmu\Control\Output.h" />
-    <ClInclude Include="ControllerEmu\ControlGroup\AnalogStick.h" />
-    <ClInclude Include="ControllerEmu\ControlGroup\Buttons.h" />
-    <ClInclude Include="ControllerEmu\ControlGroup\ControlGroup.h" />
-    <ClInclude Include="ControllerEmu\ControlGroup\Cursor.h" />
-    <ClInclude Include="ControllerEmu\ControlGroup\Extension.h" />
-    <ClInclude Include="ControllerEmu\ControlGroup\Force.h" />
-    <ClInclude Include="ControllerEmu\ControlGroup\MixedTriggers.h" />
-    <ClInclude Include="ControllerEmu\ControlGroup\ModifySettingsButton.h" />
-    <ClInclude Include="ControllerEmu\ControlGroup\Slider.h" />
-    <ClInclude Include="ControllerEmu\ControlGroup\Tilt.h" />
-    <ClInclude Include="ControllerEmu\ControlGroup\Triggers.h" />
-    <ClInclude Include="ControllerInterface\ControllerInterface.h" />
-    <ClInclude Include="ControllerInterface\Device.h" />
-    <ClInclude Include="ControllerInterface\DInput\DInput.h" />
-    <ClInclude Include="ControllerInterface\DInput\DInput8.h" />
-    <ClInclude Include="ControllerInterface\DInput\DInputJoystick.h" />
-    <ClInclude Include="ControllerInterface\DInput\DInputKeyboardMouse.h" />
-    <ClInclude Include="ControllerInterface\DInput\XInputFilter.h" />
-    <ClInclude Include="ControlReference\ControlReference.h" />
-    <ClInclude Include="ControlReference\ExpressionParser.h" />
-    <ClInclude Include="ControllerInterface\ForceFeedback\ForceFeedbackDevice.h" />
-    <ClInclude Include="ControllerInterface\XInput\XInput.h" />
-    <ClInclude Include="GCAdapter.h" />
-    <ClInclude Include="GCPadStatus.h" />
-    <ClInclude Include="InputConfig.h" />
-  </ItemGroup>
-  <ItemGroup>
-    <Text Include="CMakeLists.txt" />
-  </ItemGroup>
-  <ItemGroup>
-    <ProjectReference Include="$(CoreDir)Common\Common.vcxproj">
-      <Project>{2e6c348c-c75c-4d94-8d1e-9c1fcbf3efe4}</Project>
-    </ProjectReference>
-  </ItemGroup>
-  <Import Project="$(VCTargetsPath)\Microsoft.Cpp.targets" />
-  <ImportGroup Label="ExtensionTargets">
-  </ImportGroup>
->>>>>>> d1ade5de
+      -->
+      <DisableSpecificWarnings>4200;%(DisableSpecificWarnings)</DisableSpecificWarnings>
+    </ClCompile>
+    <ClCompile Include="InputConfig.cpp" />
+  </ItemGroup>
+  <ItemGroup>
+    <ClInclude Include="ControllerInterface\Oculus\OculusInput.h" />
+    <ClInclude Include="ControllerInterface\Vive\ViveInput.h" />
+    <ClInclude Include="HotkeysXInput.h" />
+    <ClInclude Include="ControllerEmu\ControllerEmu.h" />
+    <ClInclude Include="ControllerEmu\Control\Control.h" />
+    <ClInclude Include="ControllerEmu\Control\Input.h" />
+    <ClInclude Include="ControllerEmu\Control\Output.h" />
+    <ClInclude Include="ControllerEmu\ControlGroup\AnalogStick.h" />
+    <ClInclude Include="ControllerEmu\ControlGroup\Buttons.h" />
+    <ClInclude Include="ControllerEmu\ControlGroup\ControlGroup.h" />
+    <ClInclude Include="ControllerEmu\ControlGroup\Cursor.h" />
+    <ClInclude Include="ControllerEmu\ControlGroup\Extension.h" />
+    <ClInclude Include="ControllerEmu\ControlGroup\Force.h" />
+    <ClInclude Include="ControllerEmu\ControlGroup\MixedTriggers.h" />
+    <ClInclude Include="ControllerEmu\ControlGroup\ModifySettingsButton.h" />
+    <ClInclude Include="ControllerEmu\ControlGroup\Slider.h" />
+    <ClInclude Include="ControllerEmu\ControlGroup\Tilt.h" />
+    <ClInclude Include="ControllerEmu\ControlGroup\Triggers.h" />
+    <ClInclude Include="ControllerInterface\ControllerInterface.h" />
+    <ClInclude Include="ControllerInterface\Device.h" />
+    <ClInclude Include="ControllerInterface\DInput\DInput.h" />
+    <ClInclude Include="ControllerInterface\DInput\DInput8.h" />
+    <ClInclude Include="ControllerInterface\DInput\DInputJoystick.h" />
+    <ClInclude Include="ControllerInterface\DInput\DInputKeyboardMouse.h" />
+    <ClInclude Include="ControllerInterface\DInput\XInputFilter.h" />
+    <ClInclude Include="ControlReference\ControlReference.h" />
+    <ClInclude Include="ControlReference\ExpressionParser.h" />
+    <ClInclude Include="ControllerInterface\ForceFeedback\ForceFeedbackDevice.h" />
+    <ClInclude Include="ControllerInterface\OSVR\OSVR.h" />
+    <ClInclude Include="ControllerInterface\Sixense\RazerHydra.h" />
+    <ClInclude Include="ControllerInterface\Sixense\SixenseHack.h" />
+    <ClInclude Include="ControllerInterface\XInput\XInput.h" />
+    <ClInclude Include="GCAdapter.h" />
+    <ClInclude Include="GCPadStatus.h" />
+    <ClInclude Include="InputConfig.h" />
+  </ItemGroup>
+  <ItemGroup>
+    <Text Include="CMakeLists.txt" />
+  </ItemGroup>
+  <ItemGroup>
+    <ProjectReference Include="$(CoreDir)Common\Common.vcxproj">
+      <Project>{2e6c348c-c75c-4d94-8d1e-9c1fcbf3efe4}</Project>
+    </ProjectReference>
+  </ItemGroup>
+  <Import Project="$(VCTargetsPath)\Microsoft.Cpp.targets" />
+  <ImportGroup Label="ExtensionTargets">
+  </ImportGroup>
 </Project>