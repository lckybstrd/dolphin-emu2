﻿<?xml version="1.0" encoding="utf-8"?>
<Project ToolsVersion="15.0" xmlns="http://schemas.microsoft.com/developer/msbuild/2003">
  <ItemGroup>
    <Filter Include="ControllerInterface">
      <UniqueIdentifier>{3a755a86-0efa-4396-bf79-bb3a1910764d}</UniqueIdentifier>
    </Filter>
    <Filter Include="ControllerInterface\ForceFeedback">
      <UniqueIdentifier>{e10ce316-283c-4be0-848d-578dec2b6404}</UniqueIdentifier>
    </Filter>
    <Filter Include="ControllerEmu">
      <UniqueIdentifier>{4c839215-4085-4e34-a960-7960986ad015}</UniqueIdentifier>
    </Filter>
    <Filter Include="ControllerEmu\Control">
      <UniqueIdentifier>{19ddd862-a1e3-479b-b638-bb31700c5171}</UniqueIdentifier>
    </Filter>
    <Filter Include="ControllerEmu\ControlGroup">
      <UniqueIdentifier>{e805231c-dc4e-4540-8bf8-8c567f3d00ae}</UniqueIdentifier>
    </Filter>
    <Filter Include="ControllerEmu\Setting">
      <UniqueIdentifier>{ce661cb4-f23f-4ab2-952d-402d381735e5}</UniqueIdentifier>
    </Filter>
    <Filter Include="ControllerInterface\Win32">
      <UniqueIdentifier>{6ca06b20-d8f6-4622-97ab-eefbc66edbd5}</UniqueIdentifier>
    </Filter>
    <Filter Include="ControllerInterface\DInput">
      <UniqueIdentifier>{0289ef91-50f5-4c16-9fa4-ff4c4d8208e7}</UniqueIdentifier>
    </Filter>
    <Filter Include="ControllerInterface\XInput">
      <UniqueIdentifier>{07bad1aa-7e03-4f5c-ade2-a44857c5cbc3}</UniqueIdentifier>
    </Filter>
    <Filter Include="ControllerInterface\DualShockUDPClient">
      <UniqueIdentifier>{ff02580e-3a62-4de4-a135-3a6c2c339a90}</UniqueIdentifier>
    </Filter>
  </ItemGroup>
  <ItemGroup>
    <ClCompile Include="GCAdapter.cpp" />
    <ClCompile Include="InputConfig.cpp" />
    <ClCompile Include="ControllerEmu\ControllerEmu.cpp">
      <Filter>ControllerEmu</Filter>
    </ClCompile>
    <ClCompile Include="ControllerEmu\StickGate.cpp">
      <Filter>ControllerEmu</Filter>
    </ClCompile>
    <ClCompile Include="ControllerEmu\Control\Control.cpp">
      <Filter>ControllerEmu\Control</Filter>
    </ClCompile>
    <ClCompile Include="ControllerEmu\Control\Input.cpp">
      <Filter>ControllerEmu\Control</Filter>
    </ClCompile>
    <ClCompile Include="ControllerEmu\Control\Output.cpp">
      <Filter>ControllerEmu\Control</Filter>
    </ClCompile>
    <ClCompile Include="ControllerEmu\ControlGroup\AnalogStick.cpp">
      <Filter>ControllerEmu\ControlGroup</Filter>
    </ClCompile>
    <ClCompile Include="ControllerEmu\ControlGroup\Buttons.cpp">
      <Filter>ControllerEmu\ControlGroup</Filter>
    </ClCompile>
    <ClCompile Include="ControllerEmu\ControlGroup\ControlGroup.cpp">
      <Filter>ControllerEmu\ControlGroup</Filter>
    </ClCompile>
    <ClCompile Include="ControllerEmu\ControlGroup\Cursor.cpp">
      <Filter>ControllerEmu\ControlGroup</Filter>
    </ClCompile>
    <ClCompile Include="ControllerEmu\ControlGroup\Force.cpp">
      <Filter>ControllerEmu\ControlGroup</Filter>
    </ClCompile>
    <ClCompile Include="ControllerEmu\ControlGroup\MixedTriggers.cpp">
      <Filter>ControllerEmu\ControlGroup</Filter>
    </ClCompile>
    <ClCompile Include="ControllerEmu\ControlGroup\ModifySettingsButton.cpp">
      <Filter>ControllerEmu\ControlGroup</Filter>
    </ClCompile>
    <ClCompile Include="ControllerEmu\ControlGroup\Slider.cpp">
      <Filter>ControllerEmu\ControlGroup</Filter>
    </ClCompile>
    <ClCompile Include="ControllerEmu\ControlGroup\Tilt.cpp">
      <Filter>ControllerEmu\ControlGroup</Filter>
    </ClCompile>
    <ClCompile Include="ControllerEmu\ControlGroup\Triggers.cpp">
      <Filter>ControllerEmu\ControlGroup</Filter>
    </ClCompile>
    <ClCompile Include="ControllerEmu\Setting\NumericSetting.cpp">
      <Filter>ControllerEmu\Setting</Filter>
    </ClCompile>
    <ClCompile Include="ControllerInterface\DInput\DInput.cpp">
      <Filter>ControllerInterface\DInput</Filter>
    </ClCompile>
    <ClCompile Include="ControllerInterface\DInput\DInputJoystick.cpp">
      <Filter>ControllerInterface\DInput</Filter>
    </ClCompile>
    <ClCompile Include="ControllerInterface\DInput\DInputKeyboardMouse.cpp">
      <Filter>ControllerInterface\DInput</Filter>
    </ClCompile>
    <ClCompile Include="ControllerInterface\XInput\XInput.cpp">
      <Filter>ControllerInterface\XInput</Filter>
    </ClCompile>
    <ClCompile Include="ControllerInterface\Device.cpp">
      <Filter>ControllerInterface</Filter>
    </ClCompile>
    <ClCompile Include="ControllerInterface\ControllerInterface.cpp">
      <Filter>ControllerInterface</Filter>
    </ClCompile>
    <ClCompile Include="ControllerInterface\ForceFeedback\ForceFeedbackDevice.cpp">
      <Filter>ControllerInterface\ForceFeedback</Filter>
    </ClCompile>
    <ClCompile Include="ControllerInterface\DInput\XInputFilter.cpp">
      <Filter>ControllerInterface\DInput</Filter>
    </ClCompile>
    <ClCompile Include="ControllerInterface\Win32\Win32.cpp">
      <Filter>ControllerInterface\Win32</Filter>
    </ClCompile>
    <ClCompile Include="ControlReference\ExpressionParser.cpp">
      <Filter>ControllerInterface</Filter>
    </ClCompile>
    <ClCompile Include="ControlReference\ControlReference.cpp">
      <Filter>ControllerInterface</Filter>
    </ClCompile>
    <ClCompile Include="ControlReference\FunctionExpression.cpp">
      <Filter>ControllerInterface</Filter>
    </ClCompile>
    <ClCompile Include="InputProfile.cpp" />
    <ClCompile Include="ControllerEmu\ControlGroup\Attachments.cpp">
      <Filter>ControllerEmu\ControlGroup</Filter>
    </ClCompile>
    <ClCompile Include="ControllerEmu\ControlGroup\IMUCursor.cpp">
      <Filter>ControllerEmu\ControlGroup</Filter>
    </ClCompile>
    <ClCompile Include="ControllerEmu\ControlGroup\IMUAccelerometer.cpp">
      <Filter>ControllerEmu\ControlGroup</Filter>
    </ClCompile>
    <ClCompile Include="ControllerEmu\ControlGroup\IMUGyroscope.cpp">
      <Filter>ControllerEmu\ControlGroup</Filter>
    </ClCompile>
    <ClCompile Include="ControllerInterface\DualShockUDPClient\DualShockUDPClient.cpp">
      <Filter>ControllerInterface\DualShockUDPClient</Filter>
    </ClCompile>
<<<<<<< HEAD
    <ClCompile Include="DInputMouseAbsolute.cpp" />
    <ClCompile Include="ControllerInterface\Wiimote\Wiimote.cpp" />
    <ClCompile Include="ControllerEmu\ControlGroup\PrimeHackModes.cpp" />
    <ClCompile Include="GenericMouse.cpp" />
=======
    <ClCompile Include="DynamicInputTextureConfiguration.cpp" />
    <ClCompile Include="DynamicInputTextureManager.cpp" />
>>>>>>> a34823df
  </ItemGroup>
  <ItemGroup>
    <ClInclude Include="GCAdapter.h" />
    <ClInclude Include="GCPadStatus.h" />
    <ClInclude Include="InputConfig.h" />
    <ClInclude Include="ControllerEmu\ControllerEmu.h">
      <Filter>ControllerEmu</Filter>
    </ClInclude>
    <ClInclude Include="ControllerEmu\StickGate.h">
      <Filter>ControllerEmu</Filter>
    </ClInclude>
    <ClInclude Include="ControllerEmu\Control\Control.h">
      <Filter>ControllerEmu\Control</Filter>
    </ClInclude>
    <ClInclude Include="ControllerEmu\Control\Input.h">
      <Filter>ControllerEmu\Control</Filter>
    </ClInclude>
    <ClInclude Include="ControllerEmu\Control\Output.h">
      <Filter>ControllerEmu\Control</Filter>
    </ClInclude>
    <ClInclude Include="ControllerEmu\ControlGroup\AnalogStick.h">
      <Filter>ControllerEmu\ControlGroup</Filter>
    </ClInclude>
    <ClInclude Include="ControllerEmu\ControlGroup\Buttons.h">
      <Filter>ControllerEmu\ControlGroup</Filter>
    </ClInclude>
    <ClInclude Include="ControllerEmu\ControlGroup\ControlGroup.h">
      <Filter>ControllerEmu\ControlGroup</Filter>
    </ClInclude>
    <ClInclude Include="ControllerEmu\ControlGroup\Cursor.h">
      <Filter>ControllerEmu\ControlGroup</Filter>
    </ClInclude>
    <ClInclude Include="ControllerEmu\ControlGroup\Force.h">
      <Filter>ControllerEmu\ControlGroup</Filter>
    </ClInclude>
    <ClInclude Include="ControllerEmu\ControlGroup\MixedTriggers.h">
      <Filter>ControllerEmu\ControlGroup</Filter>
    </ClInclude>
    <ClInclude Include="ControllerEmu\ControlGroup\ModifySettingsButton.h">
      <Filter>ControllerEmu\ControlGroup</Filter>
    </ClInclude>
    <ClInclude Include="ControllerEmu\ControlGroup\Slider.h">
      <Filter>ControllerEmu\ControlGroup</Filter>
    </ClInclude>
    <ClInclude Include="ControllerEmu\ControlGroup\Tilt.h">
      <Filter>ControllerEmu\ControlGroup</Filter>
    </ClInclude>
    <ClInclude Include="ControllerEmu\ControlGroup\Triggers.h">
      <Filter>ControllerEmu\ControlGroup</Filter>
    </ClInclude>
    <ClInclude Include="ControllerEmu\Setting\NumericSetting.h">
      <Filter>ControllerEmu\Setting</Filter>
    </ClInclude>
    <ClInclude Include="ControllerInterface\DInput\DInput.h">
      <Filter>ControllerInterface\DInput</Filter>
    </ClInclude>
    <ClInclude Include="ControllerInterface\DInput\DInputJoystick.h">
      <Filter>ControllerInterface\DInput</Filter>
    </ClInclude>
    <ClInclude Include="ControllerInterface\DInput\DInputKeyboardMouse.h">
      <Filter>ControllerInterface\DInput</Filter>
    </ClInclude>
    <ClInclude Include="ControllerInterface\XInput\XInput.h">
      <Filter>ControllerInterface\XInput</Filter>
    </ClInclude>
    <ClInclude Include="ControllerInterface\ControllerInterface.h">
      <Filter>ControllerInterface</Filter>
    </ClInclude>
    <ClInclude Include="ControllerInterface\Device.h">
      <Filter>ControllerInterface</Filter>
    </ClInclude>
    <ClInclude Include="ControllerInterface\ForceFeedback\ForceFeedbackDevice.h">
      <Filter>ControllerInterface\ForceFeedback</Filter>
    </ClInclude>
    <ClInclude Include="ControllerInterface\DInput\DInput8.h">
      <Filter>ControllerInterface\DInput</Filter>
    </ClInclude>
    <ClInclude Include="ControllerInterface\DInput\XInputFilter.h">
      <Filter>ControllerInterface\DInput</Filter>
    </ClInclude>
    <ClInclude Include="ControllerInterface\Win32\Win32.h">
      <Filter>ControllerInterface\Win32</Filter>
    </ClInclude>
    <ClInclude Include="ControlReference\ExpressionParser.h">
      <Filter>ControllerInterface</Filter>
    </ClInclude>
    <ClInclude Include="ControlReference\ControlReference.h">
      <Filter>ControllerInterface</Filter>
    </ClInclude>
    <ClInclude Include="InputProfile.h" />
    <ClInclude Include="ControllerEmu\ControlGroup\Attachments.h">
      <Filter>ControllerEmu\ControlGroup</Filter>
    </ClInclude>
    <ClInclude Include="ControllerEmu\ControlGroup\IMUAccelerometer.h" />
    <ClInclude Include="ControllerEmu\ControlGroup\IMUCursor.h" />
    <ClInclude Include="ControllerEmu\ControlGroup\IMUGyroscope.h" />
    <ClInclude Include="ControllerInterface\DualShockUDPClient\DualShockUDPClient.h" />
    <ClInclude Include="ControllerInterface\DualShockUDPClient\DualShockUDPProto.h" />
    <ClInclude Include="ControlReference\FunctionExpression.h" />
<<<<<<< HEAD
    <ClInclude Include="DInputMouseAbsolute.h" />
    <ClInclude Include="GenericMouse.h" />
    <ClInclude Include="ControllerInterface\Wiimote\Wiimote.h" />
    <ClInclude Include="ControllerEmu\ControlGroup\PrimeHackModes.h" />
=======
    <ClInclude Include="ControllerInterface\DualShockUDPClient\DualShockUDPClient.h">
      <Filter>ControllerInterface\DualShockUDPClient</Filter>
    </ClInclude>
    <ClInclude Include="ControllerInterface\DualShockUDPClient\DualShockUDPProto.h">
      <Filter>ControllerInterface\DualShockUDPClient</Filter>
    </ClInclude>
    <ClInclude Include="DynamicInputTextureConfiguration.h" />
    <ClInclude Include="DynamicInputTextureManager.h" />
>>>>>>> a34823df
  </ItemGroup>
  <ItemGroup>
    <Text Include="CMakeLists.txt" />
  </ItemGroup>
</Project><|MERGE_RESOLUTION|>--- conflicted
+++ resolved
@@ -135,15 +135,12 @@
     <ClCompile Include="ControllerInterface\DualShockUDPClient\DualShockUDPClient.cpp">
       <Filter>ControllerInterface\DualShockUDPClient</Filter>
     </ClCompile>
-<<<<<<< HEAD
+    <ClCompile Include="DynamicInputTextureConfiguration.cpp" />
+    <ClCompile Include="DynamicInputTextureManager.cpp" />
     <ClCompile Include="DInputMouseAbsolute.cpp" />
     <ClCompile Include="ControllerInterface\Wiimote\Wiimote.cpp" />
     <ClCompile Include="ControllerEmu\ControlGroup\PrimeHackModes.cpp" />
     <ClCompile Include="GenericMouse.cpp" />
-=======
-    <ClCompile Include="DynamicInputTextureConfiguration.cpp" />
-    <ClCompile Include="DynamicInputTextureManager.cpp" />
->>>>>>> a34823df
   </ItemGroup>
   <ItemGroup>
     <ClInclude Include="GCAdapter.h" />
@@ -243,21 +240,18 @@
     <ClInclude Include="ControllerInterface\DualShockUDPClient\DualShockUDPClient.h" />
     <ClInclude Include="ControllerInterface\DualShockUDPClient\DualShockUDPProto.h" />
     <ClInclude Include="ControlReference\FunctionExpression.h" />
-<<<<<<< HEAD
+    <ClInclude Include="ControllerInterface\DualShockUDPClient\DualShockUDPClient.h">
+      <Filter>ControllerInterface\DualShockUDPClient</Filter>
+    </ClInclude>
+    <ClInclude Include="ControllerInterface\DualShockUDPClient\DualShockUDPProto.h">
+      <Filter>ControllerInterface\DualShockUDPClient</Filter>
+    </ClInclude>
+    <ClInclude Include="DynamicInputTextureConfiguration.h" />
+    <ClInclude Include="DynamicInputTextureManager.h" />
     <ClInclude Include="DInputMouseAbsolute.h" />
     <ClInclude Include="GenericMouse.h" />
     <ClInclude Include="ControllerInterface\Wiimote\Wiimote.h" />
     <ClInclude Include="ControllerEmu\ControlGroup\PrimeHackModes.h" />
-=======
-    <ClInclude Include="ControllerInterface\DualShockUDPClient\DualShockUDPClient.h">
-      <Filter>ControllerInterface\DualShockUDPClient</Filter>
-    </ClInclude>
-    <ClInclude Include="ControllerInterface\DualShockUDPClient\DualShockUDPProto.h">
-      <Filter>ControllerInterface\DualShockUDPClient</Filter>
-    </ClInclude>
-    <ClInclude Include="DynamicInputTextureConfiguration.h" />
-    <ClInclude Include="DynamicInputTextureManager.h" />
->>>>>>> a34823df
   </ItemGroup>
   <ItemGroup>
     <Text Include="CMakeLists.txt" />
