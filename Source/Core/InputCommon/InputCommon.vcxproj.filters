<<<<<<< HEAD
﻿<?xml version="1.0" encoding="utf-8"?>
<Project ToolsVersion="4.0" xmlns="http://schemas.microsoft.com/developer/msbuild/2003">
  <ItemGroup>
    <Filter Include="ControllerInterface">
      <UniqueIdentifier>{3a755a86-0efa-4396-bf79-bb3a1910764d}</UniqueIdentifier>
    </Filter>
    <Filter Include="ControllerInterface\DInput">
      <UniqueIdentifier>{0289ef91-50f5-4c16-9fa4-ff4c4d8208e7}</UniqueIdentifier>
    </Filter>
    <Filter Include="ControllerInterface\XInput">
      <UniqueIdentifier>{07bad1aa-7e03-4f5c-ade2-a44857c5cbc3}</UniqueIdentifier>
    </Filter>
    <Filter Include="ControllerInterface\ForceFeedback">
      <UniqueIdentifier>{e10ce316-283c-4be0-848d-578dec2b6404}</UniqueIdentifier>
    </Filter>
    <Filter Include="ControllerEmu">
      <UniqueIdentifier>{4c839215-4085-4e34-a960-7960986ad015}</UniqueIdentifier>
    </Filter>
    <Filter Include="ControllerEmu\Control">
      <UniqueIdentifier>{19ddd862-a1e3-479b-b638-bb31700c5171}</UniqueIdentifier>
    </Filter>
    <Filter Include="ControllerEmu\ControlGroup">
      <UniqueIdentifier>{e805231c-dc4e-4540-8bf8-8c567f3d00ae}</UniqueIdentifier>
    </Filter>
    <Filter Include="ControllerInterface\OSVR">
      <UniqueIdentifier>{de46bc42-a4e5-4e40-b5ff-292bc76f6fd4}</UniqueIdentifier>
    </Filter>
    <Filter Include="ControllerInterface\Sixense">
      <UniqueIdentifier>{8e4d9d8d-1a70-4a65-839f-34437b5f461c}</UniqueIdentifier>
    </Filter>
    <Filter Include="ControllerInterface\Oculus">
      <UniqueIdentifier>{672b1388-7caf-429a-a257-eba78ec02de8}</UniqueIdentifier>
    </Filter>
    <Filter Include="ControllerInterface\Vive">
      <UniqueIdentifier>{10ecdec1-b487-4457-85ad-69939aec7d9d}</UniqueIdentifier>
    </Filter>
  </ItemGroup>
  <ItemGroup>
    <ClCompile Include="GCAdapter.cpp" />
    <ClCompile Include="InputConfig.cpp" />
    <ClCompile Include="ControllerEmu\ControllerEmu.cpp">
      <Filter>ControllerEmu</Filter>
    </ClCompile>
    <ClCompile Include="ControllerEmu\Control\Control.cpp">
      <Filter>ControllerEmu\Control</Filter>
    </ClCompile>
    <ClCompile Include="ControllerEmu\Control\Input.cpp">
      <Filter>ControllerEmu\Control</Filter>
    </ClCompile>
    <ClCompile Include="ControllerEmu\Control\Output.cpp">
      <Filter>ControllerEmu\Control</Filter>
    </ClCompile>
    <ClCompile Include="ControllerEmu\ControlGroup\AnalogStick.cpp">
      <Filter>ControllerEmu\ControlGroup</Filter>
    </ClCompile>
    <ClCompile Include="ControllerEmu\ControlGroup\Buttons.cpp">
      <Filter>ControllerEmu\ControlGroup</Filter>
    </ClCompile>
    <ClCompile Include="ControllerEmu\ControlGroup\ControlGroup.cpp">
      <Filter>ControllerEmu\ControlGroup</Filter>
    </ClCompile>
    <ClCompile Include="ControllerEmu\ControlGroup\Cursor.cpp">
      <Filter>ControllerEmu\ControlGroup</Filter>
    </ClCompile>
    <ClCompile Include="ControllerEmu\ControlGroup\Extension.cpp">
      <Filter>ControllerEmu\ControlGroup</Filter>
    </ClCompile>
    <ClCompile Include="ControllerEmu\ControlGroup\Force.cpp">
      <Filter>ControllerEmu\ControlGroup</Filter>
    </ClCompile>
    <ClCompile Include="ControllerEmu\ControlGroup\MixedTriggers.cpp">
      <Filter>ControllerEmu\ControlGroup</Filter>
    </ClCompile>
    <ClCompile Include="ControllerEmu\ControlGroup\ModifySettingsButton.cpp">
      <Filter>ControllerEmu\ControlGroup</Filter>
    </ClCompile>
    <ClCompile Include="ControllerEmu\ControlGroup\Slider.cpp">
      <Filter>ControllerEmu\ControlGroup</Filter>
    </ClCompile>
    <ClCompile Include="ControllerEmu\ControlGroup\Tilt.cpp">
      <Filter>ControllerEmu\ControlGroup</Filter>
    </ClCompile>
    <ClCompile Include="ControllerEmu\ControlGroup\Triggers.cpp">
      <Filter>ControllerEmu\ControlGroup</Filter>
    </ClCompile>
    <ClCompile Include="ControllerInterface\DInput\DInput.cpp">
      <Filter>ControllerInterface\DInput</Filter>
    </ClCompile>
    <ClCompile Include="ControllerInterface\DInput\DInputJoystick.cpp">
      <Filter>ControllerInterface\DInput</Filter>
    </ClCompile>
    <ClCompile Include="ControllerInterface\DInput\DInputKeyboardMouse.cpp">
      <Filter>ControllerInterface\DInput</Filter>
    </ClCompile>
    <ClCompile Include="ControllerInterface\XInput\XInput.cpp">
      <Filter>ControllerInterface\XInput</Filter>
    </ClCompile>
    <ClCompile Include="ControllerInterface\Device.cpp">
      <Filter>ControllerInterface</Filter>
    </ClCompile>
    <ClCompile Include="ControllerInterface\ControllerInterface.cpp">
      <Filter>ControllerInterface</Filter>
    </ClCompile>
    <ClCompile Include="ControllerInterface\ForceFeedback\ForceFeedbackDevice.cpp">
      <Filter>ControllerInterface\ForceFeedback</Filter>
    </ClCompile>
    <ClCompile Include="ControllerInterface\DInput\XInputFilter.cpp">
      <Filter>ControllerInterface\DInput</Filter>
    </ClCompile>
    <ClCompile Include="ControlReference\ExpressionParser.cpp">
      <Filter>ControllerInterface</Filter>
    </ClCompile>
    <ClCompile Include="ControlReference\ControlReference.cpp">
      <Filter>ControllerInterface</Filter>
    </ClCompile>
    <ClCompile Include="ControllerInterface\OSVR\OSVR.cpp">
      <Filter>ControllerInterface\OSVR</Filter>
    </ClCompile>
    <ClCompile Include="ControllerInterface\Sixense\SixenseHack.cpp">
      <Filter>ControllerInterface\Sixense</Filter>
    </ClCompile>
    <ClCompile Include="ControllerInterface\Sixense\RazerHydra.cpp">
      <Filter>ControllerInterface\Sixense</Filter>
    </ClCompile>
    <ClCompile Include="HotkeysXInput.cpp" />
    <ClCompile Include="ControllerInterface\Oculus\OculusInput.cpp">
      <Filter>ControllerInterface\Oculus</Filter>
    </ClCompile>
    <ClCompile Include="ControllerInterface\Vive\ViveInput.cpp">
      <Filter>ControllerInterface\Vive</Filter>
    </ClCompile>
  </ItemGroup>
  <ItemGroup>
    <ClInclude Include="GCAdapter.h" />
    <ClInclude Include="ControllerEmu.h" />
    <ClInclude Include="GCPadStatus.h" />
    <ClInclude Include="InputConfig.h" />
    <ClInclude Include="ControllerEmu\ControllerEmu.h">
      <Filter>ControllerEmu</Filter>
    </ClInclude>
    <ClInclude Include="ControllerEmu\Control\Control.h">
      <Filter>ControllerEmu\Control</Filter>
    </ClInclude>
    <ClInclude Include="ControllerEmu\Control\Input.h">
      <Filter>ControllerEmu\Control</Filter>
    </ClInclude>
    <ClInclude Include="ControllerEmu\Control\Output.h">
      <Filter>ControllerEmu\Control</Filter>
    </ClInclude>
    <ClInclude Include="ControllerEmu\ControlGroup\AnalogStick.h">
      <Filter>ControllerEmu\ControlGroup</Filter>
    </ClInclude>
    <ClInclude Include="ControllerEmu\ControlGroup\Buttons.h">
      <Filter>ControllerEmu\ControlGroup</Filter>
    </ClInclude>
    <ClInclude Include="ControllerEmu\ControlGroup\ControlGroup.h">
      <Filter>ControllerEmu\ControlGroup</Filter>
    </ClInclude>
    <ClInclude Include="ControllerEmu\ControlGroup\Cursor.h">
      <Filter>ControllerEmu\ControlGroup</Filter>
    </ClInclude>
    <ClInclude Include="ControllerEmu\ControlGroup\Extension.h">
      <Filter>ControllerEmu\ControlGroup</Filter>
    </ClInclude>
    <ClInclude Include="ControllerEmu\ControlGroup\Force.h">
      <Filter>ControllerEmu\ControlGroup</Filter>
    </ClInclude>
    <ClInclude Include="ControllerEmu\ControlGroup\MixedTriggers.h">
      <Filter>ControllerEmu\ControlGroup</Filter>
    </ClInclude>
    <ClInclude Include="ControllerEmu\ControlGroup\ModifySettingsButton.h">
      <Filter>ControllerEmu\ControlGroup</Filter>
    </ClInclude>
    <ClInclude Include="ControllerEmu\ControlGroup\Slider.h">
      <Filter>ControllerEmu\ControlGroup</Filter>
    </ClInclude>
    <ClInclude Include="ControllerEmu\ControlGroup\Tilt.h">
      <Filter>ControllerEmu\ControlGroup</Filter>
    </ClInclude>
    <ClInclude Include="ControllerEmu\ControlGroup\Triggers.h">
      <Filter>ControllerEmu\ControlGroup</Filter>
    </ClInclude>
    <ClInclude Include="ControllerInterface\DInput\DInput.h">
      <Filter>ControllerInterface\DInput</Filter>
    </ClInclude>
    <ClInclude Include="ControllerInterface\DInput\DInputJoystick.h">
      <Filter>ControllerInterface\DInput</Filter>
    </ClInclude>
    <ClInclude Include="ControllerInterface\DInput\DInputKeyboardMouse.h">
      <Filter>ControllerInterface\DInput</Filter>
    </ClInclude>
    <ClInclude Include="ControllerInterface\XInput\XInput.h">
      <Filter>ControllerInterface\XInput</Filter>
    </ClInclude>
    <ClInclude Include="ControllerInterface\ControllerInterface.h">
      <Filter>ControllerInterface</Filter>
    </ClInclude>
    <ClInclude Include="ControllerInterface\Device.h">
      <Filter>ControllerInterface</Filter>
    </ClInclude>
    <ClInclude Include="ControllerInterface\ForceFeedback\ForceFeedbackDevice.h">
      <Filter>ControllerInterface\ForceFeedback</Filter>
    </ClInclude>
    <ClInclude Include="ControllerInterface\DInput\DInput8.h">
      <Filter>ControllerInterface\DInput</Filter>
    </ClInclude>
    <ClInclude Include="ControllerInterface\DInput\XInputFilter.h">
      <Filter>ControllerInterface\DInput</Filter>
    </ClInclude>
    <ClInclude Include="ControlReference\ExpressionParser.h">
      <Filter>ControllerInterface</Filter>
    </ClInclude>
    <ClInclude Include="ControlReference\ControlReference.h">
      <Filter>ControllerInterface</Filter>
    </ClInclude>
    <ClInclude Include="ControllerInterface\OSVR\OSVR.h">
      <Filter>ControllerInterface\OSVR</Filter>
    </ClInclude>
    <ClInclude Include="ControllerInterface\Sixense\SixenseHack.h">
      <Filter>ControllerInterface\Sixense</Filter>
    </ClInclude>
    <ClInclude Include="ControllerInterface\Sixense\RazerHydra.h">
      <Filter>ControllerInterface\Sixense</Filter>
    </ClInclude>
    <ClInclude Include="HotkeysXInput.h" />
    <ClInclude Include="GCAdapter.h" />
    <ClInclude Include="ControllerInterface\Oculus\OculusInput.h">
      <Filter>ControllerInterface\Oculus</Filter>
    </ClInclude>
    <ClInclude Include="ControllerInterface\Vive\ViveInput.h">
      <Filter>ControllerInterface\Vive</Filter>
    </ClInclude>
  </ItemGroup>
  <ItemGroup>
    <Text Include="CMakeLists.txt" />
  </ItemGroup>
=======
﻿<?xml version="1.0" encoding="utf-8"?>
<Project ToolsVersion="4.0" xmlns="http://schemas.microsoft.com/developer/msbuild/2003">
  <ItemGroup>
    <Filter Include="ControllerInterface">
      <UniqueIdentifier>{3a755a86-0efa-4396-bf79-bb3a1910764d}</UniqueIdentifier>
    </Filter>
    <Filter Include="ControllerInterface\DInput">
      <UniqueIdentifier>{0289ef91-50f5-4c16-9fa4-ff4c4d8208e7}</UniqueIdentifier>
    </Filter>
    <Filter Include="ControllerInterface\XInput">
      <UniqueIdentifier>{07bad1aa-7e03-4f5c-ade2-a44857c5cbc3}</UniqueIdentifier>
    </Filter>
    <Filter Include="ControllerInterface\ForceFeedback">
      <UniqueIdentifier>{e10ce316-283c-4be0-848d-578dec2b6404}</UniqueIdentifier>
    </Filter>
    <Filter Include="ControllerEmu">
      <UniqueIdentifier>{4c839215-4085-4e34-a960-7960986ad015}</UniqueIdentifier>
    </Filter>
    <Filter Include="ControllerEmu\Control">
      <UniqueIdentifier>{19ddd862-a1e3-479b-b638-bb31700c5171}</UniqueIdentifier>
    </Filter>
    <Filter Include="ControllerEmu\ControlGroup">
      <UniqueIdentifier>{e805231c-dc4e-4540-8bf8-8c567f3d00ae}</UniqueIdentifier>
    </Filter>
    <Filter Include="ControllerEmu\Setting">
      <UniqueIdentifier>{ce661cb4-f23f-4ab2-952d-402d381735e5}</UniqueIdentifier>
    </Filter>
  </ItemGroup>
  <ItemGroup>
    <ClCompile Include="GCAdapter.cpp" />
    <ClCompile Include="InputConfig.cpp" />
    <ClCompile Include="ControllerEmu\ControllerEmu.cpp">
      <Filter>ControllerEmu</Filter>
    </ClCompile>
    <ClCompile Include="ControllerEmu\Control\Control.cpp">
      <Filter>ControllerEmu\Control</Filter>
    </ClCompile>
    <ClCompile Include="ControllerEmu\Control\Input.cpp">
      <Filter>ControllerEmu\Control</Filter>
    </ClCompile>
    <ClCompile Include="ControllerEmu\Control\Output.cpp">
      <Filter>ControllerEmu\Control</Filter>
    </ClCompile>
    <ClCompile Include="ControllerEmu\ControlGroup\AnalogStick.cpp">
      <Filter>ControllerEmu\ControlGroup</Filter>
    </ClCompile>
    <ClCompile Include="ControllerEmu\ControlGroup\Buttons.cpp">
      <Filter>ControllerEmu\ControlGroup</Filter>
    </ClCompile>
    <ClCompile Include="ControllerEmu\ControlGroup\ControlGroup.cpp">
      <Filter>ControllerEmu\ControlGroup</Filter>
    </ClCompile>
    <ClCompile Include="ControllerEmu\ControlGroup\Cursor.cpp">
      <Filter>ControllerEmu\ControlGroup</Filter>
    </ClCompile>
    <ClCompile Include="ControllerEmu\ControlGroup\Extension.cpp">
      <Filter>ControllerEmu\ControlGroup</Filter>
    </ClCompile>
    <ClCompile Include="ControllerEmu\ControlGroup\Force.cpp">
      <Filter>ControllerEmu\ControlGroup</Filter>
    </ClCompile>
    <ClCompile Include="ControllerEmu\ControlGroup\MixedTriggers.cpp">
      <Filter>ControllerEmu\ControlGroup</Filter>
    </ClCompile>
    <ClCompile Include="ControllerEmu\ControlGroup\ModifySettingsButton.cpp">
      <Filter>ControllerEmu\ControlGroup</Filter>
    </ClCompile>
    <ClCompile Include="ControllerEmu\ControlGroup\Slider.cpp">
      <Filter>ControllerEmu\ControlGroup</Filter>
    </ClCompile>
    <ClCompile Include="ControllerEmu\ControlGroup\Tilt.cpp">
      <Filter>ControllerEmu\ControlGroup</Filter>
    </ClCompile>
    <ClCompile Include="ControllerEmu\ControlGroup\Triggers.cpp">
      <Filter>ControllerEmu\ControlGroup</Filter>
    </ClCompile>
    <ClCompile Include="ControllerEmu\Setting\BooleanSetting.cpp">
      <Filter>ControllerEmu\Setting</Filter>
    </ClCompile>
    <ClCompile Include="ControllerEmu\Setting\NumericSetting.cpp">
      <Filter>ControllerEmu\Setting</Filter>
    </ClCompile>
    <ClCompile Include="ControllerInterface\DInput\DInput.cpp">
      <Filter>ControllerInterface\DInput</Filter>
    </ClCompile>
    <ClCompile Include="ControllerInterface\DInput\DInputJoystick.cpp">
      <Filter>ControllerInterface\DInput</Filter>
    </ClCompile>
    <ClCompile Include="ControllerInterface\DInput\DInputKeyboardMouse.cpp">
      <Filter>ControllerInterface\DInput</Filter>
    </ClCompile>
    <ClCompile Include="ControllerInterface\XInput\XInput.cpp">
      <Filter>ControllerInterface\XInput</Filter>
    </ClCompile>
    <ClCompile Include="ControllerInterface\Device.cpp">
      <Filter>ControllerInterface</Filter>
    </ClCompile>
    <ClCompile Include="ControllerInterface\ControllerInterface.cpp">
      <Filter>ControllerInterface</Filter>
    </ClCompile>
    <ClCompile Include="ControllerInterface\ForceFeedback\ForceFeedbackDevice.cpp">
      <Filter>ControllerInterface\ForceFeedback</Filter>
    </ClCompile>
    <ClCompile Include="ControllerInterface\DInput\XInputFilter.cpp">
      <Filter>ControllerInterface\DInput</Filter>
    </ClCompile>
    <ClCompile Include="ControlReference\ExpressionParser.cpp">
      <Filter>ControllerInterface</Filter>
    </ClCompile>
    <ClCompile Include="ControlReference\ControlReference.cpp">
      <Filter>ControllerInterface</Filter>
    </ClCompile>
  </ItemGroup>
  <ItemGroup>
    <ClInclude Include="GCAdapter.h" />
    <ClInclude Include="GCPadStatus.h" />
    <ClInclude Include="InputConfig.h" />
    <ClInclude Include="ControllerEmu\ControllerEmu.h">
      <Filter>ControllerEmu</Filter>
    </ClInclude>
    <ClInclude Include="ControllerEmu\Control\Control.h">
      <Filter>ControllerEmu\Control</Filter>
    </ClInclude>
    <ClInclude Include="ControllerEmu\Control\Input.h">
      <Filter>ControllerEmu\Control</Filter>
    </ClInclude>
    <ClInclude Include="ControllerEmu\Control\Output.h">
      <Filter>ControllerEmu\Control</Filter>
    </ClInclude>
    <ClInclude Include="ControllerEmu\ControlGroup\AnalogStick.h">
      <Filter>ControllerEmu\ControlGroup</Filter>
    </ClInclude>
    <ClInclude Include="ControllerEmu\ControlGroup\Buttons.h">
      <Filter>ControllerEmu\ControlGroup</Filter>
    </ClInclude>
    <ClInclude Include="ControllerEmu\ControlGroup\ControlGroup.h">
      <Filter>ControllerEmu\ControlGroup</Filter>
    </ClInclude>
    <ClInclude Include="ControllerEmu\ControlGroup\Cursor.h">
      <Filter>ControllerEmu\ControlGroup</Filter>
    </ClInclude>
    <ClInclude Include="ControllerEmu\ControlGroup\Extension.h">
      <Filter>ControllerEmu\ControlGroup</Filter>
    </ClInclude>
    <ClInclude Include="ControllerEmu\ControlGroup\Force.h">
      <Filter>ControllerEmu\ControlGroup</Filter>
    </ClInclude>
    <ClInclude Include="ControllerEmu\ControlGroup\MixedTriggers.h">
      <Filter>ControllerEmu\ControlGroup</Filter>
    </ClInclude>
    <ClInclude Include="ControllerEmu\ControlGroup\ModifySettingsButton.h">
      <Filter>ControllerEmu\ControlGroup</Filter>
    </ClInclude>
    <ClInclude Include="ControllerEmu\ControlGroup\Slider.h">
      <Filter>ControllerEmu\ControlGroup</Filter>
    </ClInclude>
    <ClInclude Include="ControllerEmu\ControlGroup\Tilt.h">
      <Filter>ControllerEmu\ControlGroup</Filter>
    </ClInclude>
    <ClInclude Include="ControllerEmu\ControlGroup\Triggers.h">
      <Filter>ControllerEmu\ControlGroup</Filter>
    </ClInclude>
    <ClInclude Include="ControllerEmu\Setting\BooleanSetting.h">
      <Filter>ControllerEmu\Setting</Filter>
    </ClInclude>
    <ClInclude Include="ControllerEmu\Setting\NumericSetting.h">
      <Filter>ControllerEmu\Setting</Filter>
    </ClInclude>
    <ClInclude Include="ControllerEmu\Setting\Setting.h">
      <Filter>ControllerEmu\Setting</Filter>
    </ClInclude>
    <ClInclude Include="ControllerInterface\DInput\DInput.h">
      <Filter>ControllerInterface\DInput</Filter>
    </ClInclude>
    <ClInclude Include="ControllerInterface\DInput\DInputJoystick.h">
      <Filter>ControllerInterface\DInput</Filter>
    </ClInclude>
    <ClInclude Include="ControllerInterface\DInput\DInputKeyboardMouse.h">
      <Filter>ControllerInterface\DInput</Filter>
    </ClInclude>
    <ClInclude Include="ControllerInterface\XInput\XInput.h">
      <Filter>ControllerInterface\XInput</Filter>
    </ClInclude>
    <ClInclude Include="ControllerInterface\ControllerInterface.h">
      <Filter>ControllerInterface</Filter>
    </ClInclude>
    <ClInclude Include="ControllerInterface\Device.h">
      <Filter>ControllerInterface</Filter>
    </ClInclude>
    <ClInclude Include="ControllerInterface\ForceFeedback\ForceFeedbackDevice.h">
      <Filter>ControllerInterface\ForceFeedback</Filter>
    </ClInclude>
    <ClInclude Include="ControllerInterface\DInput\DInput8.h">
      <Filter>ControllerInterface\DInput</Filter>
    </ClInclude>
    <ClInclude Include="ControllerInterface\DInput\XInputFilter.h">
      <Filter>ControllerInterface\DInput</Filter>
    </ClInclude>
    <ClInclude Include="ControlReference\ExpressionParser.h">
      <Filter>ControllerInterface</Filter>
    </ClInclude>
    <ClInclude Include="ControlReference\ControlReference.h">
      <Filter>ControllerInterface</Filter>
    </ClInclude>
  </ItemGroup>
  <ItemGroup>
    <Text Include="CMakeLists.txt" />
  </ItemGroup>
>>>>>>> 587ed321
</Project><|MERGE_RESOLUTION|>--- conflicted
+++ resolved
@@ -1,448 +1,255 @@
-<<<<<<< HEAD
-﻿<?xml version="1.0" encoding="utf-8"?>
-<Project ToolsVersion="4.0" xmlns="http://schemas.microsoft.com/developer/msbuild/2003">
-  <ItemGroup>
-    <Filter Include="ControllerInterface">
-      <UniqueIdentifier>{3a755a86-0efa-4396-bf79-bb3a1910764d}</UniqueIdentifier>
-    </Filter>
-    <Filter Include="ControllerInterface\DInput">
-      <UniqueIdentifier>{0289ef91-50f5-4c16-9fa4-ff4c4d8208e7}</UniqueIdentifier>
-    </Filter>
-    <Filter Include="ControllerInterface\XInput">
-      <UniqueIdentifier>{07bad1aa-7e03-4f5c-ade2-a44857c5cbc3}</UniqueIdentifier>
-    </Filter>
-    <Filter Include="ControllerInterface\ForceFeedback">
-      <UniqueIdentifier>{e10ce316-283c-4be0-848d-578dec2b6404}</UniqueIdentifier>
-    </Filter>
-    <Filter Include="ControllerEmu">
-      <UniqueIdentifier>{4c839215-4085-4e34-a960-7960986ad015}</UniqueIdentifier>
-    </Filter>
-    <Filter Include="ControllerEmu\Control">
-      <UniqueIdentifier>{19ddd862-a1e3-479b-b638-bb31700c5171}</UniqueIdentifier>
-    </Filter>
-    <Filter Include="ControllerEmu\ControlGroup">
-      <UniqueIdentifier>{e805231c-dc4e-4540-8bf8-8c567f3d00ae}</UniqueIdentifier>
-    </Filter>
-    <Filter Include="ControllerInterface\OSVR">
-      <UniqueIdentifier>{de46bc42-a4e5-4e40-b5ff-292bc76f6fd4}</UniqueIdentifier>
-    </Filter>
-    <Filter Include="ControllerInterface\Sixense">
-      <UniqueIdentifier>{8e4d9d8d-1a70-4a65-839f-34437b5f461c}</UniqueIdentifier>
-    </Filter>
-    <Filter Include="ControllerInterface\Oculus">
-      <UniqueIdentifier>{672b1388-7caf-429a-a257-eba78ec02de8}</UniqueIdentifier>
-    </Filter>
-    <Filter Include="ControllerInterface\Vive">
-      <UniqueIdentifier>{10ecdec1-b487-4457-85ad-69939aec7d9d}</UniqueIdentifier>
-    </Filter>
-  </ItemGroup>
-  <ItemGroup>
-    <ClCompile Include="GCAdapter.cpp" />
-    <ClCompile Include="InputConfig.cpp" />
-    <ClCompile Include="ControllerEmu\ControllerEmu.cpp">
-      <Filter>ControllerEmu</Filter>
-    </ClCompile>
-    <ClCompile Include="ControllerEmu\Control\Control.cpp">
-      <Filter>ControllerEmu\Control</Filter>
-    </ClCompile>
-    <ClCompile Include="ControllerEmu\Control\Input.cpp">
-      <Filter>ControllerEmu\Control</Filter>
-    </ClCompile>
-    <ClCompile Include="ControllerEmu\Control\Output.cpp">
-      <Filter>ControllerEmu\Control</Filter>
-    </ClCompile>
-    <ClCompile Include="ControllerEmu\ControlGroup\AnalogStick.cpp">
-      <Filter>ControllerEmu\ControlGroup</Filter>
-    </ClCompile>
-    <ClCompile Include="ControllerEmu\ControlGroup\Buttons.cpp">
-      <Filter>ControllerEmu\ControlGroup</Filter>
-    </ClCompile>
-    <ClCompile Include="ControllerEmu\ControlGroup\ControlGroup.cpp">
-      <Filter>ControllerEmu\ControlGroup</Filter>
-    </ClCompile>
-    <ClCompile Include="ControllerEmu\ControlGroup\Cursor.cpp">
-      <Filter>ControllerEmu\ControlGroup</Filter>
-    </ClCompile>
-    <ClCompile Include="ControllerEmu\ControlGroup\Extension.cpp">
-      <Filter>ControllerEmu\ControlGroup</Filter>
-    </ClCompile>
-    <ClCompile Include="ControllerEmu\ControlGroup\Force.cpp">
-      <Filter>ControllerEmu\ControlGroup</Filter>
-    </ClCompile>
-    <ClCompile Include="ControllerEmu\ControlGroup\MixedTriggers.cpp">
-      <Filter>ControllerEmu\ControlGroup</Filter>
-    </ClCompile>
-    <ClCompile Include="ControllerEmu\ControlGroup\ModifySettingsButton.cpp">
-      <Filter>ControllerEmu\ControlGroup</Filter>
-    </ClCompile>
-    <ClCompile Include="ControllerEmu\ControlGroup\Slider.cpp">
-      <Filter>ControllerEmu\ControlGroup</Filter>
-    </ClCompile>
-    <ClCompile Include="ControllerEmu\ControlGroup\Tilt.cpp">
-      <Filter>ControllerEmu\ControlGroup</Filter>
-    </ClCompile>
-    <ClCompile Include="ControllerEmu\ControlGroup\Triggers.cpp">
-      <Filter>ControllerEmu\ControlGroup</Filter>
-    </ClCompile>
-    <ClCompile Include="ControllerInterface\DInput\DInput.cpp">
-      <Filter>ControllerInterface\DInput</Filter>
-    </ClCompile>
-    <ClCompile Include="ControllerInterface\DInput\DInputJoystick.cpp">
-      <Filter>ControllerInterface\DInput</Filter>
-    </ClCompile>
-    <ClCompile Include="ControllerInterface\DInput\DInputKeyboardMouse.cpp">
-      <Filter>ControllerInterface\DInput</Filter>
-    </ClCompile>
-    <ClCompile Include="ControllerInterface\XInput\XInput.cpp">
-      <Filter>ControllerInterface\XInput</Filter>
-    </ClCompile>
-    <ClCompile Include="ControllerInterface\Device.cpp">
-      <Filter>ControllerInterface</Filter>
-    </ClCompile>
-    <ClCompile Include="ControllerInterface\ControllerInterface.cpp">
-      <Filter>ControllerInterface</Filter>
-    </ClCompile>
-    <ClCompile Include="ControllerInterface\ForceFeedback\ForceFeedbackDevice.cpp">
-      <Filter>ControllerInterface\ForceFeedback</Filter>
-    </ClCompile>
-    <ClCompile Include="ControllerInterface\DInput\XInputFilter.cpp">
-      <Filter>ControllerInterface\DInput</Filter>
-    </ClCompile>
-    <ClCompile Include="ControlReference\ExpressionParser.cpp">
-      <Filter>ControllerInterface</Filter>
-    </ClCompile>
-    <ClCompile Include="ControlReference\ControlReference.cpp">
-      <Filter>ControllerInterface</Filter>
-    </ClCompile>
-    <ClCompile Include="ControllerInterface\OSVR\OSVR.cpp">
-      <Filter>ControllerInterface\OSVR</Filter>
-    </ClCompile>
-    <ClCompile Include="ControllerInterface\Sixense\SixenseHack.cpp">
-      <Filter>ControllerInterface\Sixense</Filter>
-    </ClCompile>
-    <ClCompile Include="ControllerInterface\Sixense\RazerHydra.cpp">
-      <Filter>ControllerInterface\Sixense</Filter>
-    </ClCompile>
-    <ClCompile Include="HotkeysXInput.cpp" />
-    <ClCompile Include="ControllerInterface\Oculus\OculusInput.cpp">
-      <Filter>ControllerInterface\Oculus</Filter>
-    </ClCompile>
-    <ClCompile Include="ControllerInterface\Vive\ViveInput.cpp">
-      <Filter>ControllerInterface\Vive</Filter>
-    </ClCompile>
-  </ItemGroup>
-  <ItemGroup>
-    <ClInclude Include="GCAdapter.h" />
-    <ClInclude Include="ControllerEmu.h" />
-    <ClInclude Include="GCPadStatus.h" />
-    <ClInclude Include="InputConfig.h" />
-    <ClInclude Include="ControllerEmu\ControllerEmu.h">
-      <Filter>ControllerEmu</Filter>
-    </ClInclude>
-    <ClInclude Include="ControllerEmu\Control\Control.h">
-      <Filter>ControllerEmu\Control</Filter>
-    </ClInclude>
-    <ClInclude Include="ControllerEmu\Control\Input.h">
-      <Filter>ControllerEmu\Control</Filter>
-    </ClInclude>
-    <ClInclude Include="ControllerEmu\Control\Output.h">
-      <Filter>ControllerEmu\Control</Filter>
-    </ClInclude>
-    <ClInclude Include="ControllerEmu\ControlGroup\AnalogStick.h">
-      <Filter>ControllerEmu\ControlGroup</Filter>
-    </ClInclude>
-    <ClInclude Include="ControllerEmu\ControlGroup\Buttons.h">
-      <Filter>ControllerEmu\ControlGroup</Filter>
-    </ClInclude>
-    <ClInclude Include="ControllerEmu\ControlGroup\ControlGroup.h">
-      <Filter>ControllerEmu\ControlGroup</Filter>
-    </ClInclude>
-    <ClInclude Include="ControllerEmu\ControlGroup\Cursor.h">
-      <Filter>ControllerEmu\ControlGroup</Filter>
-    </ClInclude>
-    <ClInclude Include="ControllerEmu\ControlGroup\Extension.h">
-      <Filter>ControllerEmu\ControlGroup</Filter>
-    </ClInclude>
-    <ClInclude Include="ControllerEmu\ControlGroup\Force.h">
-      <Filter>ControllerEmu\ControlGroup</Filter>
-    </ClInclude>
-    <ClInclude Include="ControllerEmu\ControlGroup\MixedTriggers.h">
-      <Filter>ControllerEmu\ControlGroup</Filter>
-    </ClInclude>
-    <ClInclude Include="ControllerEmu\ControlGroup\ModifySettingsButton.h">
-      <Filter>ControllerEmu\ControlGroup</Filter>
-    </ClInclude>
-    <ClInclude Include="ControllerEmu\ControlGroup\Slider.h">
-      <Filter>ControllerEmu\ControlGroup</Filter>
-    </ClInclude>
-    <ClInclude Include="ControllerEmu\ControlGroup\Tilt.h">
-      <Filter>ControllerEmu\ControlGroup</Filter>
-    </ClInclude>
-    <ClInclude Include="ControllerEmu\ControlGroup\Triggers.h">
-      <Filter>ControllerEmu\ControlGroup</Filter>
-    </ClInclude>
-    <ClInclude Include="ControllerInterface\DInput\DInput.h">
-      <Filter>ControllerInterface\DInput</Filter>
-    </ClInclude>
-    <ClInclude Include="ControllerInterface\DInput\DInputJoystick.h">
-      <Filter>ControllerInterface\DInput</Filter>
-    </ClInclude>
-    <ClInclude Include="ControllerInterface\DInput\DInputKeyboardMouse.h">
-      <Filter>ControllerInterface\DInput</Filter>
-    </ClInclude>
-    <ClInclude Include="ControllerInterface\XInput\XInput.h">
-      <Filter>ControllerInterface\XInput</Filter>
-    </ClInclude>
-    <ClInclude Include="ControllerInterface\ControllerInterface.h">
-      <Filter>ControllerInterface</Filter>
-    </ClInclude>
-    <ClInclude Include="ControllerInterface\Device.h">
-      <Filter>ControllerInterface</Filter>
-    </ClInclude>
-    <ClInclude Include="ControllerInterface\ForceFeedback\ForceFeedbackDevice.h">
-      <Filter>ControllerInterface\ForceFeedback</Filter>
-    </ClInclude>
-    <ClInclude Include="ControllerInterface\DInput\DInput8.h">
-      <Filter>ControllerInterface\DInput</Filter>
-    </ClInclude>
-    <ClInclude Include="ControllerInterface\DInput\XInputFilter.h">
-      <Filter>ControllerInterface\DInput</Filter>
-    </ClInclude>
-    <ClInclude Include="ControlReference\ExpressionParser.h">
-      <Filter>ControllerInterface</Filter>
-    </ClInclude>
-    <ClInclude Include="ControlReference\ControlReference.h">
-      <Filter>ControllerInterface</Filter>
-    </ClInclude>
-    <ClInclude Include="ControllerInterface\OSVR\OSVR.h">
-      <Filter>ControllerInterface\OSVR</Filter>
-    </ClInclude>
-    <ClInclude Include="ControllerInterface\Sixense\SixenseHack.h">
-      <Filter>ControllerInterface\Sixense</Filter>
-    </ClInclude>
-    <ClInclude Include="ControllerInterface\Sixense\RazerHydra.h">
-      <Filter>ControllerInterface\Sixense</Filter>
-    </ClInclude>
-    <ClInclude Include="HotkeysXInput.h" />
-    <ClInclude Include="GCAdapter.h" />
-    <ClInclude Include="ControllerInterface\Oculus\OculusInput.h">
-      <Filter>ControllerInterface\Oculus</Filter>
-    </ClInclude>
-    <ClInclude Include="ControllerInterface\Vive\ViveInput.h">
-      <Filter>ControllerInterface\Vive</Filter>
-    </ClInclude>
-  </ItemGroup>
-  <ItemGroup>
-    <Text Include="CMakeLists.txt" />
-  </ItemGroup>
-=======
-﻿<?xml version="1.0" encoding="utf-8"?>
-<Project ToolsVersion="4.0" xmlns="http://schemas.microsoft.com/developer/msbuild/2003">
-  <ItemGroup>
-    <Filter Include="ControllerInterface">
-      <UniqueIdentifier>{3a755a86-0efa-4396-bf79-bb3a1910764d}</UniqueIdentifier>
-    </Filter>
-    <Filter Include="ControllerInterface\DInput">
-      <UniqueIdentifier>{0289ef91-50f5-4c16-9fa4-ff4c4d8208e7}</UniqueIdentifier>
-    </Filter>
-    <Filter Include="ControllerInterface\XInput">
-      <UniqueIdentifier>{07bad1aa-7e03-4f5c-ade2-a44857c5cbc3}</UniqueIdentifier>
-    </Filter>
-    <Filter Include="ControllerInterface\ForceFeedback">
-      <UniqueIdentifier>{e10ce316-283c-4be0-848d-578dec2b6404}</UniqueIdentifier>
-    </Filter>
-    <Filter Include="ControllerEmu">
-      <UniqueIdentifier>{4c839215-4085-4e34-a960-7960986ad015}</UniqueIdentifier>
-    </Filter>
-    <Filter Include="ControllerEmu\Control">
-      <UniqueIdentifier>{19ddd862-a1e3-479b-b638-bb31700c5171}</UniqueIdentifier>
-    </Filter>
-    <Filter Include="ControllerEmu\ControlGroup">
-      <UniqueIdentifier>{e805231c-dc4e-4540-8bf8-8c567f3d00ae}</UniqueIdentifier>
-    </Filter>
-    <Filter Include="ControllerEmu\Setting">
-      <UniqueIdentifier>{ce661cb4-f23f-4ab2-952d-402d381735e5}</UniqueIdentifier>
-    </Filter>
-  </ItemGroup>
-  <ItemGroup>
-    <ClCompile Include="GCAdapter.cpp" />
-    <ClCompile Include="InputConfig.cpp" />
-    <ClCompile Include="ControllerEmu\ControllerEmu.cpp">
-      <Filter>ControllerEmu</Filter>
-    </ClCompile>
-    <ClCompile Include="ControllerEmu\Control\Control.cpp">
-      <Filter>ControllerEmu\Control</Filter>
-    </ClCompile>
-    <ClCompile Include="ControllerEmu\Control\Input.cpp">
-      <Filter>ControllerEmu\Control</Filter>
-    </ClCompile>
-    <ClCompile Include="ControllerEmu\Control\Output.cpp">
-      <Filter>ControllerEmu\Control</Filter>
-    </ClCompile>
-    <ClCompile Include="ControllerEmu\ControlGroup\AnalogStick.cpp">
-      <Filter>ControllerEmu\ControlGroup</Filter>
-    </ClCompile>
-    <ClCompile Include="ControllerEmu\ControlGroup\Buttons.cpp">
-      <Filter>ControllerEmu\ControlGroup</Filter>
-    </ClCompile>
-    <ClCompile Include="ControllerEmu\ControlGroup\ControlGroup.cpp">
-      <Filter>ControllerEmu\ControlGroup</Filter>
-    </ClCompile>
-    <ClCompile Include="ControllerEmu\ControlGroup\Cursor.cpp">
-      <Filter>ControllerEmu\ControlGroup</Filter>
-    </ClCompile>
-    <ClCompile Include="ControllerEmu\ControlGroup\Extension.cpp">
-      <Filter>ControllerEmu\ControlGroup</Filter>
-    </ClCompile>
-    <ClCompile Include="ControllerEmu\ControlGroup\Force.cpp">
-      <Filter>ControllerEmu\ControlGroup</Filter>
-    </ClCompile>
-    <ClCompile Include="ControllerEmu\ControlGroup\MixedTriggers.cpp">
-      <Filter>ControllerEmu\ControlGroup</Filter>
-    </ClCompile>
-    <ClCompile Include="ControllerEmu\ControlGroup\ModifySettingsButton.cpp">
-      <Filter>ControllerEmu\ControlGroup</Filter>
-    </ClCompile>
-    <ClCompile Include="ControllerEmu\ControlGroup\Slider.cpp">
-      <Filter>ControllerEmu\ControlGroup</Filter>
-    </ClCompile>
-    <ClCompile Include="ControllerEmu\ControlGroup\Tilt.cpp">
-      <Filter>ControllerEmu\ControlGroup</Filter>
-    </ClCompile>
-    <ClCompile Include="ControllerEmu\ControlGroup\Triggers.cpp">
-      <Filter>ControllerEmu\ControlGroup</Filter>
-    </ClCompile>
-    <ClCompile Include="ControllerEmu\Setting\BooleanSetting.cpp">
-      <Filter>ControllerEmu\Setting</Filter>
-    </ClCompile>
-    <ClCompile Include="ControllerEmu\Setting\NumericSetting.cpp">
-      <Filter>ControllerEmu\Setting</Filter>
-    </ClCompile>
-    <ClCompile Include="ControllerInterface\DInput\DInput.cpp">
-      <Filter>ControllerInterface\DInput</Filter>
-    </ClCompile>
-    <ClCompile Include="ControllerInterface\DInput\DInputJoystick.cpp">
-      <Filter>ControllerInterface\DInput</Filter>
-    </ClCompile>
-    <ClCompile Include="ControllerInterface\DInput\DInputKeyboardMouse.cpp">
-      <Filter>ControllerInterface\DInput</Filter>
-    </ClCompile>
-    <ClCompile Include="ControllerInterface\XInput\XInput.cpp">
-      <Filter>ControllerInterface\XInput</Filter>
-    </ClCompile>
-    <ClCompile Include="ControllerInterface\Device.cpp">
-      <Filter>ControllerInterface</Filter>
-    </ClCompile>
-    <ClCompile Include="ControllerInterface\ControllerInterface.cpp">
-      <Filter>ControllerInterface</Filter>
-    </ClCompile>
-    <ClCompile Include="ControllerInterface\ForceFeedback\ForceFeedbackDevice.cpp">
-      <Filter>ControllerInterface\ForceFeedback</Filter>
-    </ClCompile>
-    <ClCompile Include="ControllerInterface\DInput\XInputFilter.cpp">
-      <Filter>ControllerInterface\DInput</Filter>
-    </ClCompile>
-    <ClCompile Include="ControlReference\ExpressionParser.cpp">
-      <Filter>ControllerInterface</Filter>
-    </ClCompile>
-    <ClCompile Include="ControlReference\ControlReference.cpp">
-      <Filter>ControllerInterface</Filter>
-    </ClCompile>
-  </ItemGroup>
-  <ItemGroup>
-    <ClInclude Include="GCAdapter.h" />
-    <ClInclude Include="GCPadStatus.h" />
-    <ClInclude Include="InputConfig.h" />
-    <ClInclude Include="ControllerEmu\ControllerEmu.h">
-      <Filter>ControllerEmu</Filter>
-    </ClInclude>
-    <ClInclude Include="ControllerEmu\Control\Control.h">
-      <Filter>ControllerEmu\Control</Filter>
-    </ClInclude>
-    <ClInclude Include="ControllerEmu\Control\Input.h">
-      <Filter>ControllerEmu\Control</Filter>
-    </ClInclude>
-    <ClInclude Include="ControllerEmu\Control\Output.h">
-      <Filter>ControllerEmu\Control</Filter>
-    </ClInclude>
-    <ClInclude Include="ControllerEmu\ControlGroup\AnalogStick.h">
-      <Filter>ControllerEmu\ControlGroup</Filter>
-    </ClInclude>
-    <ClInclude Include="ControllerEmu\ControlGroup\Buttons.h">
-      <Filter>ControllerEmu\ControlGroup</Filter>
-    </ClInclude>
-    <ClInclude Include="ControllerEmu\ControlGroup\ControlGroup.h">
-      <Filter>ControllerEmu\ControlGroup</Filter>
-    </ClInclude>
-    <ClInclude Include="ControllerEmu\ControlGroup\Cursor.h">
-      <Filter>ControllerEmu\ControlGroup</Filter>
-    </ClInclude>
-    <ClInclude Include="ControllerEmu\ControlGroup\Extension.h">
-      <Filter>ControllerEmu\ControlGroup</Filter>
-    </ClInclude>
-    <ClInclude Include="ControllerEmu\ControlGroup\Force.h">
-      <Filter>ControllerEmu\ControlGroup</Filter>
-    </ClInclude>
-    <ClInclude Include="ControllerEmu\ControlGroup\MixedTriggers.h">
-      <Filter>ControllerEmu\ControlGroup</Filter>
-    </ClInclude>
-    <ClInclude Include="ControllerEmu\ControlGroup\ModifySettingsButton.h">
-      <Filter>ControllerEmu\ControlGroup</Filter>
-    </ClInclude>
-    <ClInclude Include="ControllerEmu\ControlGroup\Slider.h">
-      <Filter>ControllerEmu\ControlGroup</Filter>
-    </ClInclude>
-    <ClInclude Include="ControllerEmu\ControlGroup\Tilt.h">
-      <Filter>ControllerEmu\ControlGroup</Filter>
-    </ClInclude>
-    <ClInclude Include="ControllerEmu\ControlGroup\Triggers.h">
-      <Filter>ControllerEmu\ControlGroup</Filter>
-    </ClInclude>
-    <ClInclude Include="ControllerEmu\Setting\BooleanSetting.h">
-      <Filter>ControllerEmu\Setting</Filter>
-    </ClInclude>
-    <ClInclude Include="ControllerEmu\Setting\NumericSetting.h">
-      <Filter>ControllerEmu\Setting</Filter>
-    </ClInclude>
-    <ClInclude Include="ControllerEmu\Setting\Setting.h">
-      <Filter>ControllerEmu\Setting</Filter>
-    </ClInclude>
-    <ClInclude Include="ControllerInterface\DInput\DInput.h">
-      <Filter>ControllerInterface\DInput</Filter>
-    </ClInclude>
-    <ClInclude Include="ControllerInterface\DInput\DInputJoystick.h">
-      <Filter>ControllerInterface\DInput</Filter>
-    </ClInclude>
-    <ClInclude Include="ControllerInterface\DInput\DInputKeyboardMouse.h">
-      <Filter>ControllerInterface\DInput</Filter>
-    </ClInclude>
-    <ClInclude Include="ControllerInterface\XInput\XInput.h">
-      <Filter>ControllerInterface\XInput</Filter>
-    </ClInclude>
-    <ClInclude Include="ControllerInterface\ControllerInterface.h">
-      <Filter>ControllerInterface</Filter>
-    </ClInclude>
-    <ClInclude Include="ControllerInterface\Device.h">
-      <Filter>ControllerInterface</Filter>
-    </ClInclude>
-    <ClInclude Include="ControllerInterface\ForceFeedback\ForceFeedbackDevice.h">
-      <Filter>ControllerInterface\ForceFeedback</Filter>
-    </ClInclude>
-    <ClInclude Include="ControllerInterface\DInput\DInput8.h">
-      <Filter>ControllerInterface\DInput</Filter>
-    </ClInclude>
-    <ClInclude Include="ControllerInterface\DInput\XInputFilter.h">
-      <Filter>ControllerInterface\DInput</Filter>
-    </ClInclude>
-    <ClInclude Include="ControlReference\ExpressionParser.h">
-      <Filter>ControllerInterface</Filter>
-    </ClInclude>
-    <ClInclude Include="ControlReference\ControlReference.h">
-      <Filter>ControllerInterface</Filter>
-    </ClInclude>
-  </ItemGroup>
-  <ItemGroup>
-    <Text Include="CMakeLists.txt" />
-  </ItemGroup>
->>>>>>> 587ed321
-</Project>+﻿<?xml version="1.0" encoding="utf-8"?>
+<Project ToolsVersion="4.0" xmlns="http://schemas.microsoft.com/developer/msbuild/2003">
+  <ItemGroup>
+    <Filter Include="ControllerInterface">
+      <UniqueIdentifier>{3a755a86-0efa-4396-bf79-bb3a1910764d}</UniqueIdentifier>
+    </Filter>
+    <Filter Include="ControllerInterface\DInput">
+      <UniqueIdentifier>{0289ef91-50f5-4c16-9fa4-ff4c4d8208e7}</UniqueIdentifier>
+    </Filter>
+    <Filter Include="ControllerInterface\XInput">
+      <UniqueIdentifier>{07bad1aa-7e03-4f5c-ade2-a44857c5cbc3}</UniqueIdentifier>
+    </Filter>
+    <Filter Include="ControllerInterface\ForceFeedback">
+      <UniqueIdentifier>{e10ce316-283c-4be0-848d-578dec2b6404}</UniqueIdentifier>
+    </Filter>
+    <Filter Include="ControllerEmu">
+      <UniqueIdentifier>{4c839215-4085-4e34-a960-7960986ad015}</UniqueIdentifier>
+    </Filter>
+    <Filter Include="ControllerEmu\Control">
+      <UniqueIdentifier>{19ddd862-a1e3-479b-b638-bb31700c5171}</UniqueIdentifier>
+    </Filter>
+    <Filter Include="ControllerEmu\ControlGroup">
+      <UniqueIdentifier>{e805231c-dc4e-4540-8bf8-8c567f3d00ae}</UniqueIdentifier>
+    </Filter>
+    <Filter Include="ControllerEmu\Setting">
+      <UniqueIdentifier>{ce661cb4-f23f-4ab2-952d-402d381735e5}</UniqueIdentifier>
+    </Filter>
+    <Filter Include="ControllerInterface\OSVR">
+      <UniqueIdentifier>{de46bc42-a4e5-4e40-b5ff-292bc76f6fd4}</UniqueIdentifier>
+    </Filter>
+    <Filter Include="ControllerInterface\Sixense">
+      <UniqueIdentifier>{8e4d9d8d-1a70-4a65-839f-34437b5f461c}</UniqueIdentifier>
+    </Filter>
+    <Filter Include="ControllerInterface\Oculus">
+      <UniqueIdentifier>{672b1388-7caf-429a-a257-eba78ec02de8}</UniqueIdentifier>
+    </Filter>
+    <Filter Include="ControllerInterface\Vive">
+      <UniqueIdentifier>{10ecdec1-b487-4457-85ad-69939aec7d9d}</UniqueIdentifier>
+    </Filter>
+  </ItemGroup>
+  <ItemGroup>
+    <ClCompile Include="GCAdapter.cpp" />
+    <ClCompile Include="InputConfig.cpp" />
+    <ClCompile Include="ControllerEmu\ControllerEmu.cpp">
+      <Filter>ControllerEmu</Filter>
+    </ClCompile>
+    <ClCompile Include="ControllerEmu\Control\Control.cpp">
+      <Filter>ControllerEmu\Control</Filter>
+    </ClCompile>
+    <ClCompile Include="ControllerEmu\Control\Input.cpp">
+      <Filter>ControllerEmu\Control</Filter>
+    </ClCompile>
+    <ClCompile Include="ControllerEmu\Control\Output.cpp">
+      <Filter>ControllerEmu\Control</Filter>
+    </ClCompile>
+    <ClCompile Include="ControllerEmu\ControlGroup\AnalogStick.cpp">
+      <Filter>ControllerEmu\ControlGroup</Filter>
+    </ClCompile>
+    <ClCompile Include="ControllerEmu\ControlGroup\Buttons.cpp">
+      <Filter>ControllerEmu\ControlGroup</Filter>
+    </ClCompile>
+    <ClCompile Include="ControllerEmu\ControlGroup\ControlGroup.cpp">
+      <Filter>ControllerEmu\ControlGroup</Filter>
+    </ClCompile>
+    <ClCompile Include="ControllerEmu\ControlGroup\Cursor.cpp">
+      <Filter>ControllerEmu\ControlGroup</Filter>
+    </ClCompile>
+    <ClCompile Include="ControllerEmu\ControlGroup\Extension.cpp">
+      <Filter>ControllerEmu\ControlGroup</Filter>
+    </ClCompile>
+    <ClCompile Include="ControllerEmu\ControlGroup\Force.cpp">
+      <Filter>ControllerEmu\ControlGroup</Filter>
+    </ClCompile>
+    <ClCompile Include="ControllerEmu\ControlGroup\MixedTriggers.cpp">
+      <Filter>ControllerEmu\ControlGroup</Filter>
+    </ClCompile>
+    <ClCompile Include="ControllerEmu\ControlGroup\ModifySettingsButton.cpp">
+      <Filter>ControllerEmu\ControlGroup</Filter>
+    </ClCompile>
+    <ClCompile Include="ControllerEmu\ControlGroup\Slider.cpp">
+      <Filter>ControllerEmu\ControlGroup</Filter>
+    </ClCompile>
+    <ClCompile Include="ControllerEmu\ControlGroup\Tilt.cpp">
+      <Filter>ControllerEmu\ControlGroup</Filter>
+    </ClCompile>
+    <ClCompile Include="ControllerEmu\ControlGroup\Triggers.cpp">
+      <Filter>ControllerEmu\ControlGroup</Filter>
+    </ClCompile>
+    <ClCompile Include="ControllerEmu\Setting\BooleanSetting.cpp">
+      <Filter>ControllerEmu\Setting</Filter>
+    </ClCompile>
+    <ClCompile Include="ControllerEmu\Setting\NumericSetting.cpp">
+      <Filter>ControllerEmu\Setting</Filter>
+    </ClCompile>
+    <ClCompile Include="ControllerInterface\DInput\DInput.cpp">
+      <Filter>ControllerInterface\DInput</Filter>
+    </ClCompile>
+    <ClCompile Include="ControllerInterface\DInput\DInputJoystick.cpp">
+      <Filter>ControllerInterface\DInput</Filter>
+    </ClCompile>
+    <ClCompile Include="ControllerInterface\DInput\DInputKeyboardMouse.cpp">
+      <Filter>ControllerInterface\DInput</Filter>
+    </ClCompile>
+    <ClCompile Include="ControllerInterface\XInput\XInput.cpp">
+      <Filter>ControllerInterface\XInput</Filter>
+    </ClCompile>
+    <ClCompile Include="ControllerInterface\Device.cpp">
+      <Filter>ControllerInterface</Filter>
+    </ClCompile>
+    <ClCompile Include="ControllerInterface\ControllerInterface.cpp">
+      <Filter>ControllerInterface</Filter>
+    </ClCompile>
+    <ClCompile Include="ControllerInterface\ForceFeedback\ForceFeedbackDevice.cpp">
+      <Filter>ControllerInterface\ForceFeedback</Filter>
+    </ClCompile>
+    <ClCompile Include="ControllerInterface\DInput\XInputFilter.cpp">
+      <Filter>ControllerInterface\DInput</Filter>
+    </ClCompile>
+    <ClCompile Include="ControlReference\ExpressionParser.cpp">
+      <Filter>ControllerInterface</Filter>
+    </ClCompile>
+    <ClCompile Include="ControlReference\ControlReference.cpp">
+      <Filter>ControllerInterface</Filter>
+    </ClCompile>
+    <ClCompile Include="ControllerInterface\OSVR\OSVR.cpp">
+      <Filter>ControllerInterface\OSVR</Filter>
+    </ClCompile>
+    <ClCompile Include="ControllerInterface\Sixense\SixenseHack.cpp">
+      <Filter>ControllerInterface\Sixense</Filter>
+    </ClCompile>
+    <ClCompile Include="ControllerInterface\Sixense\RazerHydra.cpp">
+      <Filter>ControllerInterface\Sixense</Filter>
+    </ClCompile>
+    <ClCompile Include="HotkeysXInput.cpp" />
+    <ClCompile Include="ControllerInterface\Oculus\OculusInput.cpp">
+      <Filter>ControllerInterface\Oculus</Filter>
+    </ClCompile>
+    <ClCompile Include="ControllerInterface\Vive\ViveInput.cpp">
+      <Filter>ControllerInterface\Vive</Filter>
+    </ClCompile>
+  </ItemGroup>
+  <ItemGroup>
+    <ClInclude Include="GCAdapter.h" />
+    <ClInclude Include="ControllerEmu.h" />
+    <ClInclude Include="GCPadStatus.h" />
+    <ClInclude Include="InputConfig.h" />
+    <ClInclude Include="ControllerEmu\ControllerEmu.h">
+      <Filter>ControllerEmu</Filter>
+    </ClInclude>
+    <ClInclude Include="ControllerEmu\Control\Control.h">
+      <Filter>ControllerEmu\Control</Filter>
+    </ClInclude>
+    <ClInclude Include="ControllerEmu\Control\Input.h">
+      <Filter>ControllerEmu\Control</Filter>
+    </ClInclude>
+    <ClInclude Include="ControllerEmu\Control\Output.h">
+      <Filter>ControllerEmu\Control</Filter>
+    </ClInclude>
+    <ClInclude Include="ControllerEmu\ControlGroup\AnalogStick.h">
+      <Filter>ControllerEmu\ControlGroup</Filter>
+    </ClInclude>
+    <ClInclude Include="ControllerEmu\ControlGroup\Buttons.h">
+      <Filter>ControllerEmu\ControlGroup</Filter>
+    </ClInclude>
+    <ClInclude Include="ControllerEmu\ControlGroup\ControlGroup.h">
+      <Filter>ControllerEmu\ControlGroup</Filter>
+    </ClInclude>
+    <ClInclude Include="ControllerEmu\ControlGroup\Cursor.h">
+      <Filter>ControllerEmu\ControlGroup</Filter>
+    </ClInclude>
+    <ClInclude Include="ControllerEmu\ControlGroup\Extension.h">
+      <Filter>ControllerEmu\ControlGroup</Filter>
+    </ClInclude>
+    <ClInclude Include="ControllerEmu\ControlGroup\Force.h">
+      <Filter>ControllerEmu\ControlGroup</Filter>
+    </ClInclude>
+    <ClInclude Include="ControllerEmu\ControlGroup\MixedTriggers.h">
+      <Filter>ControllerEmu\ControlGroup</Filter>
+    </ClInclude>
+    <ClInclude Include="ControllerEmu\ControlGroup\ModifySettingsButton.h">
+      <Filter>ControllerEmu\ControlGroup</Filter>
+    </ClInclude>
+    <ClInclude Include="ControllerEmu\ControlGroup\Slider.h">
+      <Filter>ControllerEmu\ControlGroup</Filter>
+    </ClInclude>
+    <ClInclude Include="ControllerEmu\ControlGroup\Tilt.h">
+      <Filter>ControllerEmu\ControlGroup</Filter>
+    </ClInclude>
+    <ClInclude Include="ControllerEmu\ControlGroup\Triggers.h">
+      <Filter>ControllerEmu\ControlGroup</Filter>
+    </ClInclude>
+    <ClInclude Include="ControllerEmu\Setting\BooleanSetting.h">
+      <Filter>ControllerEmu\Setting</Filter>
+    </ClInclude>
+    <ClInclude Include="ControllerEmu\Setting\NumericSetting.h">
+      <Filter>ControllerEmu\Setting</Filter>
+    </ClInclude>
+    <ClInclude Include="ControllerEmu\Setting\Setting.h">
+      <Filter>ControllerEmu\Setting</Filter>
+    </ClInclude>
+    <ClInclude Include="ControllerInterface\DInput\DInput.h">
+      <Filter>ControllerInterface\DInput</Filter>
+    </ClInclude>
+    <ClInclude Include="ControllerInterface\DInput\DInputJoystick.h">
+      <Filter>ControllerInterface\DInput</Filter>
+    </ClInclude>
+    <ClInclude Include="ControllerInterface\DInput\DInputKeyboardMouse.h">
+      <Filter>ControllerInterface\DInput</Filter>
+    </ClInclude>
+    <ClInclude Include="ControllerInterface\XInput\XInput.h">
+      <Filter>ControllerInterface\XInput</Filter>
+    </ClInclude>
+    <ClInclude Include="ControllerInterface\ControllerInterface.h">
+      <Filter>ControllerInterface</Filter>
+    </ClInclude>
+    <ClInclude Include="ControllerInterface\Device.h">
+      <Filter>ControllerInterface</Filter>
+    </ClInclude>
+    <ClInclude Include="ControllerInterface\ForceFeedback\ForceFeedbackDevice.h">
+      <Filter>ControllerInterface\ForceFeedback</Filter>
+    </ClInclude>
+    <ClInclude Include="ControllerInterface\DInput\DInput8.h">
+      <Filter>ControllerInterface\DInput</Filter>
+    </ClInclude>
+    <ClInclude Include="ControllerInterface\DInput\XInputFilter.h">
+      <Filter>ControllerInterface\DInput</Filter>
+    </ClInclude>
+    <ClInclude Include="ControlReference\ExpressionParser.h">
+      <Filter>ControllerInterface</Filter>
+    </ClInclude>
+    <ClInclude Include="ControlReference\ControlReference.h">
+      <Filter>ControllerInterface</Filter>
+    </ClInclude>
+    <ClInclude Include="ControllerInterface\OSVR\OSVR.h">
+      <Filter>ControllerInterface\OSVR</Filter>
+    </ClInclude>
+    <ClInclude Include="ControllerInterface\Sixense\SixenseHack.h">
+      <Filter>ControllerInterface\Sixense</Filter>
+    </ClInclude>
+    <ClInclude Include="ControllerInterface\Sixense\RazerHydra.h">
+      <Filter>ControllerInterface\Sixense</Filter>
+    </ClInclude>
+    <ClInclude Include="HotkeysXInput.h" />
+    <ClInclude Include="GCAdapter.h" />
+    <ClInclude Include="ControllerInterface\Oculus\OculusInput.h">
+      <Filter>ControllerInterface\Oculus</Filter>
+    </ClInclude>
+    <ClInclude Include="ControllerInterface\Vive\ViveInput.h">
+      <Filter>ControllerInterface\Vive</Filter>
+    </ClInclude>
+  </ItemGroup>
+  <ItemGroup>
+    <Text Include="CMakeLists.txt" />
+  </ItemGroup>
+</Project>