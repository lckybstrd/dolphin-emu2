--- conflicted
+++ resolved
@@ -145,7 +145,10 @@
 #ifdef CIFACE_USE_ANDROID
 // nothing needed
 #endif
-<<<<<<< HEAD
+#ifdef CIFACE_USE_EVDEV
+  ciface::evdev::Shutdown();
+#endif
+
 #ifdef _WIN32
   ciface::OculusInput::DeInit();
   // VR Razer Hydra or Sixense STEM
@@ -159,10 +162,6 @@
 #ifdef CIFACE_USE_OSVR
 // nothing needed
 #endif
-=======
-#ifdef CIFACE_USE_EVDEV
-  ciface::evdev::Shutdown();
-#endif
 
   std::lock_guard<std::mutex> lk(m_devices_mutex);
 
@@ -174,7 +173,6 @@
   }
 
   m_devices.clear();
->>>>>>> be9416c4
 
   m_is_init = false;
 }
@@ -204,7 +202,7 @@
 {
   std::lock_guard<std::mutex> lk(m_devices_mutex);
   m_devices.erase(std::remove_if(m_devices.begin(), m_devices.end(),
-                                 [&callback](const auto& dev) { return callback(dev.get()); }),
+    [&callback](const std::shared_ptr<ciface::Core::Device>& dev) { return callback(dev.get()); }),
                   m_devices.end());
 }
 
