// Copyright 2010 Dolphin Emulator Project
// Licensed under GPLv2+
// Refer to the license.txt file included.

#include "InputCommon/ControllerInterface/ControllerInterface.h"

#include <algorithm>

#include "Common/Logging/Log.h"
#include "Core/HW/WiimoteReal/WiimoteReal.h"
#include "Core/PrimeHack/HackConfig.h"

#ifdef CIFACE_USE_WIN32
#include "InputCommon/ControllerInterface/Win32/Win32.h"
#endif
#ifdef CIFACE_USE_XLIB
#include "InputCommon/ControllerInterface/Xlib/XInput2.h"
#endif
#ifdef CIFACE_USE_OSX
#include "InputCommon/ControllerInterface/OSX/OSX.h"
#include "InputCommon/ControllerInterface/Quartz/Quartz.h"
#endif
#ifdef CIFACE_USE_SDL
#include "InputCommon/ControllerInterface/SDL/SDL.h"
#endif
#ifdef CIFACE_USE_ANDROID
#include "InputCommon/ControllerInterface/Android/Android.h"
#endif
#ifdef CIFACE_USE_EVDEV
#include "InputCommon/ControllerInterface/evdev/evdev.h"
#endif
#ifdef CIFACE_USE_PIPES
#include "InputCommon/ControllerInterface/Pipes/Pipes.h"
#endif
#ifdef CIFACE_USE_DUALSHOCKUDPCLIENT
#include "InputCommon/ControllerInterface/DualShockUDPClient/DualShockUDPClient.h"
#endif

ControllerInterface g_controller_interface;

void ControllerInterface::Initialize(const WindowSystemInfo& wsi)
{
  if (m_is_init)
    return;

  m_wsi = wsi;

  // Allow backends to add devices as soon as they are initialized.
  m_is_init = true;

  m_is_populating_devices = true;

#ifdef CIFACE_USE_WIN32
  ciface::Win32::Init(wsi.render_window);
#endif
#ifdef CIFACE_USE_XLIB
// nothing needed
#endif
#ifdef CIFACE_USE_OSX
  if (m_wsi.type == WindowSystemType::MacOS)
    ciface::OSX::Init(wsi.render_window);
// nothing needed for Quartz
#endif
#ifdef CIFACE_USE_SDL
  ciface::SDL::Init();
#endif
#ifdef CIFACE_USE_ANDROID
// nothing needed
#endif
#ifdef CIFACE_USE_EVDEV
  ciface::evdev::Init();
#endif
#ifdef CIFACE_USE_PIPES
// nothing needed
#endif
#ifdef CIFACE_USE_DUALSHOCKUDPCLIENT
  ciface::DualShockUDPClient::Init();
#endif

  RefreshDevices();
}

void ControllerInterface::ChangeWindow(void* hwnd)
{
  if (!m_is_init)
    return;

  // This shouldn't use render_surface so no need to update it.
  m_wsi.render_window = hwnd;
  RefreshDevices();
}

void ControllerInterface::RefreshDevices()
{
  if (!m_is_init)
    return;

  {
    std::lock_guard lk(m_devices_mutex);
    m_devices.clear();
  }

  m_is_populating_devices = true;

  // Make sure shared_ptr<Device> objects are released before repopulating.
  InvokeDevicesChangedCallbacks();

#ifdef CIFACE_USE_WIN32
<<<<<<< HEAD
  ciface::Win32::PopulateDevices(m_wsi.render_surface);

  prime::InitializeHack("Keyboard Mouse", "DInput");
#endif
#ifdef CIFACE_USE_XLIB
  if (m_wsi.type == WindowSystemType::X11)
    ciface::XInput2::PopulateDevices(m_wsi.render_surface);
    prime::InitializeHack("Virtual core pointer", "XInput2");
=======
  ciface::Win32::PopulateDevices(m_wsi.render_window);
#endif
#ifdef CIFACE_USE_XLIB
  if (m_wsi.type == WindowSystemType::X11)
    ciface::XInput2::PopulateDevices(m_wsi.render_window);
>>>>>>> 9c12a843
#endif
#ifdef CIFACE_USE_OSX
  if (m_wsi.type == WindowSystemType::MacOS)
  {
    ciface::OSX::PopulateDevices(m_wsi.render_window);
    ciface::Quartz::PopulateDevices(m_wsi.render_window);
  }
#endif
#ifdef CIFACE_USE_SDL
  ciface::SDL::PopulateDevices();
#endif
#ifdef CIFACE_USE_ANDROID
  ciface::Android::PopulateDevices();
#endif
#ifdef CIFACE_USE_EVDEV
  ciface::evdev::PopulateDevices();
#endif
#ifdef CIFACE_USE_PIPES
  ciface::Pipes::PopulateDevices();
#endif
#ifdef CIFACE_USE_DUALSHOCKUDPCLIENT
  ciface::DualShockUDPClient::PopulateDevices();
#endif

  WiimoteReal::ProcessWiimotePool();

  m_is_populating_devices = false;
  InvokeDevicesChangedCallbacks();
}

// Remove all devices and call library cleanup functions
void ControllerInterface::Shutdown()
{
  if (!m_is_init)
    return;

  // Prevent additional devices from being added during shutdown.
  m_is_init = false;

  {
    std::lock_guard lk(m_devices_mutex);

    for (const auto& d : m_devices)
    {
      // Set outputs to ZERO before destroying device
      for (ciface::Core::Device::Output* o : d->Outputs())
        o->SetState(0);
    }

    m_devices.clear();
  }

  // This will update control references so shared_ptr<Device>s are freed up
  // BEFORE we shutdown the backends.
  InvokeDevicesChangedCallbacks();

#ifdef CIFACE_USE_WIN32
  ciface::Win32::DeInit();
#endif
#ifdef CIFACE_USE_XLIB
// nothing needed
#endif
#ifdef CIFACE_USE_OSX
  ciface::OSX::DeInit();
  ciface::Quartz::DeInit();
#endif
#ifdef CIFACE_USE_SDL
  ciface::SDL::DeInit();
#endif
#ifdef CIFACE_USE_ANDROID
// nothing needed
#endif
#ifdef CIFACE_USE_EVDEV
  ciface::evdev::Shutdown();
#endif
#ifdef CIFACE_USE_DUALSHOCKUDPCLIENT
  ciface::DualShockUDPClient::DeInit();
#endif
}

void ControllerInterface::AddDevice(std::shared_ptr<ciface::Core::Device> device)
{
  // If we are shutdown (or in process of shutting down) ignore this request:
  if (!m_is_init)
    return;

  {
    std::lock_guard lk(m_devices_mutex);

    const auto is_id_in_use = [&device, this](int id) {
      return std::any_of(m_devices.begin(), m_devices.end(), [&device, &id](const auto& d) {
        return d->GetSource() == device->GetSource() && d->GetName() == device->GetName() &&
               d->GetId() == id;
      });
    };

    const auto preferred_id = device->GetPreferredId();
    if (preferred_id.has_value() && !is_id_in_use(*preferred_id))
    {
      // Use the device's preferred ID if available.
      device->SetId(*preferred_id);
    }
    else
    {
      // Find the first available ID to use.
      int id = 0;
      while (is_id_in_use(id))
        ++id;

      device->SetId(id);
    }

    NOTICE_LOG(SERIALINTERFACE, "Added device: %s", device->GetQualifiedName().c_str());
    m_devices.emplace_back(std::move(device));
  }

  if (!m_is_populating_devices)
    InvokeDevicesChangedCallbacks();
}

void ControllerInterface::RemoveDevice(std::function<bool(const ciface::Core::Device*)> callback)
{
  {
    std::lock_guard lk(m_devices_mutex);
    auto it = std::remove_if(m_devices.begin(), m_devices.end(), [&callback](const auto& dev) {
      if (callback(dev.get()))
      {
        NOTICE_LOG(SERIALINTERFACE, "Removed device: %s", dev->GetQualifiedName().c_str());
        return true;
      }
      return false;
    });
    m_devices.erase(it, m_devices.end());
  }

  if (!m_is_populating_devices)
    InvokeDevicesChangedCallbacks();
}

// Update input for all devices if lock can be acquired without waiting.
void ControllerInterface::UpdateInput()
{
  // Don't block the UI or CPU thread (to avoid a short but noticeable frame drop)
  if (m_devices_mutex.try_lock())
  {
    std::lock_guard lk(m_devices_mutex, std::adopt_lock);
    for (const auto& d : m_devices)
      d->UpdateInput();
  }
}

void ControllerInterface::SetAspectRatioAdjustment(float value)
{
  m_aspect_ratio_adjustment = value;
}

Common::Vec2 ControllerInterface::GetWindowInputScale() const
{
  const auto ar = m_aspect_ratio_adjustment.load();

  if (ar > 1)
    return {1.f, ar};
  else
    return {1 / ar, 1.f};
}

// Register a callback to be called when a device is added or removed (as from the input backends'
// hotplug thread), or when devices are refreshed
// Returns a handle for later removing the callback.
ControllerInterface::HotplugCallbackHandle
ControllerInterface::RegisterDevicesChangedCallback(std::function<void()> callback)
{
  std::lock_guard<std::mutex> lk(m_callbacks_mutex);
  m_devices_changed_callbacks.emplace_back(std::move(callback));
  return std::prev(m_devices_changed_callbacks.end());
}

// Unregister a device callback.
void ControllerInterface::UnregisterDevicesChangedCallback(const HotplugCallbackHandle& handle)
{
  std::lock_guard<std::mutex> lk(m_callbacks_mutex);
  m_devices_changed_callbacks.erase(handle);
}

// Invoke all callbacks that were registered
void ControllerInterface::InvokeDevicesChangedCallbacks() const
{
  std::lock_guard<std::mutex> lk(m_callbacks_mutex);
  for (const auto& callback : m_devices_changed_callbacks)
    callback();
}<|MERGE_RESOLUTION|>--- conflicted
+++ resolved
@@ -106,7 +106,6 @@
   InvokeDevicesChangedCallbacks();
 
 #ifdef CIFACE_USE_WIN32
-<<<<<<< HEAD
   ciface::Win32::PopulateDevices(m_wsi.render_surface);
 
   prime::InitializeHack("Keyboard Mouse", "DInput");
@@ -115,13 +114,6 @@
   if (m_wsi.type == WindowSystemType::X11)
     ciface::XInput2::PopulateDevices(m_wsi.render_surface);
     prime::InitializeHack("Virtual core pointer", "XInput2");
-=======
-  ciface::Win32::PopulateDevices(m_wsi.render_window);
-#endif
-#ifdef CIFACE_USE_XLIB
-  if (m_wsi.type == WindowSystemType::X11)
-    ciface::XInput2::PopulateDevices(m_wsi.render_window);
->>>>>>> 9c12a843
 #endif
 #ifdef CIFACE_USE_OSX
   if (m_wsi.type == WindowSystemType::MacOS)
