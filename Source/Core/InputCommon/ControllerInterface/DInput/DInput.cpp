// Copyright 2010 Dolphin Emulator Project
// SPDX-License-Identifier: GPL-2.0-or-later

#include "InputCommon/ControllerInterface/DInput/DInput.h"

#include "Common/Logging/Log.h"
#include "Common/StringUtil.h"

#include "InputCommon/ControllerInterface/ControllerInterface.h"
#include "InputCommon/ControllerInterface/DInput/DInputJoystick.h"
#include "InputCommon/ControllerInterface/DInput/DInputKeyboardMouse.h"

#include "InputCommon/DInputMouseAbsolute.h"

#pragma comment(lib, "Dinput8.lib")
#pragma comment(lib, "dxguid.lib")

namespace ciface::DInput
{
static IDirectInput8* s_idi8 = nullptr;

BOOL CALLBACK DIEnumDeviceObjectsCallback(LPCDIDEVICEOBJECTINSTANCE lpddoi, LPVOID pvRef)
{
  ((std::list<DIDEVICEOBJECTINSTANCE>*)pvRef)->push_back(*lpddoi);
  return DIENUM_CONTINUE;
}

BOOL CALLBACK DIEnumDevicesCallback(LPCDIDEVICEINSTANCE lpddi, LPVOID pvRef)
{
  ((std::list<DIDEVICEINSTANCE>*)pvRef)->push_back(*lpddi);
  return DIENUM_CONTINUE;
}

std::string GetDeviceName(const LPDIRECTINPUTDEVICE8 device)
{
  DIPROPSTRING str = {};
  str.diph.dwSize = sizeof(str);
  str.diph.dwHeaderSize = sizeof(str.diph);
  str.diph.dwHow = DIPH_DEVICE;

  std::string result;
  if (SUCCEEDED(device->GetProperty(DIPROP_PRODUCTNAME, &str.diph)))
  {
    result = StripSpaces(WStringToUTF8(str.wsz));
  }
  else
  {
    ERROR_LOG_FMT(CONTROLLERINTERFACE, "GetProperty(DIPROP_PRODUCTNAME) failed.");
  }

  return result;
}

// Assumes hwnd had not changed from the previous call
void PopulateDevices(HWND hwnd)
{
  if (!s_idi8 && FAILED(DirectInput8Create(GetModuleHandle(nullptr), DIRECTINPUT_VERSION,
                                           IID_IDirectInput8, (LPVOID*)&s_idi8, nullptr)))
  {
    ERROR_LOG_FMT(CONTROLLERINTERFACE, "DirectInput8Create failed.");
    return;
  }

  // Remove old (invalid) devices. No need to ever remove the KeyboardMouse device.
  // Note that if we have 2+ DInput controllers, not fully repopulating devices
  // will mean that a device with index "2" could persist while there is no device with index "0".
  // This is slightly inconsistent as when we refresh all devices, they will instead reset, and
  // that happens a lot (for uncontrolled reasons, like starting/stopping the emulation).
  g_controller_interface.RemoveDevice(
      [](const auto* dev) { return dev->GetSource() == DINPUT_SOURCE_NAME && !dev->IsValid(); });

  InitKeyboardMouse(s_idi8, hwnd);
  InitJoystick(s_idi8, hwnd);
}

void ChangeWindow(HWND hwnd)
{
  if (s_idi8)  // Has init? Ignore if called before the first PopulateDevices()
  {
    // The KeyboardMouse device is marked as virtual device, so we avoid removing it.
    // We need to force all the DInput joysticks to be destroyed now, or recreation would fail.
    g_controller_interface.RemoveDevice(
        [](const auto* dev) {
          return dev->GetSource() == DINPUT_SOURCE_NAME && !dev->IsVirtualDevice();
        },
        true);

<<<<<<< HEAD
  prime::InitMouse(idi8);

  InitKeyboardMouse(idi8, hwnd);
  InitJoystick(idi8, hwnd);
=======
    SetKeyboardMouseWindow(hwnd);
    InitJoystick(s_idi8, hwnd);
  }
}
>>>>>>> 3cc27488

void DeInit()
{
  if (s_idi8)
  {
    s_idi8->Release();
    s_idi8 = nullptr;
  }
}
}  // namespace ciface::DInput<|MERGE_RESOLUTION|>--- conflicted
+++ resolved
@@ -69,6 +69,8 @@
   g_controller_interface.RemoveDevice(
       [](const auto* dev) { return dev->GetSource() == DINPUT_SOURCE_NAME && !dev->IsValid(); });
 
+  prime::InitMouse(s_idi8);
+
   InitKeyboardMouse(s_idi8, hwnd);
   InitJoystick(s_idi8, hwnd);
 }
@@ -85,17 +87,10 @@
         },
         true);
 
-<<<<<<< HEAD
-  prime::InitMouse(idi8);
-
-  InitKeyboardMouse(idi8, hwnd);
-  InitJoystick(idi8, hwnd);
-=======
     SetKeyboardMouseWindow(hwnd);
     InitJoystick(s_idi8, hwnd);
   }
 }
->>>>>>> 3cc27488
 
 void DeInit()
 {
