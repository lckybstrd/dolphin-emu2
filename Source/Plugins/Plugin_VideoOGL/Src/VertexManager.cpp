--- conflicted
+++ resolved
@@ -238,41 +238,34 @@
 		}
 	}
 
-<<<<<<< HEAD
+	bool useDstAlpha = !g_ActiveConfig.bDstAlphaPass && bpmem.dstalpha.enable && bpmem.blendmode.alphaupdate
+		&& bpmem.zcontrol.pixel_format == PIXELFMT_RGBA6_Z24;
+
+	// Makes sure we can actually do Dual source blending
+	bool dualSourcePossible = g_ActiveConfig.backend_info.bSupportsDualSourceBlend;
+
+	// finally bind
+	if (dualSourcePossible)
+	{
+		if (useDstAlpha)
+		{
+			// If host supports GL_ARB_blend_func_extended, we can do dst alpha in
+			// the same pass as regular rendering.
+			ProgramShaderCache::SetShader(DSTALPHA_DUAL_SOURCE_BLEND, g_nativeVertexFmt->m_components);
+		}
+		else
+		{
+			ProgramShaderCache::SetShader(DSTALPHA_NONE,g_nativeVertexFmt->m_components);
+		}
+	}
+	else
+	{
+		ProgramShaderCache::SetShader(DSTALPHA_NONE,g_nativeVertexFmt->m_components);
+	}
+
 	// set global constants
 	VertexShaderManager::SetConstants();
 	PixelShaderManager::SetConstants(g_nativeVertexFmt->m_components);
-
-=======
->>>>>>> b75a617d
-	bool useDstAlpha = !g_ActiveConfig.bDstAlphaPass && bpmem.dstalpha.enable && bpmem.blendmode.alphaupdate
-		&& bpmem.zcontrol.pixel_format == PIXELFMT_RGBA6_Z24;
-
-	// Makes sure we can actually do Dual source blending
-	bool dualSourcePossible = g_ActiveConfig.backend_info.bSupportsDualSourceBlend;
-
-	// finally bind
-	if (dualSourcePossible)
-	{
-		if (useDstAlpha)
-		{
-			// If host supports GL_ARB_blend_func_extended, we can do dst alpha in
-			// the same pass as regular rendering.
-			ProgramShaderCache::SetShader(DSTALPHA_DUAL_SOURCE_BLEND, g_nativeVertexFmt->m_components);
-		}
-		else
-		{
-			ProgramShaderCache::SetShader(DSTALPHA_NONE,g_nativeVertexFmt->m_components);
-		}
-	}
-	else
-	{
-		ProgramShaderCache::SetShader(DSTALPHA_NONE,g_nativeVertexFmt->m_components);
-	}
-
-	// set global constants
-	VertexShaderManager::SetConstants();
-	PixelShaderManager::SetConstants();
 	ProgramShaderCache::UploadConstants();
 	
 	// setup the pointers
@@ -293,7 +286,7 @@
 		{
 			// Need to set these again, if we don't support UBO
 			VertexShaderManager::SetConstants();
-			PixelShaderManager::SetConstants();
+			PixelShaderManager::SetConstants(g_nativeVertexFmt->m_components);
 		}
 	
 		// only update alpha
