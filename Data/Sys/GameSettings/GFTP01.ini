# GFTP01 - MarioGolf Toadstool Tour

[Core]
# Values set here will override the main Dolphin settings.

[EmuState]
# The Emulation State. 1 is worst, 5 is best, 0 is not set.
EmulationStateId = 4
EmulationIssues = Graphical glitches

[OnLoad]
# Add memory patches to be loaded once on boot here.

[OnFrame]
# Add memory patches to be applied every frame here.

[ActionReplay]
# Add action replay cheats here.

[Video]
<<<<<<< HEAD
ProjectionHack = 0

[VR]
UnitsPerMetre = 3.797499
HudDistance = 0.500000
=======
ProjectionHack = 0
>>>>>>> 4e9497cd
<|MERGE_RESOLUTION|>--- conflicted
+++ resolved
@@ -18,12 +18,8 @@
 # Add action replay cheats here.
 
 [Video]
-<<<<<<< HEAD
 ProjectionHack = 0
 
 [VR]
 UnitsPerMetre = 3.797499
-HudDistance = 0.500000
-=======
-ProjectionHack = 0
->>>>>>> 4e9497cd
+HudDistance = 0.500000