--- conflicted
+++ resolved
@@ -19,27 +19,4 @@
 0x803C9D4C:dword:0x74363200
 
 [ActionReplay]
-<<<<<<< HEAD
-# Add action replay cheats here.
-
-[Video]
-ProjectionHack = 0
-PH_SZNear = 0
-PH_SZFar = 0
-PH_ExtraParam = 0
-PH_ZNear =
-PH_ZFar =
-
-[Video_Hacks]
-EFBAccessEnable = True
-EFBToTextureEnable = False
-EFBCopyEnable = True
-
-[Video_Settings]
-FastDepthCalc = False
-
-[Video_Hacks_VR]
-EFBToTextureEnable = True
-=======
-# Add action replay cheats here.
->>>>>>> 989c0f42
+# Add action replay cheats here.