# RM3P01 - Metroid Prime 3: Corruption

[Core]
# Values set here will override the main dolphin settings.
[EmuState]
# The Emulation State. 1 is worst, 5 is best, 0 is not set.
EmulationStateId = 4
EmulationIssues = 
[OnLoad]
# Add memory patches to be loaded once on boot here.
[OnFrame]

[ActionReplay]
<<<<<<< HEAD
$Disable Culling of Terrain Outside Camera View
04318170 38600001
04318174 4E800020

=======
$Disable Culling Outside Camera View
04318170 38600001
04318174 4E800020
>>>>>>> 769bfc43
[Video]
ProjectionHack = 0
PH_SZNear = 0
PH_SZFar = 0
PH_ExtraParam = 0
PH_ZNear = 
PH_ZFar = 
[Video_Settings]
SafeTextureCacheColorSamples = 512
[Video_Hacks]
EFBToTextureEnable = False
EFBCopyEnable = True
[Speedhacks]
0x804e8b20=600

[VR]
MetroidPrime = 3
UnitsPerMetre = 2,000000<|MERGE_RESOLUTION|>--- conflicted
+++ resolved
@@ -11,16 +11,9 @@
 [OnFrame]
 
 [ActionReplay]
-<<<<<<< HEAD
-$Disable Culling of Terrain Outside Camera View
-04318170 38600001
-04318174 4E800020
-
-=======
 $Disable Culling Outside Camera View
 04318170 38600001
 04318174 4E800020
->>>>>>> 769bfc43
 [Video]
 ProjectionHack = 0
 PH_SZNear = 0
@@ -37,5 +30,4 @@
 0x804e8b20=600
 
 [VR]
-MetroidPrime = 3
-UnitsPerMetre = 2,000000+MetroidPrime = 3