--- conflicted
+++ resolved
@@ -1,46 +1,16 @@
 # RM3P01 - Metroid Prime 3: Corruption
-<<<<<<< HEAD
-[Core]
-# Values set here will override the main Dolphin settings.
 
-[EmuState]
-# The Emulation State. 1 is worst, 5 is best, 0 is not set.
-EmulationStateId = 4
-EmulationIssues = 
-=======
->>>>>>> 989c0f42
 
 [OnLoad]
 # Add memory patches to be loaded once on boot here.
 
 [OnFrame]
-<<<<<<< HEAD
+# Add memory patches to be applied every frame here.
 
 [ActionReplay]
 $Disable Culling Outside Camera View
 04318170 38600001
 04318174 4E800020
 
-[Video]
-ProjectionHack = 0
-PH_SZNear = 0
-PH_SZFar = 0
-PH_ExtraParam = 0
-PH_ZNear = 
-PH_ZFar = 
-
-[Video_Settings]
-SafeTextureCacheColorSamples = 512
-
-[Video_Hacks]
-EFBToTextureEnable = False
-EFBCopyEnable = True
-=======
-# Add memory patches to be applied every frame here.
-
-[ActionReplay]
-# Add action replay cheats here.
->>>>>>> 989c0f42
-
 [Speedhacks]
 0x804e8b20=600