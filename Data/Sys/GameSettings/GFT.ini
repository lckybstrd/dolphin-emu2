# GFTE01, GFTP01 - Mario Golf Toadstool Tour

[Core]
# Values set here will override the main Dolphin settings.

[EmuState]
# The Emulation State. 1 is worst, 5 is best, 0 is not set.
EmulationStateId = 4
EmulationIssues =

[OnLoad]
# Add memory patches to be loaded once on boot here.

[OnFrame]
# Add memory patches to be applied every frame here.

[ActionReplay]
# Add action replay cheats here.
<<<<<<< HEAD

[Video]
ProjectionHack = 0

[VR]
UnitsPerMetre = 3.797499
HudDistance = 0.500000
=======
>>>>>>> ad978122
<|MERGE_RESOLUTION|>--- conflicted
+++ resolved
@@ -16,13 +16,7 @@
 
 [ActionReplay]
 # Add action replay cheats here.
-<<<<<<< HEAD
-
-[Video]
-ProjectionHack = 0
 
 [VR]
 UnitsPerMetre = 3.797499
-HudDistance = 0.500000
-=======
->>>>>>> ad978122
+HudDistance = 0.500000