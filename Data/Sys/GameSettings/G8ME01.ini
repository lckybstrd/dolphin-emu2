--- conflicted
+++ resolved
@@ -60,18 +60,3 @@
 [Speedhacks]
 0x8029ccf4=600
 # Values set here will override the main Dolphin settings.
-<<<<<<< HEAD
-
-[VR]
-UnitsPerMetre = 363.000000
-HudDistance = 43.1
-CameraForward = 0.65
-CameraPitch = 5.000000
-VRStateId = 4
-VRIssues = Enable "Synchronize GPU Thread" if using the "Opcode Replay Buffer" to fix judder.
-
-[HideObjectCodes]
-$Remove 16:9 Bars
-32bits:0x0000000000000000:0x00000000FED000F0
-=======
->>>>>>> e96569ff
