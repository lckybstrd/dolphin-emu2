# G4QE01 - Mario Soccer

[Core]
# Values set here will override the main Dolphin settings.

[EmuState]
# The Emulation State. 1 is worst, 5 is best, 0 is not set.
EmulationStateId = 4
EmulationIssues =

[OnLoad]
# Add memory patches to be loaded once on boot here.

[OnFrame]
# Add memory patches to be applied every frame here.

[ActionReplay]
# Add action replay cheats here.
$Press D-Pad Up - Team 1 Wins
4A32C348 00000008
40371238 00003F32
4037123C 00003F00
$Press D-Pad Down - Team 2 Wins
4A32C348 00000004
40371238 00003F00
4037123C 00003F32
$Press D-Pad Left To End Match
0A32C348 00000001
42371238 FFBC4416
$Press D-Pad Right For More Time
0A32C348 00000002
42371238 FFBC0000
$Have All Milestone Trophies
03535D50 0000012C
03535D52 00000064
03535D54 0000012C
03535D56 000003E8
03535D4E 00000064

[Video]
ProjectionHack = 0

<<<<<<< HEAD
[VR]
UnitsPerMetre = 0.826446
=======
>>>>>>> 4e9497cd
<|MERGE_RESOLUTION|>--- conflicted
+++ resolved
@@ -40,8 +40,5 @@
 [Video]
 ProjectionHack = 0
 
-<<<<<<< HEAD
 [VR]
-UnitsPerMetre = 0.826446
-=======
->>>>>>> 4e9497cd
+UnitsPerMetre = 0.826446