--- conflicted
+++ resolved
@@ -17,19 +17,8 @@
 
 [ActionReplay]
 # Add action replay cheats here.
-<<<<<<< HEAD
-
-[Video]
-ProjectionHack = 0
-PH_SZNear = 0
-PH_SZFar = 0
-PH_ExtraParam = 0
-PH_ZNear =
-PH_ZFar =
 
 [VR]
 UnitsPerMetre = 37.400002
 ScreenUp = -0.300000
-VRStateId = 3
-=======
->>>>>>> ad978122
+VRStateId = 3