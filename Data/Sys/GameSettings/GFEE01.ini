# GFEE01 - FIRE EMBLEM GC US

[Core]
# Values set here will override the main Dolphin settings.

[EmuState]
# The Emulation State. 1 is worst, 5 is best, 0 is not set.
EmulationStateId = 4
EmulationIssues =

[OnLoad]
# Add memory patches to be loaded once on boot here.

[OnFrame]
# Add memory patches to be applied every frame here.

[ActionReplay]
# Add action replay cheats here.
$Max/Infinite Health(IKE)
002B168C 00000028
002B168F 00000015
$Quick Level Up(IKE)
002B167F 00000063
$Max Strength(IKE)
002B1690 0000000F
$Max Magic(IKE)
002B1691 0000000E
$Max Skill(IKE)
002B1692 0000000E
$Max Speed(IKE)
002B1693 0000000D
$Max Luck(IKE)
002B1694 00000024
$Max Defense(IKE)
002B1695 0000000F
$Max Resistance(IKE)
002B1696 00000014
$Max Movement(IKE)
002B168E 00000014

[Video]
ProjectionHack = 0
<<<<<<< HEAD

[Speedhacks]
0x8020a51c=500

[VR]
UnitsPerMetre = 2.850000
CameraPitch = 30.000000
VRStateId = 3
=======
>>>>>>> 4e9497cd
<|MERGE_RESOLUTION|>--- conflicted
+++ resolved
@@ -40,7 +40,6 @@
 
 [Video]
 ProjectionHack = 0
-<<<<<<< HEAD
 
 [Speedhacks]
 0x8020a51c=500
@@ -49,5 +48,3 @@
 UnitsPerMetre = 2.850000
 CameraPitch = 30.000000
 VRStateId = 3
-=======
->>>>>>> 4e9497cd
