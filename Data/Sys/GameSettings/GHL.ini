--- conflicted
+++ resolved
@@ -16,15 +16,6 @@
 
 [ActionReplay]
 # Add action replay cheats here.
-<<<<<<< HEAD
-
-[Video]
-ProjectionHack = 0
-PH_SZNear = 0
-PH_SZFar = 0
-PH_ExtraParam = 0
-PH_ZNear =
-PH_ZFar =
 
 [VR]
 UnitsPerMetre = 100
@@ -33,6 +24,4 @@
 MinFOV = 28.000000
 CanReadCameraAngles = False
 VRStateId = 3
-VRIssues = culling, camera moves a lot
-=======
->>>>>>> ad978122
+VRIssues = culling, camera moves a lot