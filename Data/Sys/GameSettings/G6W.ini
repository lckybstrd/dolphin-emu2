--- conflicted
+++ resolved
@@ -25,11 +25,8 @@
 PH_ZNear =
 PH_ZFar =
 
-<<<<<<< HEAD
 [Video_Hacks]
 EFBCopyEnable = True
-EFBToTextureEnable = False
-=======
+
 [Video_Settings]
-SafeTextureCacheColorSamples = 512
->>>>>>> a2c4abca
+SafeTextureCacheColorSamples = 512