--- conflicted
+++ resolved
@@ -1,30 +1,3 @@
-<<<<<<< HEAD
-# GRFE78 - Red Faction II
-
-[Core]
-# Values set here will override the main dolphin settings.
-TLBHack=1
-
-[EmuState]
-# The Emulation State. 1 is worst, 5 is best, 0 is not set.
-EmulationStateId = 4
-EmulationIssues =
-
-[OnLoad]
-# Add memory patches to be loaded once on boot here.
-
-[OnFrame]
-# Add memory patches to be applied every frame here.
-
-[ActionReplay]
-# Add action replay cheats here.
-
-[VR]
-HudDistance = 2.200000
-ScreenHeight = 3.959861
-ScreenDistance = 4.699997
-ScreenUp = 0.000000
-=======
 # GRFE78 - Red Faction II
 
 [Core]
@@ -45,4 +18,8 @@
 [ActionReplay]
 # Add action replay cheats here.
 
->>>>>>> c1325675
+[VR]
+HudDistance = 2.200000
+ScreenHeight = 3.959861
+ScreenDistance = 4.699997
+ScreenUp = 0.000000