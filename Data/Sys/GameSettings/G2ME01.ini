--- conflicted
+++ resolved
@@ -175,7 +175,6 @@
 
 [Video_Hacks]
 EFBCopyEnable = True
-<<<<<<< HEAD
 EFBToTextureEnable = False
 
 [Speedhacks]
@@ -183,7 +182,4 @@
 
 [VR]
 HudDistance = 5.200000
-MetroidPrime = 2
-=======
-EFBToTextureEnable = False
->>>>>>> 4e9497cd
+MetroidPrime = 2