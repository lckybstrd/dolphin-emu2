--- conflicted
+++ resolved
@@ -16,15 +16,6 @@
 
 [ActionReplay]
 # Add action replay cheats here.
-<<<<<<< HEAD
-
-[Video]
-ProjectionHack = 0
-PH_SZNear = 0
-PH_SZFar = 0
-PH_ExtraParam = 0
-PH_ZNear =
-PH_ZFar =
 
 [VR]
 UnitsPerMetre = 251.638000
@@ -32,6 +23,4 @@
 CanReadCameraAngles = False
 ReadPitch = -90
 VRStateId = 3
-VRIssues = Tiny menu, culling
-=======
->>>>>>> ad978122
+VRIssues = Tiny menu, culling