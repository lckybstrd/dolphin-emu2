--- conflicted
+++ resolved
@@ -2,10 +2,6 @@
 
 [Core]
 # Values set here will override the main Dolphin settings.
-<<<<<<< HEAD
-BlockMerging = True
-=======
->>>>>>> e96569ff
 
 [EmuState]
 # The Emulation State. 1 is worst, 5 is best, 0 is not set.
