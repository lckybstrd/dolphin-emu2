--- conflicted
+++ resolved
@@ -16,10 +16,6 @@
 
 [ActionReplay]
 # Add action replay cheats here.
-<<<<<<< HEAD
-
-[Video]
-ProjectionHack = 0
 
 [VR]
 UnitsPerMetre = 7.400250
@@ -28,6 +24,4 @@
 ScreenHeight = 1.645410
 ScreenThickness = 5.500000
 VRStateId = 4
-VRIssues = Surprisingly playable, but 3D objects with 2D backgrounds, and green and blue shapes outside frame
-=======
->>>>>>> ad978122
+VRIssues = Surprisingly playable, but 3D objects with 2D backgrounds, and green and blue shapes outside frame