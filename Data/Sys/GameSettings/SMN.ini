# SMNE01, SMNJ01, SMNK01, SMNP01, SMNW01 - New SUPER MARIO BROS. Wii

[Core]
# Values set here will override the main Dolphin settings.

[EmuState]
# The Emulation State. 1 is worst, 5 is best, 0 is not set.
EmulationStateId = 4

[OnLoad]
# Add memory patches to be loaded once on boot here.

[OnFrame]
# Add memory patches to be applied every frame here.

[ActionReplay]
# Add action replay cheats here.

[Video_Settings]
SafeTextureCacheColorSamples = 512

[Video_Hacks]

<<<<<<< HEAD
[VR]
ScreenDistance = 2.500000
CameraForward = 1.000000
VRStateId = 2
VRIssues = Texturing isn't working and many of the characters and items are black.

[HideObjectCodes]
$VR - Remove Menu Corruption
128bits:0x0000000000000000:0x000100000000BF7D
=======
[Video_Stereoscopy]
#Only affects overworld map
StereoConvergence = 2211
>>>>>>> 0283ce2a
<|MERGE_RESOLUTION|>--- conflicted
+++ resolved
@@ -21,7 +21,10 @@
 
 [Video_Hacks]
 
-<<<<<<< HEAD
+[Video_Stereoscopy]
+#Only affects overworld map
+StereoConvergence = 2211
+
 [VR]
 ScreenDistance = 2.500000
 CameraForward = 1.000000
@@ -31,8 +34,3 @@
 [HideObjectCodes]
 $VR - Remove Menu Corruption
 128bits:0x0000000000000000:0x000100000000BF7D
-=======
-[Video_Stereoscopy]
-#Only affects overworld map
-StereoConvergence = 2211
->>>>>>> 0283ce2a
