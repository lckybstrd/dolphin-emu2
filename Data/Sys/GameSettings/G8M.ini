# G8ME01, G8MJ01, G8MP01 - Paper Mario

[Core]
# Values set here will override the main Dolphin settings.

[EmuState]
# The Emulation State. 1 is worst, 5 is best, 0 is not set.
EmulationStateId = 4
EmulationIssues = Needs Efb to Ram for BBox (proper graphics).

[OnLoad]
# Add memory patches to be loaded once on boot here.

[OnFrame]
# Add memory patches to be applied every frame here.

[ActionReplay]
# Add action replay cheats here.

[Video_Hacks]
EFBToTextureEnable = False
<<<<<<< HEAD
EFBCopyEnable = True

[VR]
UnitsPerMetre = 363.000000
HudDistance = 43.1
CameraForward = 0.65
CameraPitch = 15.000000
CanReadCameraAngles = True
VRStateId = 4
VRIssues = Enable "Synchronize GPU Thread" if using the "Opcode Replay Buffer" to fix judder.

[HideObjectCodes]
$Remove 16:9 Bars
32bits:0x0000000000000000:0x00000000FED000F0
=======
BBoxEnable = True
>>>>>>> 69963dc4
<|MERGE_RESOLUTION|>--- conflicted
+++ resolved
@@ -19,8 +19,8 @@
 
 [Video_Hacks]
 EFBToTextureEnable = False
-<<<<<<< HEAD
 EFBCopyEnable = True
+BBoxEnable = True
 
 [VR]
 UnitsPerMetre = 363.000000
@@ -33,7 +33,4 @@
 
 [HideObjectCodes]
 $Remove 16:9 Bars
-32bits:0x0000000000000000:0x00000000FED000F0
-=======
-BBoxEnable = True
->>>>>>> 69963dc4
+32bits:0x0000000000000000:0x00000000FED000F0