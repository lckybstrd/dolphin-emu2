# GPIE01, GPIJ01, GPIP01 - Pikmin

[Core]
# Values set here will override the main Dolphin settings.

[EmuState]
# The Emulation State. 1 is worst, 5 is best, 0 is not set.
EmulationIssues = 
EmulationStateId = 4

[OnLoad]
# Add memory patches to be loaded once on boot here.

[OnFrame]
# Add memory patches to be applied every frame here.

[ActionReplay]
# Add action replay cheats here.
<<<<<<< HEAD

[Video]
ProjectionHack = 0

[VR]
UnitsPerMetre = 137.371002
HudDistance = 0.010000
CameraPitch = 20.000000
VRStateId = 4
VRIssues = 3D HUD at wrong depth.
=======
>>>>>>> ad978122
<|MERGE_RESOLUTION|>--- conflicted
+++ resolved
@@ -16,16 +16,10 @@
 
 [ActionReplay]
 # Add action replay cheats here.
-<<<<<<< HEAD
-
-[Video]
-ProjectionHack = 0
 
 [VR]
 UnitsPerMetre = 137.371002
 HudDistance = 0.010000
 CameraPitch = 20.000000
 VRStateId = 4
-VRIssues = 3D HUD at wrong depth.
-=======
->>>>>>> ad978122
+VRIssues = 3D HUD at wrong depth.