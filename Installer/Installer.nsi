--- conflicted
+++ resolved
@@ -127,16 +127,11 @@
   SetOutPath "$INSTDIR"
   SetOverwrite ifnewer
   ; Only delete what we put there; all $INSTDIR\User is left as is
-<<<<<<< HEAD
-  Delete "$INSTDIR\*.exe"
-  Delete "$INSTDIR\*.dll"
-=======
   Delete "$INSTDIR\uninst.exe"
   Delete "$INSTDIR\license.txt"
   Delete "$INSTDIR\*.dll"
   Delete "$INSTDIR\Dolphin.exe"
   Delete "$INSTDIR\DSPTool.exe"
->>>>>>> aa07f090
   Delete "$INSTDIR\cpack_package_description.txt"
   Delete "$INSTDIR\qt.conf"
   RMDir /r "$INSTDIR\Sys"
@@ -186,16 +181,10 @@
   WriteRegStr ${PRODUCT_UNINST_ROOT_KEY} "${PRODUCT_UNINST_KEY}" "URLInfoAbout" "${PRODUCT_WEB_SITE}"
   WriteRegStr ${PRODUCT_UNINST_ROOT_KEY} "${PRODUCT_UNINST_KEY}" "Publisher" "${PRODUCT_PUBLISHER}"
   WriteRegStr ${PRODUCT_UNINST_ROOT_KEY} "${PRODUCT_UNINST_KEY}" "InstallLocation" "$INSTDIR"
-<<<<<<< HEAD
-  WriteRegStr ${PRODUCT_UNINST_ROOT_KEY} "${PRODUCT_UNINST_KEY}" "Readme" "$INSTDIR\readme.txt"
-  WriteRegStr ${PRODUCT_UNINST_ROOT_KEY} "${PRODUCT_UNINST_KEY}" "Comments" "Play GameCube and Wii games in VR"
-  WriteRegDWORD ${PRODUCT_UNINST_ROOT_KEY} "${PRODUCT_UNINST_KEY}" "EstimatedSize" 25976  
-=======
   ${GetSize} "$INSTDIR" "/S=0K" $0 $1 $2
   IntFmt $0 "0x%08X" $0
   WriteRegDWORD ${PRODUCT_UNINST_ROOT_KEY} "${PRODUCT_UNINST_KEY}" "EstimatedSize" "$0"
   WriteRegStr ${PRODUCT_UNINST_ROOT_KEY} "${PRODUCT_UNINST_KEY}" "Comments" "GameCube and Wii emulator"
->>>>>>> aa07f090
 SectionEnd
 
 ; Section descriptions
