# PrimeHack – A Dolphin Emulator fork for Metroid Prime Trilogy

PrimeHack is a modified version of [Dolphin-Emu](https://github.com/dolphin-emu/dolphin) solely for playing Metroid Prime Trilogy for Wii with keyboard and mouse on a PC.

The system requirements are similar to those listed below but neither Android nor ARM CPUs are currently supported.

## Downloads
### Windows
Get the latest PrimeHackRelease.zip file from https://github.com/shiiion/dolphin/releases

### Linux
[Downloads](https://software.opensuse.org/download.html?project=home%3AKAMiKAZOW%3AEmulators&package=primehack) are provided for various Linux distributions at [home:KAMiKAZOW:Emulators on openSUSE.org](https://build.opensuse.org/package/show/home:KAMiKAZOW:Emulators/primehack). Submit Requests to support additional distributions are accepted over there.

### macOS
Currently no compiled macOS version is provided but compiling PrimeHack yourself should work (see instructions below). MoltenVK/Metal compatibility is currently not available.

# Original Dolphin Readme file contents:

[Homepage](https://dolphin-emu.org/) | [Project Site](https://github.com/dolphin-emu/dolphin) | [Forums](https://forums.dolphin-emu.org/) | [Wiki](https://wiki.dolphin-emu.org/) | [Issue Tracker](https://bugs.dolphin-emu.org/projects/emulator/issues) | [Coding Style](https://github.com/dolphin-emu/dolphin/blob/master/Contributing.md) | [Transifex Page](https://www.transifex.com/projects/p/dolphin-emu/)

Dolphin is an emulator for running GameCube and Wii games on Windows,
Linux, macOS, and recent Android devices. It's licensed under the terms
of the GNU General Public License, version 2 or later (GPLv2+).

Please read the [FAQ](https://dolphin-emu.org/docs/faq/) before using Dolphin.

## System Requirements

### Desktop

* OS
    * Windows (7 SP1 or higher is officially supported, but Vista SP2 might also work).
    * Linux.
    * macOS (10.9 Mavericks or higher).
    * Unix-like systems other than Linux are not officially supported but might work.
* Processor
    * A CPU with SSE2 support.
    * A modern CPU (3 GHz and Dual Core, not older than 2008) is highly recommended.
* Graphics
    * A reasonably modern graphics card (Direct3D 10.0 / OpenGL 3.0).
    * A graphics card that supports Direct3D 11 / OpenGL 4.4 is recommended.

### Android

* OS
    * Android (5.0 Lollipop or higher).
* Processor
    * A processor with support for 64-bit applications (either ARMv8 or x86-64).
* Graphics
    * A graphics processor that supports OpenGL ES 3.0 or higher. Performance varies heavily with [driver quality](https://dolphin-emu.org/blog/2013/09/26/dolphin-emulator-and-opengl-drivers-hall-fameshame/).
    * A graphics processor that supports standard desktop OpenGL features is recommended for best performance.

Dolphin can only be installed on devices that satisfy the above requirements. Attempting to install on an unsupported device will fail and display an error message.

## Building for Windows

Use the solution file `Source/dolphin-emu.sln` to build Dolphin on Windows.
<<<<<<< HEAD
Visual Studio 2017 is a hard requirement. Other compilers might be
able to build Dolphin on Windows but have not been tested and are not
recommended to be used. Git and Windows 10 SDK 10.0.15063.0 must be installed when building.
=======
Visual Studio 2019 16.3 is a hard requirement. Other compilers might be
able to build Dolphin on Windows but have not been tested and are not
recommended to be used. Git and Windows 10 SDK must be installed when building.

Make sure to check out the Qt submodule before building:
```sh
git submodule update --init
```

The "Release" solution configuration includes performance optimizations for the best user experience but complicates debugging Dolphin.
The "Debug" solution configuration is significantly slower, more verbose and less permissive but makes debugging Dolphin easier.
>>>>>>> 15fc71cf

An installer can be created by using the `Installer.nsi` script in the
Installer directory. This will require the Nullsoft Scriptable Install System
(NSIS) to be installed. Creating an installer is not necessary to run Dolphin
since the Binary directory contains a working Dolphin distribution.

## Building for Linux and macOS

Dolphin requires [CMake](http://www.cmake.org/) for systems other than Windows. Many libraries are
bundled with Dolphin and used if they're not installed on your system. CMake
will inform you if a bundled library is used or if you need to install any
missing packages yourself.

### macOS Build Steps:

1. `mkdir build`
2. `cd build`
3. `cmake ..`
4. `make`

An application bundle will be created in `./Binaries`.

### Linux Global Build Steps:

To install to your system.

1. `mkdir build`
2. `cd build`
3. `cmake ..`
4. `make`
5. `sudo make install`

### Linux Local Build Steps:

Useful for development as root access is not required.

1. `mkdir Build`
2. `cd Build`
3. `cmake .. -DLINUX_LOCAL_DEV=true`
4. `make`
5. `ln -s ../../Data/Sys Binaries/`

### Linux Portable Build Steps:

Can be stored on external storage and used on different Linux systems.
Or useful for having multiple distinct Dolphin setups for testing/development/TAS.

1. `mkdir Build`
2. `cd Build`
3. `cmake .. -DLINUX_LOCAL_DEV=true`
4. `make`
5. `cp -r ../Data/Sys/ Binaries/`
6. `touch Binaries/portable.txt`

## Building for Android

These instructions assume familiarity with Android development. If you do not have an
Android dev environment set up, see [AndroidSetup.md](AndroidSetup.md).

If using Android Studio, import the Gradle project located in `./Source/Android`.

Android apps are compiled using a build system called Gradle. Dolphin's native component,
however, is compiled using CMake. The Gradle script will attempt to run a CMake build
automatically while building the Java code.

## Uninstalling

When Dolphin has been installed with the NSIS installer, you can uninstall
Dolphin like any other Windows application.

Linux users can run `cat install_manifest.txt | xargs -d '\n' rm` as root from the build directory
to uninstall Dolphin from their system.

macOS users can simply delete Dolphin.app to uninstall it.

Additionally, you'll want to remove the global user directory (see below to
see where it's stored) if you don't plan to reinstall Dolphin.

## Command Line Usage

`Usage: Dolphin [-h] [-d] [-l] [-e <str>] [-b] [-V <str>] [-A <str>]`

* -h, --help Show this help message
* -d, --debugger Opens the debugger
* -l, --logger Opens the logger
* -e, --exec=<str> Loads the specified file (DOL,ELF,WAD,GCM,ISO)
* -b, --batch Exit Dolphin with emulator
* -V, --video_backend=<str> Specify a video backend
* -A, --audio_emulation=<str> Low level (LLE) or high level (HLE) audio

Available DSP emulation engines are HLE (High Level Emulation) and
LLE (Low Level Emulation). HLE is fast but often less accurate while LLE is
slow but close to perfect. Note that LLE has two submodes (Interpreter and
Recompiler), which cannot be selected from the command line.

Available video backends are "D3D" (only available on Windows) and
"OGL". There's also "Software Renderer", which uses the CPU for rendering and
is intended for debugging purposes only.

## Sys Files

* `wiitdb.txt`: Wii title database from [GameTDB](http://www.gametdb.com)
* `totaldb.dsy`: Database of symbols (for devs only)
* `GC/font_western.bin`: font dumps
* `GC/font_japanese.bin`: font dumps
* `GC/dsp_coef.bin`: DSP dumps
* `GC/dsp_rom.bin`: DSP dumps
* `Wii/clientca.pem`: Wii network certificate
* `Wii/clientcacakey.pem`: Wii network certificate
* `Wii/rootca.pem`: Wii network certificate

The DSP dumps included with Dolphin have been written from scratch and do not
contain any copyrighted material. They should work for most purposes, however
some games implement copy protection by checksumming the dumps. You will need
to dump the DSP files from a console and replace the default dumps if you want
to fix those issues.

Wii network certificates must be extracted from a Wii IOS. A guide for that can be found [here](https://wiki.dolphin-emu.org/index.php?title=Wii_Network_Guide).

## Folder Structure

These folders are installed read-only and should not be changed:

* `GameSettings`: per-game default settings database
* `GC`: DSP and font dumps
* `Maps`: symbol tables (dev only)
* `Shaders`: post-processing shaders
* `Themes`: icon themes for GUI
* `Resources`: icons that are theme-agnostic
* `Wii`: default Wii NAND contents

## Packaging and udev

The Data folder contains a udev rule file for the official GameCube controller
adapter and the Mayflash DolphinBar. Package maintainers can use that file in their packages for Dolphin.
Users compiling Dolphin on Linux can also just copy the file to their udev
rules folder.

## User Folder Structure

A number of user writeable directories are created for caching purposes or for
allowing the user to edit their contents. On macOS and Linux these folders are
stored in `~/Library/Application Support/Dolphin/` and `~/.dolphin-emu`
respectively. On Windows the user directory is stored in the `My Documents`
folder by default, but there are various way to override this behavior:

* Creating a file called `portable.txt` next to the Dolphin executable will
  store the user directory in a local directory called "User" next to the
  Dolphin executable.
* If the registry string value `LocalUserConfig` exists in
  `HKEY_CURRENT_USER/Software/Dolphin Emulator` and has the value **1**,
  Dolphin will always start in portable mode.
* If the registry string value `UserConfigPath` exists in
  `HKEY_CURRENT_USER/Software/Dolphin Emulator`, the user folders will be
  stored in the directory given by that string. The other two methods will be
  prioritized over this setting.

List of user folders:

* `Cache`: used to cache the ISO list
* `Config`: configuration files
* `Dump`: anything dumped from Dolphin
* `GameConfig`: additional settings to be applied per-game
* `GC`: memory cards and system BIOS
* `Load`: custom textures
* `Logs`: logs, if enabled
* `ScreenShots`: screenshots taken via Dolphin
* `StateSaves`: save states
* `Wii`: Wii NAND contents

## Custom Textures

Custom textures have to be placed in the user directory under
`Load/Textures/[GameID]/`. You can find the Game ID by right-clicking a game
in the ISO list and selecting "ISO Properties".<|MERGE_RESOLUTION|>--- conflicted
+++ resolved
@@ -55,11 +55,6 @@
 ## Building for Windows
 
 Use the solution file `Source/dolphin-emu.sln` to build Dolphin on Windows.
-<<<<<<< HEAD
-Visual Studio 2017 is a hard requirement. Other compilers might be
-able to build Dolphin on Windows but have not been tested and are not
-recommended to be used. Git and Windows 10 SDK 10.0.15063.0 must be installed when building.
-=======
 Visual Studio 2019 16.3 is a hard requirement. Other compilers might be
 able to build Dolphin on Windows but have not been tested and are not
 recommended to be used. Git and Windows 10 SDK must be installed when building.
@@ -71,7 +66,6 @@
 
 The "Release" solution configuration includes performance optimizations for the best user experience but complicates debugging Dolphin.
 The "Debug" solution configuration is significantly slower, more verbose and less permissive but makes debugging Dolphin easier.
->>>>>>> 15fc71cf
 
 An installer can be created by using the `Installer.nsi` script in the
 Installer directory. This will require the Nullsoft Scriptable Install System
