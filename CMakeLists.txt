########################################
# General setup
#
cmake_minimum_required(VERSION 3.5.0)
set(CMAKE_OSX_ARCHITECTURES "x86_64")
# Minimum OS X version.
# This is inserted into the Info.plist as well.
# Note that the SDK determines the maximum version of which optional
# features can be used, not the minimum required version to run.
set(CMAKE_OSX_DEPLOYMENT_TARGET "10.9" CACHE STRING "")

project(dolphin-emu)

# Name of the Dolphin distributor. If you redistribute Dolphin builds (forks,
# unofficial builds) please consider identifying your distribution with a
# unique name here.
set(DISTRIBUTOR "None" CACHE STRING "Name of the distributor.")

option(USE_EGL "Enables EGL OpenGL Interface" OFF)
option(TRY_X11 "Enables X11 Support" ON)
option(USE_SHARED_ENET "Use shared libenet if found rather than Dolphin's soon-to-compatibly-diverge version" OFF)
option(USE_UPNP "Enables UPnP port mapping support" ON)
option(ENABLE_QT "Enable Qt (Default)" ON)
option(ENABLE_LTO "Enables Link Time Optimization" OFF)
option(ENABLE_GENERIC "Enables generic build that should run on any little-endian host" OFF)
option(ENABLE_HEADLESS "Enables running Dolphin as a headless variant" OFF)
option(ENABLE_ALSA "Enables ALSA sound backend" ON)
option(ENABLE_PULSEAUDIO "Enables PulseAudio sound backend" ON)
option(ENABLE_LLVM "Enables LLVM support, for disassembly" ON)
option(USE_DISCORD_PRESENCE "Enables Discord Rich Presence, show the current game on Discord" ON)

# Maintainers: if you consider blanket disabling this for your users, please
# consider the following points:
#  * No data is being sent without explicit user approval (pop up box at first
#    launch).
#  * The Dolphin team relies on the data in order to understand the behavior
#    of our software in the wild.
option(ENABLE_ANALYTICS "Enables opt-in Analytics collection" ON)

option(ENCODE_FRAMEDUMPS "Encode framedumps in AVI format" ON)

option(ENABLE_GPROF "Enable gprof profiling (must be using Debug build)" OFF)
option(FASTLOG "Enable all logs" OFF)
option(GDBSTUB "Enable gdb stub for remote debugging." OFF)
option(OPROFILING "Enable profiling" OFF)

# TODO: Add DSPSpy
option(DSPTOOL "Build dsptool" OFF)

# Enable SDL for default on operating systems that aren't OSX, Android, Linux or Windows.
if(NOT APPLE AND NOT ANDROID AND NOT CMAKE_SYSTEM_NAME STREQUAL "Linux" AND NOT MSVC)
  option(ENABLE_SDL "Enables SDL as a generic controller backend" ON)
else()
  option(ENABLE_SDL "Enables SDL as a generic controller backend" OFF)
endif()

if(APPLE)
  option(OSX_USE_DEFAULT_SEARCH_PATH "Don't prioritize system library paths" OFF)
  option(SKIP_POSTPROCESS_BUNDLE "Skip postprocessing bundle for redistributability" OFF)
endif()

if(CMAKE_SYSTEM_NAME STREQUAL "Linux")
  option(ENABLE_VTUNE "Enable Intel VTune integration for JIT code." OFF)

  if(NOT ANDROID)
    option(ENABLE_EVDEV "Enables the evdev controller backend" ON)
  endif()
endif()

if(UNIX)
  # Builds a relocatable binary on Linux.
  # The Sys folder will need to be copied to the Binaries folder.
  option(LINUX_LOCAL_DEV "Enable relocatable binary" OFF)
endif()

list(APPEND CMAKE_MODULE_PATH
  ${CMAKE_SOURCE_DIR}/CMake
)

# Support functions
include(CheckAndAddFlag)
include(CheckCCompilerFlag)
include(DolphinCompileDefinitions)

# Enable folders for IDE
set_property(GLOBAL PROPERTY USE_FOLDERS ON)

# Set up paths
set(bindir  ${CMAKE_INSTALL_PREFIX}/bin               CACHE PATH "bindir")
if(HAIKU)
	set(datadir ${CMAKE_INSTALL_PREFIX}/data/dolphin-emu  CACHE PATH "datadir")
	set(mandir  ${CMAKE_INSTALL_PREFIX}/documentation/man CACHE PATH "mandir")
else()
	set(datadir ${CMAKE_INSTALL_PREFIX}/share/dolphin-emu CACHE PATH "datadir")
	set(mandir  ${CMAKE_INSTALL_PREFIX}/share/man         CACHE PATH "mandir")
endif()
add_definitions(-DDATA_DIR="${datadir}/")

if(CMAKE_SYSROOT)
  # If we should use a sysroot, tell pkg-config to search for packages in there, not on the host
  set(ENV{PKG_CONFIG_LIBDIR} "${CMAKE_SYSROOT}/usr/lib/pkgconfig:${CMAKE_SYSROOT}/usr/share/pkgconfig")
  set(ENV{PKG_CONFIG_SYSROOT_DIR} "${CMAKE_SYSROOT}")
endif()

# Set where the binary files will be built.  The program will not execute from
# here.  You must run "make install" to install these to the proper location
# as defined above.
set(CMAKE_RUNTIME_OUTPUT_DIRECTORY ${CMAKE_BINARY_DIR}/Binaries)

# setup CCache
include(CCache)

# for revision info
find_package(Git)
if(GIT_FOUND)
  # make sure version information gets re-run when the current Git HEAD changes
  execute_process(WORKING_DIRECTORY ${PROJECT_SOURCE_DIR} COMMAND ${GIT_EXECUTABLE} rev-parse --git-path HEAD
      OUTPUT_VARIABLE dolphin_git_head_filename
      OUTPUT_STRIP_TRAILING_WHITESPACE)
  set_property(DIRECTORY APPEND PROPERTY CMAKE_CONFIGURE_DEPENDS "${dolphin_git_head_filename}")

  execute_process(WORKING_DIRECTORY ${PROJECT_SOURCE_DIR} COMMAND ${GIT_EXECUTABLE} rev-parse --symbolic-full-name HEAD
      OUTPUT_VARIABLE dolphin_git_head_symbolic
      OUTPUT_STRIP_TRAILING_WHITESPACE)
  execute_process(WORKING_DIRECTORY ${PROJECT_SOURCE_DIR}
      COMMAND ${GIT_EXECUTABLE} rev-parse --git-path ${dolphin_git_head_symbolic}
      OUTPUT_VARIABLE dolphin_git_head_symbolic_filename
      OUTPUT_STRIP_TRAILING_WHITESPACE)
  set_property(DIRECTORY APPEND PROPERTY CMAKE_CONFIGURE_DEPENDS "${dolphin_git_head_symbolic_filename}")

  # defines DOLPHIN_WC_REVISION
  execute_process(WORKING_DIRECTORY ${PROJECT_SOURCE_DIR} COMMAND ${GIT_EXECUTABLE} rev-parse HEAD
      OUTPUT_VARIABLE DOLPHIN_WC_REVISION
      OUTPUT_STRIP_TRAILING_WHITESPACE)
  # defines DOLPHIN_WC_DESCRIBE
  execute_process(WORKING_DIRECTORY ${PROJECT_SOURCE_DIR} COMMAND ${GIT_EXECUTABLE} describe --always --long --dirty
      OUTPUT_VARIABLE DOLPHIN_WC_DESCRIBE
      OUTPUT_STRIP_TRAILING_WHITESPACE)

  # remove hash (and trailing "-0" if needed) from description
  string(REGEX REPLACE "(-0)?-[^-]+((-dirty)?)$" "\\2" DOLPHIN_WC_DESCRIBE "${DOLPHIN_WC_DESCRIBE}")

  # defines DOLPHIN_WC_BRANCH
  execute_process(WORKING_DIRECTORY ${PROJECT_SOURCE_DIR} COMMAND ${GIT_EXECUTABLE} rev-parse --abbrev-ref HEAD
      OUTPUT_VARIABLE DOLPHIN_WC_BRANCH
      OUTPUT_STRIP_TRAILING_WHITESPACE)
endif()

# version number
set(DOLPHIN_VERSION_MAJOR "5")
set(DOLPHIN_VERSION_MINOR "0")
if(DOLPHIN_WC_BRANCH STREQUAL "stable")
  set(DOLPHIN_VERSION_PATCH "0")
else()
  set(DOLPHIN_VERSION_PATCH ${DOLPHIN_WC_REVISION})
endif()

# If Dolphin is not built from a Git repository, default the version info to
# reasonable values.
if(NOT DOLPHIN_WC_REVISION)
  set(DOLPHIN_WC_DESCRIBE "${DOLPHIN_VERSION_MAJOR}.${DOLPHIN_VERSION_MINOR}")
  set(DOLPHIN_WC_REVISION "${DOLPHIN_WC_DESCRIBE} (no further info)")
  set(DOLPHIN_WC_BRANCH "master")
endif()

# Architecture detection and arch specific settings
message(STATUS "Detected architecture: ${CMAKE_SYSTEM_PROCESSOR}")

# Detect 64bit or 32bit
# CMake doesn't provide a simple way to determine 32bit or 64bit
# If we ever support a architecture that is 64bit with 32bit pointers then this'll break
# Of course the chances of that are slim(x32?) so who cares
if(CMAKE_SIZEOF_VOID_P EQUAL 8)
  set(_ARCH_64 1)
  add_definitions(-D_ARCH_64=1)
else()
  set(_ARCH_32 1)
  add_definitions(-D_ARCH_32=1)
endif()

if(ENABLE_GENERIC)
  message(STATUS "Warning! Building generic build!")
  set(_M_GENERIC 1)
  add_definitions(-D_M_GENERIC=1)
elseif(_ARCH_64 AND CMAKE_SYSTEM_PROCESSOR MATCHES "x86_64|amd64|AMD64")
  set(_M_X86 1)
  set(_M_X86_64 1)
  add_definitions(-D_M_X86=1)
  add_definitions(-D_M_X86_64=1)
  check_and_add_flag(HAVE_SSE2 -msse2)
elseif(CMAKE_SYSTEM_PROCESSOR STREQUAL "aarch64")
  set(_M_ARM 1)
  set(_M_ARM_64 1)
  add_definitions(-D_M_ARM=1)
  add_definitions(-D_M_ARM_64=1)
  # CRC instruction set is used in the CRC32 hash function
  check_and_add_flag(HAVE_ARCH_ARMV8 -march=armv8-a+crc)
else()
  message(FATAL_ERROR "You're building on an unsupported platform: "
      "'${CMAKE_SYSTEM_PROCESSOR}' with ${CMAKE_SIZEOF_VOID_P}-byte pointers."
      " Enable generic build if you really want a JIT-less binary.")
endif()


# Enforce minimum GCC version
if(CMAKE_CXX_COMPILER_ID STREQUAL "GNU" AND CMAKE_CXX_COMPILER_VERSION VERSION_LESS 6.0)
  message(FATAL_ERROR "Dolphin requires at least GCC 6.0 (found ${CMAKE_CXX_COMPILER_VERSION})")
endif()

if(CMAKE_GENERATOR MATCHES "Ninja")
  check_and_add_flag(DIAGNOSTICS_COLOR -fdiagnostics-color)
elseif(CMAKE_GENERATOR MATCHES "Visual Studio")
  # Only MSBuild needs this, other generators will compile one file at a time
  add_compile_options("/MP")
endif()

if(CMAKE_C_COMPILER_ID MATCHES "MSVC")
  check_and_add_flag(EXCEPTIONS /EHsc)
  dolphin_compile_definitions(_DEBUG DEBUG_ONLY)

  # Enforce C++ standard conforming conversion rules to catch possible bugs
  add_compile_options(/permissive-)
  # Remove unreferenced inline functions/data to reduce link time and catch bugs
  add_compile_options(/Zc:inline)
  # Assume `new` (w/o std::nothrow) throws to reduce binary size
  add_compile_options(/Zc:throwingNew)
  # Enforce strict volatile semantics as per ISO C++
  add_compile_options(/volatile:iso)

  string(APPEND CMAKE_EXE_LINKER_FLAGS " /NXCOMPAT")
else()
  add_definitions(-D_DEFAULT_SOURCE)
  check_and_add_flag(HAVE_WALL -Wall)
  # TODO: would like these but they produce overwhelming amounts of warnings
  #check_and_add_flag(EXTRA -Wextra)
  #check_and_add_flag(MISSING_FIELD_INITIALIZERS -Wmissing-field-initializers)
  #check_and_add_flag(SWITCH_DEFAULT -Wswitch-default)
  #check_and_add_flag(FLOAT_EQUAL -Wfloat-equal)
  #check_and_add_flag(CONVERSION -Wconversion)
  #check_and_add_flag(ZERO_AS_NULL_POINTER_CONSTANT -Wzero-as-null-pointer-constant)
  check_and_add_flag(TYPE_LIMITS -Wtype-limits)
  check_and_add_flag(SIGN_COMPARE -Wsign-compare)
  check_and_add_flag(IGNORED_QUALIFIERS -Wignored-qualifiers)
  check_and_add_flag(UNINITIALIZED -Wuninitialized)
  check_and_add_flag(LOGICAL_OP -Wlogical-op)
  check_and_add_flag(SHADOW -Wshadow)
  check_and_add_flag(INIT_SELF -Winit-self)
  check_and_add_flag(MISSING_DECLARATIONS -Wmissing-declarations)
  check_and_add_flag(MISSING_VARIABLE_DECLARATIONS -Wmissing-variable-declarations)

  # gcc uses some optimizations which might break stuff without this flag
  check_and_add_flag(NO_STRICT_ALIASING -fno-strict-aliasing)
  check_and_add_flag(NO_EXCEPTIONS -fno-exceptions)

  check_and_add_flag(VISIBILITY_INLINES_HIDDEN -fvisibility-inlines-hidden)
  check_and_add_flag(VISIBILITY_HIDDEN -fvisibility=hidden)

  check_and_add_flag(FOMIT_FRAME_POINTER -fomit-frame-pointer RELEASE_ONLY)

  dolphin_compile_definitions(_DEBUG DEBUG_ONLY)
  check_and_add_flag(GGDB -ggdb DEBUG_ONLY)

  if(CMAKE_SYSTEM_NAME STREQUAL "Linux")
    # GNU ar: Create thin archive files.
    # Requires binutils-2.19 or later.
    set(CMAKE_C_ARCHIVE_CREATE   "<CMAKE_AR> qcTP <TARGET> <LINK_FLAGS> <OBJECTS>")
    set(CMAKE_C_ARCHIVE_APPEND   "<CMAKE_AR> qTP  <TARGET> <LINK_FLAGS> <OBJECTS>")
    set(CMAKE_CXX_ARCHIVE_CREATE "<CMAKE_AR> qcTP <TARGET> <LINK_FLAGS> <OBJECTS>")
    set(CMAKE_CXX_ARCHIVE_APPEND "<CMAKE_AR> qTP  <TARGET> <LINK_FLAGS> <OBJECTS>")
  endif()
endif()

if(CMAKE_SYSTEM_NAME MATCHES "Darwin")
  if(NOT OSX_USE_DEFAULT_SEARCH_PATH)
    # Hack up the path to prioritize the path to built-in OS libraries to
    # increase the chance of not depending on a bunch of copies of them
    # installed by MacPorts, Fink, Homebrew, etc, and ending up copying
    # them into the bundle.  Since we optionally depend on libraries which
    # are not part of OS X (ffmpeg, etc.), however, don't remove the default
    # path entirely as was done in a previous version of this file.  This is
    # still kinda evil, since it defeats the user's path settings...
    # See http://www.cmake.org/cmake/help/v3.0/command/find_program.html
    list(APPEND CMAKE_PREFIX_PATH "/usr")
  endif()

  # Specify target CPUs.
  check_and_add_flag(HAVE_MSSSE3 -mssse3)
  check_and_add_flag(HAVE_ARCH_CORE2 -march=core2)

  # Linker flags.
  # Drop unreachable code and data.
  set(CMAKE_EXE_LINKER_FLAGS "${CMAKE_EXE_LINKER_FLAGS} -Wl,-dead_strip,-dead_strip_dylibs")

  find_library(APPKIT_LIBRARY AppKit)
  find_library(APPSERV_LIBRARY ApplicationServices)
  find_library(CARBON_LIBRARY Carbon)
  find_library(COCOA_LIBRARY Cocoa)
  find_library(COREFOUNDATION_LIBRARY CoreFoundation)
  find_library(CORESERV_LIBRARY CoreServices)
  find_library(FORCEFEEDBACK_LIBRARY ForceFeedback)
  find_library(FOUNDATION_LIBRARY Foundation)
  find_library(IOB_LIBRARY IOBluetooth)
  find_library(IOK_LIBRARY IOKit)
  find_library(OPENGL_LIBRARY OpenGL)
endif()

if(ENABLE_LTO)
  check_and_add_flag(LTO -flto)
  if(CMAKE_CXX_COMPILER_ID STREQUAL GNU)
    set(CMAKE_AR gcc-ar)
    set(CMAKE_RANLIB gcc-ranlib)
  endif()
endif()

if(UNIX AND LINUX_LOCAL_DEV)
  add_definitions(-DLINUX_LOCAL_DEV)
endif()

# BSDs put packages in /usr/local instead of /usr, so we need to
# force CMake to look in those directories by default, too.
# All commands and submodule commands also need to see these
# changes, so just setting them in the project scope via
# include_directories and link_directories is not sufficient
if(CMAKE_SYSTEM_NAME MATCHES "FreeBSD|NetBSD")
  set(CMAKE_PREFIX_PATH "${CMAKE_PREFIX_PATH};/usr/local")
  set(CMAKE_REQUIRED_INCLUDES "/usr/local/include")
  set(CMAKE_EXE_LINKER_FLAGS "${CMAKE_EXE_LINKER_FLAGS} -L/usr/local/lib")
endif()

# Dolphin requires threads.
find_package(Threads)

if(NOT CMAKE_BUILD_TYPE)
  set(CMAKE_BUILD_TYPE "Release" CACHE STRING
      "Build type (Release/Debug/RelWithDebInfo/MinSizeRel)" FORCE)
endif()

if(ENABLE_GPROF)
  check_and_add_flag(HAVE_PG -pg)
  if(NOT FLAG_C_HAVE_PG)
    message(FATAL_ERROR "Compiler option -pg is not supported")
  endif()
  set(CMAKE_EXE_LINKER_FLAGS "${CMAKE_EXE_LINKER_FLAGS} -pg")
endif()

if(FASTLOG)
  add_definitions(-DDEBUGFAST)
endif()

if(GDBSTUB)
  add_definitions(-DUSE_GDBSTUB)
endif()

if(ENABLE_VTUNE)
  set(VTUNE_DIR "/opt/intel/vtune_amplifier")
  add_definitions(-DUSE_VTUNE)
  include_directories("${VTUNE_DIR}/include")
  set(VTUNE_LIBRARIES
      "${VTUNE_DIR}/lib64/libjitprofiling.a"
      "${VTUNE_DIR}/lib64/libittnotify.a"
  )
endif()

if(ANDROID)
  message(STATUS "Building for Android")
  if(NOT ENABLE_HEADLESS)
    add_definitions(-DANDROID)
  else()
    # Lie to cmake a bit. We are cross compiling to Android
    # but not as a shared library. We want an executable.
    set(ANDROID 0)
  endif()
  set(USE_X11 0)
  set(USE_UPNP 0)
  set(USE_EGL 1)
  set(ENABLE_QT 0)
  set(USE_DISCORD_PRESENCE 0)

  # We are cross compiling, search only the toolchain for libraries and includes
  SET(CMAKE_FIND_ROOT_PATH_MODE_LIBRARY ONLY)
  SET(CMAKE_FIND_ROOT_PATH_MODE_INCLUDE ONLY)
  SET(CMAKE_FIND_ROOT_PATH_MODE_PROGRAM NEVER)
  SET(CMAKE_FIND_ROOT_PATH_MODE_PACKAGE ONLY)
elseif(HAIKU)
  set(USE_X11 0)
  set(USE_UPNP 0)
  set(USE_EGL 0)
endif()

if(ENABLE_HEADLESS)
  if(APPLE)
    message(STATUS "Enabling Headless! Disabling GUI.")
  else()
    message(STATUS "Enabling Headless! Disabling GUI, force enabling EGL!")
    set(USE_EGL 1)
  endif()
  set(USE_X11 0)
  set(ENABLE_QT 0)
  set(USE_DISCORD_PRESENCE 0)
  add_definitions(-DUSE_HEADLESS)
endif()

# Set file offset size to 64 bits.
#
# On modern Unixes, this is typically already the case. The lone exception is
# glibc, which may default to 32 bits. glibc allows this to be configured
# by setting _FILE_OFFSET_BITS.
if(NOT CMAKE_SYSTEM_NAME MATCHES "Windows")
  add_definitions(-D_FILE_OFFSET_BITS=64)
  add_definitions(-D_LARGEFILE_SOURCE)
endif()

########################################
# Dependency checking
#
# TODO: We should have options for dependencies included in the externals to
# override autodetection of system libraries and force the usage of the
# externals.
include(CheckLib)
include(CheckCXXSourceRuns)

set(OpenGL_GL_PREFERENCE GLVND)
find_package(OpenGL)
if (OPENGL_GL)
  include_directories(${OPENGL_INCLUDE_DIR})
endif()

set(USE_X11 0)

if(UNIX AND NOT APPLE AND NOT ANDROID AND NOT HAIKU AND NOT ENABLE_HEADLESS)
  find_package(X11)
  if(TRY_X11 AND X11_FOUND)
    set(USE_X11 1)
    add_definitions(-DHAVE_X11=1)
    include_directories(${X11_INCLUDE_DIR})
    message(STATUS "X11 support enabled")
  else()
    set(USE_X11 0)
    SET(X11_FOUND "")
    message(STATUS "X11 support disabled")
    add_definitions(-DHAVE_X11=0)
  endif()

  if (NOT USE_X11)
    message(FATAL_ERROR "\n"
            "No suitable display platform found\n"
            "Requires x11 to run")
  endif()
endif()

if(USE_X11)
  check_lib(XRANDR xrandr Xrandr)
  if(XRANDR_FOUND)
    add_definitions(-DHAVE_XRANDR=1)
  else()
    add_definitions(-DHAVE_XRANDR=0)
  endif()

  pkg_check_modules(X11_INPUT REQUIRED xi>=1.5.0)
endif()

if(ENCODE_FRAMEDUMPS)
  if(WIN32)
    set(FFMPEG_DIR Externals/ffmpeg)
  #elseif(ANDROID)
  #  set(FFMPEG_DIR Externals/ffmpeg_android)
  endif()
  find_package(FFmpeg COMPONENTS avcodec avformat avutil swscale)
  if(FFmpeg_FOUND)
    message(STATUS "libav/ffmpeg found, enabling AVI frame dumps")
    add_definitions(-DHAVE_FFMPEG)
  else()
    message(STATUS "libav/ffmpeg not found, disabling AVI frame dumps")
  endif()
endif()

if(OPROFILING)
  find_package(OProfile)
  if(OPROFILE_FOUND)
    message(STATUS "OProfile found, enabling profiling support")
    add_definitions(-DUSE_OPROFILE=1)
  else()
    message(FATAL_ERROR "OProfile not found. Can't build profiling support.")
  endif()
endif()

if(USE_EGL)
  message(STATUS "EGL OpenGL interface enabled")
  add_definitions(-DUSE_EGL=1)
endif()

if(ENABLE_EVDEV)
  find_package(Libudev REQUIRED)
  find_package(Libevdev REQUIRED)
  if(LIBUDEV_FOUND AND LIBEVDEV_FOUND)
    message(STATUS "libevdev/libudev found, enabling evdev controller backend")
    add_definitions(-DHAVE_LIBUDEV=1)
    add_definitions(-DHAVE_LIBEVDEV=1)
  else()
    message(FATAL_ERROR "Couldn't find libevdev and/or libudev. Can't build evdev controller backend.\nDisable ENABLE_EVDEV if you wish to build without controller support")
  endif()
endif()

if(UNIX)
  message(STATUS "Using named pipes as controller inputs")
  add_definitions(-DUSE_PIPES=1)
  message(STATUS "Watching game memory for changes")
  add_definitions(-DUSE_MEMORYWATCHER=1)
endif()

if(ENABLE_ANALYTICS)
  message(STATUS "Enabling analytics collection (subject to end-user opt-in)")
  add_definitions(-DUSE_ANALYTICS=1)
endif()

########################################
# Setup include directories (and make sure they are preferred over the Externals)
#
include_directories(Source/Core)
if(ANDROID)
  include_directories(Source/Android)
endif()

########################################
# Process externals and setup their include directories
#
# NOTES about adding Externals:
#   - If an external provides a target, or one can be introduced with find_package, consider using it.
#     - If a target doesn't exist, consider introducing a target for it with add_library and adding all necessary
#       includes, definitions, etc, to that target. This way, only libraries that need those attributes simply
#       need to link that target in, as opposed to them being provided to every library
#       (which is the case with the directory-based include_directories, add_definitions, etc)
#
#   - make sure to tell cmake to link them statically or dynamically (most
#     should be linked statically)
#   - place the CMakeLists.txt in the first-level subdirectory, e.g.
#     Externals/zlib/CMakeLists.txt (that is: NOT in some Src/ subdirectory)
#
<<<<<<< HEAD
add_subdirectory(Externals/Bochs_disasm)
if(NOT ANDROID)
  add_subdirectory(Externals/cpp-optparse)
=======
if (_M_X86)
  add_subdirectory(Externals/Bochs_disasm)
endif()
add_subdirectory(Externals/cpp-optparse)
add_subdirectory(Externals/glslang)

find_package(pugixml)
if(NOT pugixml_FOUND)
  message(STATUS "Using static pugixml from Externals")
  add_subdirectory(Externals/pugixml)
>>>>>>> 40b7fab2
endif()
add_subdirectory(Externals/glslang)

if(USE_SHARED_ENET)
  check_lib(ENET libenet enet enet/enet.h QUIET)
  include(CheckSymbolExists)
  if (ENET_FOUND)
    set(CMAKE_REQUIRED_INCLUDES ${ENET_INCLUDE_DIRS})
    # hack: LDFLAGS already contains -lenet but all flags but the first are
    # dropped; ugh, cmake
    set(CMAKE_REQUIRED_FLAGS ${ENET_LDFLAGS})
    set(CMAKE_REQUIRED_LIBRARIES ${ENET_LIBRARIES})
    check_symbol_exists(enet_socket_get_address enet/enet.h ENET_HAVE_SGA)
    set(CMAKE_REQUIRED_INCLUDES)
    set(CMAKE_REQUIRED_FLAGS)
    set(CMAKE_REQUIRED_LIBRARIES)
    if (NOT ENET_HAVE_SGA)
      # enet is too old
     set(ENET_FOUND FALSE)
    endif()
  endif()
endif()
if (ENET_FOUND)
  message(STATUS "Using shared enet")
else()
  message(STATUS "Using static enet from Externals")
  include_directories(Externals/enet/include)
  add_subdirectory(Externals/enet)
endif()

if(NOT XXHASH_FOUND)
  message(STATUS "Using static xxhash from Externals")
  add_subdirectory(Externals/xxhash)
endif()

find_package(ZLIB)
if(ZLIB_FOUND)
  message(STATUS "Using shared zlib")
else()
  message(STATUS "Shared zlib not found, falling back to the static library")
  add_subdirectory(Externals/zlib)
endif()

if(NOT APPLE)
  check_lib(LZO "(no .pc for lzo2)" lzo2 lzo/lzo1x.h QUIET)
endif()
if(LZO_FOUND)
  message(STATUS "Using shared lzo")
else()
  message(STATUS "Using static lzo from Externals")
  add_subdirectory(Externals/LZO)
  set(LZO lzo2)
endif()

if(NOT APPLE)
  check_lib(PNG libpng png png.h QUIET)
endif()
if (PNG_FOUND)
  message(STATUS "Using shared libpng")
else()
  message(STATUS "Using static libpng from Externals")
  add_subdirectory(Externals/libpng)
  set(PNG png)
endif()

# Using static soundtouch from Externals
# Unable to use system soundtouch library: We require shorts, not floats.
add_subdirectory(Externals/soundtouch)
include_directories(Externals)

find_package(Cubeb)
if(CUBEB_FOUND)
  message(STATUS "Using the system cubeb")
else()
  message(STATUS "Using static cubeb from Externals")
  add_subdirectory(Externals/cubeb EXCLUDE_FROM_ALL)
endif()

if(NOT ANDROID)
  add_definitions(-D__LIBUSB__)
  if(NOT APPLE)
    find_package(LibUSB)
  endif()
  if(LIBUSB_FOUND AND NOT APPLE)
    message(STATUS "Using shared LibUSB")
    include_directories(${LIBUSB_INCLUDE_DIR})
  else()
    message(STATUS "Using static LibUSB from Externals")
    add_subdirectory(Externals/libusb)
    set(LIBUSB_LIBRARIES usb)
  endif()
  set(LIBUSB_FOUND true)
endif()

set(SFML_REQD_VERSION 2.1)
if(NOT APPLE)
  find_package(SFML ${SFML_REQD_VERSION} COMPONENTS network system)
endif()
if(SFML_FOUND)
  message(STATUS "Using shared SFML")
else()
  message(STATUS "Using static SFML ${SFML_REQD_VERSION} from Externals")
  add_definitions(-DSFML_STATIC)
  add_subdirectory(Externals/SFML)
  include_directories(BEFORE Externals/SFML/include)
endif()

if(USE_UPNP)
  if(NOT APPLE)
    find_package(Miniupnpc)
  endif()
  if(MINIUPNPC_FOUND AND MINIUPNPC_API_VERSION GREATER 8)
    message(STATUS "Using shared miniupnpc")
  else()
    message(STATUS "Using static miniupnpc from Externals")
    add_subdirectory(Externals/miniupnpc)
  endif()
  add_definitions(-DUSE_UPNP)
endif()

if(NOT APPLE)
  find_package(MbedTLS)
endif()
if(MBEDTLS_FOUND)
  message(STATUS "Using shared mbed TLS")
  include_directories(${MBEDTLS_INCLUDE_DIRS})
else()
  message(STATUS "Using static mbed TLS from Externals")
  set(MBEDTLS_LIBRARIES mbedtls mbedcrypto mbedx509)
  add_subdirectory(Externals/mbedtls/ EXCLUDE_FROM_ALL)
  include_directories(Externals/mbedtls/include)
endif()

if (NOT ANDROID)
#curl
find_package(CURL)
if(CURL_FOUND)
  message(STATUS "Using shared libcurl")
  include_directories(${CURL_INCLUDE_DIRS})
else()
  message(STATUS "Using static libcurl from Externals")
  add_subdirectory(Externals/curl)
  set(CURL_LIBRARIES curl)
  include_directories(BEFORE Externals/curl/include)
endif()

# pugixml
find_package(pugixml)
if(NOT pugixml_FOUND)
  message(STATUS "Using static pugixml from Externals")
  add_subdirectory(Externals/pugixml)
endif()

# iconv
find_library(ICONV_LIBRARIES NAMES iconv libiconv libiconv-2 c)
find_path(ICONV_INCLUDE_DIR NAMES iconv.h)
endif()

if (NOT ANDROID AND ICONV_LIBRARIES AND ICONV_INCLUDE_DIR)
  mark_as_advanced(ICONV_INCLUDE_DIR ICONV_LIBRARIES)
else()
  message(STATUS "Using static iconv from Externals")
  include_directories(Externals/libiconv-1.14/include)
  add_subdirectory(Externals/libiconv-1.14)
  set(ICONV_LIBRARIES iconv)
endif()

if(NOT ANDROID)
  find_package(HIDAPI)
  if(NOT HIDAPI_FOUND)
    message(STATUS "Using static HIDAPI from Externals")
    add_subdirectory(Externals/hidapi EXCLUDE_FROM_ALL)
  endif()
endif()

if(USE_DISCORD_PRESENCE)
  message(STATUS "Using static DiscordRPC from Externals")
  add_subdirectory(Externals/discord-rpc)
endif()

find_package(Libsystemd)
if(SYSTEMD_FOUND)
  message(STATUS "libsystemd found, enabling traversal server watchdog support")
  add_definitions(-DHAVE_LIBSYSTEMD)
else()
  message(STATUS "libsystemd not found, disabling traversal server watchdog support")
endif()

########################################
# Pre-build events: Define configuration variables and write SCM info header
#
if(DOLPHIN_WC_BRANCH STREQUAL "master" OR DOLPHIN_WC_BRANCH STREQUAL "stable")
  set(DOLPHIN_WC_IS_STABLE "1")
else()
  set(DOLPHIN_WC_IS_STABLE "0")
endif()

configure_file(
  "${PROJECT_SOURCE_DIR}/Source/Core/Common/scmrev.h.in"
  "${PROJECT_BINARY_DIR}/Source/Core/Common/scmrev.h"
)
include_directories("${PROJECT_BINARY_DIR}/Source/Core")

########################################
# Unit testing.
#
if(NOT ANDROID)
  message(STATUS "Using static gtest from Externals")
  add_subdirectory(Externals/gtest EXCLUDE_FROM_ALL)
endif()

########################################
# Process Dolphin source now that all setup is complete
#
add_subdirectory(Source)

########################################
# Install shared data files
#
if(NOT CMAKE_SYSTEM_NAME MATCHES "Darwin|Windows")
  install(DIRECTORY Data/Sys/ DESTINATION ${datadir}/sys PATTERN)
endif()
if(NOT CMAKE_SYSTEM_NAME MATCHES "Linux|FreeBSD|OpenBSD|Darwin")
  install(FILES Data/license.txt DESTINATION ${datadir})
endif()
if(CMAKE_SYSTEM_NAME MATCHES "Linux|FreeBSD|OpenBSD")
  # Install the application icon and menu item
  install(FILES Data/dolphin-emu.svg
          DESTINATION ${CMAKE_INSTALL_PREFIX}/share/icons/hicolor/scalable/apps)
  install(FILES Data/dolphin-emu.png
          DESTINATION ${CMAKE_INSTALL_PREFIX}/share/icons/hicolor/256x256/apps)
  install(FILES Data/dolphin-emu.desktop
          DESTINATION ${CMAKE_INSTALL_PREFIX}/share/applications)
  # Install manpages
  install(FILES Data/dolphin-emu.6
          DESTINATION ${mandir}/man6)
  install(FILES Data/dolphin-emu-nogui.6
          DESTINATION ${mandir}/man6)
endif()

# packaging information
set(CPACK_PACKAGE_NAME "dolphin-emu")
set(CPACK_PACKAGE_VENDOR "Dolphin Team")
set(CPACK_PACKAGE_VERSION_MAJOR ${DOLPHIN_VERSION_MAJOR})
set(CPACK_PACKAGE_VERSION_MINOR ${DOLPHIN_VERSION_MINOR})
set(CPACK_PACKAGE_VERSION_PATCH ${DOLPHIN_VERSION_PATCH})
set(CPACK_PACKAGE_DESCRIPTION_FILE ${PROJECT_SOURCE_DIR}/Data/cpack_package_description.txt)
set(CPACK_PACKAGE_DESCRIPTION_SUMMARY "A GameCube and Wii emulator")

set(CPACK_RPM_PACKAGE_GROUP System/Emulators/Other)
set(CPACK_RPM_PACKAGE_LICENSE GPL-2.0)
# TODO: CPACK_RESOURCE_FILE_README
# TODO: CPACK_RESOURCE_FILE_WELCOME
# TODO: CPACK_PACKAGE_ICON
# TODO: CPACK_NSIS_*
# TODO: Use CPack components for DSPSpy, etc => cpack_add_component

set(CPACK_SET_DESTDIR ON)
set(CPACK_SOURCE_GENERATOR "TGZ;TBZ2;ZIP")
set(CPACK_SOURCE_IGNORE_FILES  "\\\\.#;/#;.*~;\\\\.swp;/\\\\.git")
list(APPEND CPACK_SOURCE_IGNORE_FILES "${CMAKE_BINARY_DIR}")

# CPack must be included after the CPACK_* variables are set in order for those
# variables to take effect.
Include(CPack)<|MERGE_RESOLUTION|>--- conflicted
+++ resolved
@@ -536,23 +536,14 @@
 #   - place the CMakeLists.txt in the first-level subdirectory, e.g.
 #     Externals/zlib/CMakeLists.txt (that is: NOT in some Src/ subdirectory)
 #
-<<<<<<< HEAD
-add_subdirectory(Externals/Bochs_disasm)
 if(NOT ANDROID)
   add_subdirectory(Externals/cpp-optparse)
-=======
+endif()
+
 if (_M_X86)
   add_subdirectory(Externals/Bochs_disasm)
 endif()
-add_subdirectory(Externals/cpp-optparse)
-add_subdirectory(Externals/glslang)
-
-find_package(pugixml)
-if(NOT pugixml_FOUND)
-  message(STATUS "Using static pugixml from Externals")
-  add_subdirectory(Externals/pugixml)
->>>>>>> 40b7fab2
-endif()
+
 add_subdirectory(Externals/glslang)
 
 if(USE_SHARED_ENET)
