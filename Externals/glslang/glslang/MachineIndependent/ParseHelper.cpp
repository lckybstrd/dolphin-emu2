--- conflicted
+++ resolved
@@ -400,34 +400,6 @@
         handleIoResizeArrayAccess(loc, base);
 
     if (index->getQualifier().isFrontEndConstant()) {
-<<<<<<< HEAD
-        if (base->getType().isUnsizedArray())
-            base->getWritableType().updateImplicitArraySize(indexValue + 1);
-        else
-            checkIndex(loc, base->getType(), indexValue);
-        result = intermediate.addIndex(EOpIndexDirect, base, index, loc);
-    } else {
-        if (base->getType().isUnsizedArray()) {
-            // we have a variable index into an unsized array, which is okay,
-            // depending on the situation
-            if (base->getAsSymbolNode() && isIoResizeArray(base->getType()))
-                error(loc, "", "[", "array must be sized by a redeclaration or layout qualifier before being indexed with a variable");
-            else {
-                // it is okay for a run-time sized array
-                checkRuntimeSizable(loc, *base);
-            }
-            base->getWritableType().setArrayVariablyIndexed();
-        }
-        if (base->getBasicType() == EbtBlock) {
-            if (base->getQualifier().storage == EvqBuffer)
-                requireProfile(base->getLoc(), ~EEsProfile, "variable indexing buffer block array");
-            else if (base->getQualifier().storage == EvqUniform)
-                profileRequires(base->getLoc(), EEsProfile, 320, Num_AEP_gpu_shader5, AEP_gpu_shader5,
-                                "variable indexing uniform block array");
-            else {
-                // input/output blocks either don't exist or can be variable indexed
-            }
-=======
         if (base->getType().isUnsizedArray()) {
             base->getWritableType().updateImplicitArraySize(indexValue + 1);
 #ifdef NV_EXTENSIONS
@@ -466,7 +438,6 @@
             else {
                 // input/output blocks either don't exist or can be variable indexed
             }
->>>>>>> 5130ac21
         } else if (language == EShLangFragment && base->getQualifier().isPipeOutput())
             requireProfile(base->getLoc(), ~EEsProfile, "variable indexing fragment shader output array");
         else if (base->getBasicType() == EbtSampler && version >= 130) {
@@ -653,11 +624,7 @@
         return 3; //Number of vertices for Fragment shader is always three.
     else if (language == EShLangMeshNV) {
         if (isPerPrimitive) {
-<<<<<<< HEAD
-            return intermediate.getPrimitives() != TQualifier::layoutNotSet ? intermediate.getPrimitives() : 0;            
-=======
             return intermediate.getPrimitives() != TQualifier::layoutNotSet ? intermediate.getPrimitives() : 0;
->>>>>>> 5130ac21
         } else {
             return intermediate.getVertices() != TQualifier::layoutNotSet ? intermediate.getVertices() : 0;
         }
@@ -3104,15 +3071,9 @@
         return;
 
     if (qualifier.isMemoryQualifierImageAndSSBOOnly() && ! publicType.isImage() && publicType.qualifier.storage != EvqBuffer) {
-<<<<<<< HEAD
         error(loc, "memory qualifiers cannot be used on this type", "", "");
     } else if (qualifier.isMemory() && (publicType.basicType != EbtSampler) && !publicType.qualifier.isUniformOrBuffer()) {
         error(loc, "memory qualifiers cannot be used on this type", "", "");
-=======
-        error(loc, "memory qualifiers cannot be used on this type", "", "");
-    } else if (qualifier.isMemory() && (publicType.basicType != EbtSampler) && !publicType.qualifier.isUniformOrBuffer()) {
-        error(loc, "memory qualifiers cannot be used on this type", "", "");
->>>>>>> 5130ac21
     }
 
     if (qualifier.storage == EvqBuffer && publicType.basicType != EbtBlock)
@@ -4666,7 +4627,6 @@
             }
 #ifdef NV_EXTENSIONS
             if (language == EShLangGeometry)
-<<<<<<< HEAD
 #endif
             {
                 if (id == TQualifier::getGeometryString(ElgLineStrip)) {
@@ -4693,34 +4653,6 @@
                     return;
                 }
 #endif
-=======
-#endif
-            {
-                if (id == TQualifier::getGeometryString(ElgLineStrip)) {
-                    publicType.shaderQualifiers.geometry = ElgLineStrip;
-                    return;
-                }
-                if (id == TQualifier::getGeometryString(ElgLinesAdjacency)) {
-                    publicType.shaderQualifiers.geometry = ElgLinesAdjacency;
-                    return;
-                }
-                if (id == TQualifier::getGeometryString(ElgTrianglesAdjacency)) {
-                    publicType.shaderQualifiers.geometry = ElgTrianglesAdjacency;
-                    return;
-                }
-                if (id == TQualifier::getGeometryString(ElgTriangleStrip)) {
-                    publicType.shaderQualifiers.geometry = ElgTriangleStrip;
-                    return;
-                }
-#ifdef NV_EXTENSIONS
-                if (id == "passthrough") {
-                    requireExtensions(loc, 1, &E_SPV_NV_geometry_shader_passthrough, "geometry shader passthrough");
-                    publicType.qualifier.layoutPassthrough = true;
-                    intermediate.setGeoPassthroughEXT();
-                    return;
-                }
-#endif
->>>>>>> 5130ac21
             }
         } else {
             assert(language == EShLangTessEvaluation);
@@ -5088,20 +5020,14 @@
 #ifdef NV_EXTENSIONS
     case EShLangMeshNV:
         if (id == "max_vertices") {
-<<<<<<< HEAD
-=======
             requireExtensions(loc, 1, &E_GL_NV_mesh_shader, "max_vertices");
->>>>>>> 5130ac21
             publicType.shaderQualifiers.vertices = value;
             if (value > resources.maxMeshOutputVerticesNV)
                 error(loc, "too large, must be less than gl_MaxMeshOutputVerticesNV", "max_vertices", "");
             return;
         }
         if (id == "max_primitives") {
-<<<<<<< HEAD
-=======
             requireExtensions(loc, 1, &E_GL_NV_mesh_shader, "max_primitives");
->>>>>>> 5130ac21
             publicType.shaderQualifiers.primitives = value;
             if (value > resources.maxMeshOutputPrimitivesNV)
                 error(loc, "too large, must be less than gl_MaxMeshOutputPrimitivesNV", "max_primitives", "");
@@ -5116,11 +5042,7 @@
         if (id.compare(0, 11, "local_size_") == 0) {
 #ifdef NV_EXTENSIONS
             if (language == EShLangMeshNV || language == EShLangTaskNV) {
-<<<<<<< HEAD
-                profileRequires(loc, ~EEsProfile, 450, E_GL_NV_mesh_shader, "gl_WorkGroupSize");
-=======
                 requireExtensions(loc, 1, &E_GL_NV_mesh_shader, "gl_WorkGroupSize");
->>>>>>> 5130ac21
             }
             else
 #endif
@@ -6811,16 +6733,7 @@
         || (currentBlockQualifier.layoutShaderRecordNV && !currentBlockQualifier.hasPacking())
 #endif
        )
-<<<<<<< HEAD
         currentBlockQualifier.layoutPacking = ElpStd430;
-
-#ifdef NV_EXTENSIONS
-    // Special case for "taskNV in/out", which has a default of std430,
-    if (currentBlockQualifier.perTaskNV && !currentBlockQualifier.hasPacking())
-=======
->>>>>>> 5130ac21
-        currentBlockQualifier.layoutPacking = ElpStd430;
-#endif
 
 #ifdef NV_EXTENSIONS
     // Special case for "taskNV in/out", which has a default of std430,
@@ -7040,7 +6953,6 @@
             error(loc, "output blocks cannot be used in a task shader", "out", "");
         }
 #endif
-<<<<<<< HEAD
         break;
 #ifdef NV_EXTENSIONS
     case EvqPayloadNV:
@@ -7053,20 +6965,6 @@
         requireStage(loc, (EShLanguageMask)(EShLangAnyHitNVMask | EShLangClosestHitNVMask | EShLangMissNVMask),
             "rayPayloadInNVX block");
         break;
-=======
-        break;
-#ifdef NV_EXTENSIONS
-    case EvqPayloadNV:
-        profileRequires(loc, ~EEsProfile, 450, E_GL_NVX_raytracing, "rayPayloadNVX block");
-        requireStage(loc, (EShLanguageMask)(EShLangRayGenNVMask | EShLangAnyHitNVMask | EShLangClosestHitNVMask | EShLangMissNVMask),
-            "rayPayloadNVX block");
-        break;
-    case EvqPayloadInNV:
-        profileRequires(loc, ~EEsProfile, 450, E_GL_NVX_raytracing, "rayPayloadInNVX block");
-        requireStage(loc, (EShLanguageMask)(EShLangAnyHitNVMask | EShLangClosestHitNVMask | EShLangMissNVMask),
-            "rayPayloadInNVX block");
-        break;
->>>>>>> 5130ac21
     case EvqHitAttrNV:
         profileRequires(loc, ~EEsProfile, 450, E_GL_NVX_raytracing, "hitAttributeNVX block");
         requireStage(loc, (EShLanguageMask)(EShLangIntersectNVMask | EShLangAnyHitNVMask | EShLangClosestHitNVMask), "hitAttributeNVX block");
