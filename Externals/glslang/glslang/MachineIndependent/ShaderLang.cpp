--- conflicted
+++ resolved
@@ -361,25 +361,16 @@
         InitializeStageSymbolTable(*builtInParseables, version, profile, spvVersion, EShLangMissNV, source,
             infoSink, commonTable, symbolTables);
     }
-<<<<<<< HEAD
-    // check for mesh
-    if (profile != EEsProfile && version >= 450)
-=======
 
     // check for mesh
     if ((profile != EEsProfile && version >= 450) ||
         (profile == EEsProfile && version >= 320))
->>>>>>> 5130ac21
         InitializeStageSymbolTable(*builtInParseables, version, profile, spvVersion, EShLangMeshNV, source,
                                    infoSink, commonTable, symbolTables);
 
     // check for task
-<<<<<<< HEAD
-    if (profile != EEsProfile && version >= 450)
-=======
     if ((profile != EEsProfile && version >= 450) ||
         (profile == EEsProfile && version >= 320))
->>>>>>> 5130ac21
         InitializeStageSymbolTable(*builtInParseables, version, profile, spvVersion, EShLangTaskNV, source,
                                    infoSink, commonTable, symbolTables);
 #endif
@@ -622,19 +613,11 @@
         break;
     case EShLangMeshNV:
     case EShLangTaskNV:
-<<<<<<< HEAD
-        if ((profile == EEsProfile) ||
-            (profile != EEsProfile && version < 450)) {
-            correct = false;
-            infoSink.info.message(EPrefixError, "#version: mesh/task shaders require non-es profile with version 450 or above");
-            version = 450;
-=======
         if ((profile == EEsProfile && version < 320) ||
             (profile != EEsProfile && version < 450)) {
             correct = false;
             infoSink.info.message(EPrefixError, "#version: mesh/task shaders require es profile with version 320 or above, or non-es profile with version 450 or above");
             version = profile == EEsProfile ? 320 : 450;
->>>>>>> 5130ac21
         }
 #endif
     default:
