//
// Copyright (C) 2014-2015 LunarG, Inc.
// Copyright (C) 2015-2016 Google, Inc.
//
// All rights reserved.
//
// Redistribution and use in source and binary forms, with or without
// modification, are permitted provided that the following conditions
// are met:
//
//    Redistributions of source code must retain the above copyright
//    notice, this list of conditions and the following disclaimer.
//
//    Redistributions in binary form must reproduce the above
//    copyright notice, this list of conditions and the following
//    disclaimer in the documentation and/or other materials provided
//    with the distribution.
//
//    Neither the name of 3Dlabs Inc. Ltd. nor the names of its
//    contributors may be used to endorse or promote products derived
//    from this software without specific prior written permission.
//
// THIS SOFTWARE IS PROVIDED BY THE COPYRIGHT HOLDERS AND CONTRIBUTORS
// "AS IS" AND ANY EXPRESS OR IMPLIED WARRANTIES, INCLUDING, BUT NOT
// LIMITED TO, THE IMPLIED WARRANTIES OF MERCHANTABILITY AND FITNESS
// FOR A PARTICULAR PURPOSE ARE DISCLAIMED. IN NO EVENT SHALL THE
// COPYRIGHT HOLDERS OR CONTRIBUTORS BE LIABLE FOR ANY DIRECT, INDIRECT,
// INCIDENTAL, SPECIAL, EXEMPLARY, OR CONSEQUENTIAL DAMAGES (INCLUDING,
// BUT NOT LIMITED TO, PROCUREMENT OF SUBSTITUTE GOODS OR SERVICES;
// LOSS OF USE, DATA, OR PROFITS; OR BUSINESS INTERRUPTION) HOWEVER
// CAUSED AND ON ANY THEORY OF LIABILITY, WHETHER IN CONTRACT, STRICT
// LIABILITY, OR TORT (INCLUDING NEGLIGENCE OR OTHERWISE) ARISING IN
// ANY WAY OUT OF THE USE OF THIS SOFTWARE, EVEN IF ADVISED OF THE
// POSSIBILITY OF SUCH DAMAGE.

//
// Helper for making SPIR-V IR.  Generally, this is documented in the header
// SpvBuilder.h.
//

#include <cassert>
#include <cstdlib>

#include <unordered_set>
#include <algorithm>

#include "SpvBuilder.h"

#include "hex_float.h"

#ifndef _WIN32
    #include <cstdio>
#endif

namespace spv {

Builder::Builder(unsigned int spvVersion, unsigned int magicNumber, SpvBuildLogger* buildLogger) :
    spvVersion(spvVersion),
    source(SourceLanguageUnknown),
    sourceVersion(0),
    sourceFileStringId(NoResult),
    currentLine(0),
    emitOpLines(false),
    addressModel(AddressingModelLogical),
    memoryModel(MemoryModelGLSL450),
    builderNumber(magicNumber),
    buildPoint(0),
    uniqueId(0),
    entryPointFunction(0),
    generatingOpCodeForSpecConst(false),
    logger(buildLogger)
{
    clearAccessChain();
}

Builder::~Builder()
{
}

Id Builder::import(const char* name)
{
    Instruction* import = new Instruction(getUniqueId(), NoType, OpExtInstImport);
    import->addStringOperand(name);
    module.mapInstruction(import);

    imports.push_back(std::unique_ptr<Instruction>(import));
    return import->getResultId();
}

// Emit an OpLine if we've been asked to emit OpLines and the line number
// has changed since the last time, and is a valid line number.
void Builder::setLine(int lineNum)
{
    if (lineNum != 0 && lineNum != currentLine) {
        currentLine = lineNum;
        if (emitOpLines)
            addLine(sourceFileStringId, currentLine, 0);
    }
}

void Builder::addLine(Id fileName, int lineNum, int column)
{
    Instruction* line = new Instruction(OpLine);
    line->addIdOperand(fileName);
    line->addImmediateOperand(lineNum);
    line->addImmediateOperand(column);
    buildPoint->addInstruction(std::unique_ptr<Instruction>(line));
}

// For creating new groupedTypes (will return old type if the requested one was already made).
Id Builder::makeVoidType()
{
    Instruction* type;
    if (groupedTypes[OpTypeVoid].size() == 0) {
        type = new Instruction(getUniqueId(), NoType, OpTypeVoid);
        groupedTypes[OpTypeVoid].push_back(type);
        constantsTypesGlobals.push_back(std::unique_ptr<Instruction>(type));
        module.mapInstruction(type);
    } else
        type = groupedTypes[OpTypeVoid].back();

    return type->getResultId();
}

Id Builder::makeBoolType()
{
    Instruction* type;
    if (groupedTypes[OpTypeBool].size() == 0) {
        type = new Instruction(getUniqueId(), NoType, OpTypeBool);
        groupedTypes[OpTypeBool].push_back(type);
        constantsTypesGlobals.push_back(std::unique_ptr<Instruction>(type));
        module.mapInstruction(type);
    } else
        type = groupedTypes[OpTypeBool].back();

    return type->getResultId();
}

Id Builder::makeSamplerType()
{
    Instruction* type;
    if (groupedTypes[OpTypeSampler].size() == 0) {
        type = new Instruction(getUniqueId(), NoType, OpTypeSampler);
        groupedTypes[OpTypeSampler].push_back(type);
        constantsTypesGlobals.push_back(std::unique_ptr<Instruction>(type));
        module.mapInstruction(type);
    } else
        type = groupedTypes[OpTypeSampler].back();

    return type->getResultId();
}

Id Builder::makePointer(StorageClass storageClass, Id pointee)
{
    // try to find it
    Instruction* type;
    for (int t = 0; t < (int)groupedTypes[OpTypePointer].size(); ++t) {
        type = groupedTypes[OpTypePointer][t];
        if (type->getImmediateOperand(0) == (unsigned)storageClass &&
            type->getIdOperand(1) == pointee)
            return type->getResultId();
    }

    // not found, make it
    type = new Instruction(getUniqueId(), NoType, OpTypePointer);
    type->addImmediateOperand(storageClass);
    type->addIdOperand(pointee);
    groupedTypes[OpTypePointer].push_back(type);
    constantsTypesGlobals.push_back(std::unique_ptr<Instruction>(type));
    module.mapInstruction(type);

    return type->getResultId();
}

Id Builder::makeIntegerType(int width, bool hasSign)
{
    // try to find it
    Instruction* type;
    for (int t = 0; t < (int)groupedTypes[OpTypeInt].size(); ++t) {
        type = groupedTypes[OpTypeInt][t];
        if (type->getImmediateOperand(0) == (unsigned)width &&
            type->getImmediateOperand(1) == (hasSign ? 1u : 0u))
            return type->getResultId();
    }

    // not found, make it
    type = new Instruction(getUniqueId(), NoType, OpTypeInt);
    type->addImmediateOperand(width);
    type->addImmediateOperand(hasSign ? 1 : 0);
    groupedTypes[OpTypeInt].push_back(type);
    constantsTypesGlobals.push_back(std::unique_ptr<Instruction>(type));
    module.mapInstruction(type);

    // deal with capabilities
    switch (width) {
    case 8:
    case 16:
        // these are currently handled by storage-type declarations and post processing
        break;
    case 64:
        addCapability(CapabilityInt64);
        break;
    default:
        break;
    }

    return type->getResultId();
}

Id Builder::makeFloatType(int width)
{
    // try to find it
    Instruction* type;
    for (int t = 0; t < (int)groupedTypes[OpTypeFloat].size(); ++t) {
        type = groupedTypes[OpTypeFloat][t];
        if (type->getImmediateOperand(0) == (unsigned)width)
            return type->getResultId();
    }

    // not found, make it
    type = new Instruction(getUniqueId(), NoType, OpTypeFloat);
    type->addImmediateOperand(width);
    groupedTypes[OpTypeFloat].push_back(type);
    constantsTypesGlobals.push_back(std::unique_ptr<Instruction>(type));
    module.mapInstruction(type);

    // deal with capabilities
    switch (width) {
    case 16:
        // currently handled by storage-type declarations and post processing
        break;
    case 64:
        addCapability(CapabilityFloat64);
        break;
    default:
        break;
    }

    return type->getResultId();
}

// Make a struct without checking for duplication.
// See makeStructResultType() for non-decorated structs
// needed as the result of some instructions, which does
// check for duplicates.
Id Builder::makeStructType(const std::vector<Id>& members, const char* name)
{
    // Don't look for previous one, because in the general case,
    // structs can be duplicated except for decorations.

    // not found, make it
    Instruction* type = new Instruction(getUniqueId(), NoType, OpTypeStruct);
    for (int op = 0; op < (int)members.size(); ++op)
        type->addIdOperand(members[op]);
    groupedTypes[OpTypeStruct].push_back(type);
    constantsTypesGlobals.push_back(std::unique_ptr<Instruction>(type));
    module.mapInstruction(type);
    addName(type->getResultId(), name);

    return type->getResultId();
}

// Make a struct for the simple results of several instructions,
// checking for duplication.
Id Builder::makeStructResultType(Id type0, Id type1)
{
    // try to find it
    Instruction* type;
    for (int t = 0; t < (int)groupedTypes[OpTypeStruct].size(); ++t) {
        type = groupedTypes[OpTypeStruct][t];
        if (type->getNumOperands() != 2)
            continue;
        if (type->getIdOperand(0) != type0 ||
            type->getIdOperand(1) != type1)
            continue;
        return type->getResultId();
    }

    // not found, make it
    std::vector<spv::Id> members;
    members.push_back(type0);
    members.push_back(type1);

    return makeStructType(members, "ResType");
}

Id Builder::makeVectorType(Id component, int size)
{
    // try to find it
    Instruction* type;
    for (int t = 0; t < (int)groupedTypes[OpTypeVector].size(); ++t) {
        type = groupedTypes[OpTypeVector][t];
        if (type->getIdOperand(0) == component &&
            type->getImmediateOperand(1) == (unsigned)size)
            return type->getResultId();
    }

    // not found, make it
    type = new Instruction(getUniqueId(), NoType, OpTypeVector);
    type->addIdOperand(component);
    type->addImmediateOperand(size);
    groupedTypes[OpTypeVector].push_back(type);
    constantsTypesGlobals.push_back(std::unique_ptr<Instruction>(type));
    module.mapInstruction(type);

    return type->getResultId();
}

Id Builder::makeMatrixType(Id component, int cols, int rows)
{
    assert(cols <= maxMatrixSize && rows <= maxMatrixSize);

    Id column = makeVectorType(component, rows);

    // try to find it
    Instruction* type;
    for (int t = 0; t < (int)groupedTypes[OpTypeMatrix].size(); ++t) {
        type = groupedTypes[OpTypeMatrix][t];
        if (type->getIdOperand(0) == column &&
            type->getImmediateOperand(1) == (unsigned)cols)
            return type->getResultId();
    }

    // not found, make it
    type = new Instruction(getUniqueId(), NoType, OpTypeMatrix);
    type->addIdOperand(column);
    type->addImmediateOperand(cols);
    groupedTypes[OpTypeMatrix].push_back(type);
    constantsTypesGlobals.push_back(std::unique_ptr<Instruction>(type));
    module.mapInstruction(type);

    return type->getResultId();
}

// TODO: performance: track arrays per stride
// If a stride is supplied (non-zero) make an array.
// If no stride (0), reuse previous array types.
// 'size' is an Id of a constant or specialization constant of the array size
Id Builder::makeArrayType(Id element, Id sizeId, int stride)
{
    Instruction* type;
    if (stride == 0) {
        // try to find existing type
        for (int t = 0; t < (int)groupedTypes[OpTypeArray].size(); ++t) {
            type = groupedTypes[OpTypeArray][t];
            if (type->getIdOperand(0) == element &&
                type->getIdOperand(1) == sizeId)
                return type->getResultId();
        }
    }

    // not found, make it
    type = new Instruction(getUniqueId(), NoType, OpTypeArray);
    type->addIdOperand(element);
    type->addIdOperand(sizeId);
    groupedTypes[OpTypeArray].push_back(type);
    constantsTypesGlobals.push_back(std::unique_ptr<Instruction>(type));
    module.mapInstruction(type);

    return type->getResultId();
}

Id Builder::makeRuntimeArray(Id element)
{
    Instruction* type = new Instruction(getUniqueId(), NoType, OpTypeRuntimeArray);
    type->addIdOperand(element);
    constantsTypesGlobals.push_back(std::unique_ptr<Instruction>(type));
    module.mapInstruction(type);

    return type->getResultId();
}

Id Builder::makeFunctionType(Id returnType, const std::vector<Id>& paramTypes)
{
    // try to find it
    Instruction* type;
    for (int t = 0; t < (int)groupedTypes[OpTypeFunction].size(); ++t) {
        type = groupedTypes[OpTypeFunction][t];
        if (type->getIdOperand(0) != returnType || (int)paramTypes.size() != type->getNumOperands() - 1)
            continue;
        bool mismatch = false;
        for (int p = 0; p < (int)paramTypes.size(); ++p) {
            if (paramTypes[p] != type->getIdOperand(p + 1)) {
                mismatch = true;
                break;
            }
        }
        if (! mismatch)
            return type->getResultId();
    }

    // not found, make it
    type = new Instruction(getUniqueId(), NoType, OpTypeFunction);
    type->addIdOperand(returnType);
    for (int p = 0; p < (int)paramTypes.size(); ++p)
        type->addIdOperand(paramTypes[p]);
    groupedTypes[OpTypeFunction].push_back(type);
    constantsTypesGlobals.push_back(std::unique_ptr<Instruction>(type));
    module.mapInstruction(type);

    return type->getResultId();
}

Id Builder::makeImageType(Id sampledType, Dim dim, bool depth, bool arrayed, bool ms, unsigned sampled, ImageFormat format)
{
    assert(sampled == 1 || sampled == 2);

    // try to find it
    Instruction* type;
    for (int t = 0; t < (int)groupedTypes[OpTypeImage].size(); ++t) {
        type = groupedTypes[OpTypeImage][t];
        if (type->getIdOperand(0) == sampledType &&
            type->getImmediateOperand(1) == (unsigned int)dim &&
            type->getImmediateOperand(2) == (  depth ? 1u : 0u) &&
            type->getImmediateOperand(3) == (arrayed ? 1u : 0u) &&
            type->getImmediateOperand(4) == (     ms ? 1u : 0u) &&
            type->getImmediateOperand(5) == sampled &&
            type->getImmediateOperand(6) == (unsigned int)format)
            return type->getResultId();
    }

    // not found, make it
    type = new Instruction(getUniqueId(), NoType, OpTypeImage);
    type->addIdOperand(sampledType);
    type->addImmediateOperand(   dim);
    type->addImmediateOperand(  depth ? 1 : 0);
    type->addImmediateOperand(arrayed ? 1 : 0);
    type->addImmediateOperand(     ms ? 1 : 0);
    type->addImmediateOperand(sampled);
    type->addImmediateOperand((unsigned int)format);

    groupedTypes[OpTypeImage].push_back(type);
    constantsTypesGlobals.push_back(std::unique_ptr<Instruction>(type));
    module.mapInstruction(type);

    // deal with capabilities
    switch (dim) {
    case DimBuffer:
        if (sampled == 1)
            addCapability(CapabilitySampledBuffer);
        else
            addCapability(CapabilityImageBuffer);
        break;
    case Dim1D:
        if (sampled == 1)
            addCapability(CapabilitySampled1D);
        else
            addCapability(CapabilityImage1D);
        break;
    case DimCube:
        if (arrayed) {
            if (sampled == 1)
                addCapability(CapabilitySampledCubeArray);
            else
                addCapability(CapabilityImageCubeArray);
        }
        break;
    case DimRect:
        if (sampled == 1)
            addCapability(CapabilitySampledRect);
        else
            addCapability(CapabilityImageRect);
        break;
    case DimSubpassData:
        addCapability(CapabilityInputAttachment);
        break;
    default:
        break;
    }

    if (ms) {
        if (sampled == 2) {
            // Images used with subpass data are not storage
            // images, so don't require the capability for them.
            if (dim != Dim::DimSubpassData)
                addCapability(CapabilityStorageImageMultisample);
            if (arrayed)
                addCapability(CapabilityImageMSArray);
        }
    }

    return type->getResultId();
}

Id Builder::makeSampledImageType(Id imageType)
{
    // try to find it
    Instruction* type;
    for (int t = 0; t < (int)groupedTypes[OpTypeSampledImage].size(); ++t) {
        type = groupedTypes[OpTypeSampledImage][t];
        if (type->getIdOperand(0) == imageType)
            return type->getResultId();
    }

    // not found, make it
    type = new Instruction(getUniqueId(), NoType, OpTypeSampledImage);
    type->addIdOperand(imageType);

    groupedTypes[OpTypeSampledImage].push_back(type);
    constantsTypesGlobals.push_back(std::unique_ptr<Instruction>(type));
    module.mapInstruction(type);

    return type->getResultId();
}

Id Builder::getDerefTypeId(Id resultId) const
{
    Id typeId = getTypeId(resultId);
    assert(isPointerType(typeId));

    return module.getInstruction(typeId)->getIdOperand(1);
}

Op Builder::getMostBasicTypeClass(Id typeId) const
{
    Instruction* instr = module.getInstruction(typeId);

    Op typeClass = instr->getOpCode();
    switch (typeClass)
    {
    case OpTypeVector:
    case OpTypeMatrix:
    case OpTypeArray:
    case OpTypeRuntimeArray:
        return getMostBasicTypeClass(instr->getIdOperand(0));
    case OpTypePointer:
        return getMostBasicTypeClass(instr->getIdOperand(1));
    default:
        return typeClass;
    }
}

int Builder::getNumTypeConstituents(Id typeId) const
{
    Instruction* instr = module.getInstruction(typeId);

    switch (instr->getOpCode())
    {
    case OpTypeBool:
    case OpTypeInt:
    case OpTypeFloat:
        return 1;
    case OpTypeVector:
    case OpTypeMatrix:
        return instr->getImmediateOperand(1);
    case OpTypeArray:
    {
        Id lengthId = instr->getIdOperand(1);
        return module.getInstruction(lengthId)->getImmediateOperand(0);
    }
    case OpTypeStruct:
        return instr->getNumOperands();
    default:
        assert(0);
        return 1;
    }
}

// Return the lowest-level type of scalar that an homogeneous composite is made out of.
// Typically, this is just to find out if something is made out of ints or floats.
// However, it includes returning a structure, if say, it is an array of structure.
Id Builder::getScalarTypeId(Id typeId) const
{
    Instruction* instr = module.getInstruction(typeId);

    Op typeClass = instr->getOpCode();
    switch (typeClass)
    {
    case OpTypeVoid:
    case OpTypeBool:
    case OpTypeInt:
    case OpTypeFloat:
    case OpTypeStruct:
        return instr->getResultId();
    case OpTypeVector:
    case OpTypeMatrix:
    case OpTypeArray:
    case OpTypeRuntimeArray:
    case OpTypePointer:
        return getScalarTypeId(getContainedTypeId(typeId));
    default:
        assert(0);
        return NoResult;
    }
}

// Return the type of 'member' of a composite.
Id Builder::getContainedTypeId(Id typeId, int member) const
{
    Instruction* instr = module.getInstruction(typeId);

    Op typeClass = instr->getOpCode();
    switch (typeClass)
    {
    case OpTypeVector:
    case OpTypeMatrix:
    case OpTypeArray:
    case OpTypeRuntimeArray:
        return instr->getIdOperand(0);
    case OpTypePointer:
        return instr->getIdOperand(1);
    case OpTypeStruct:
        return instr->getIdOperand(member);
    default:
        assert(0);
        return NoResult;
    }
}

// Return the immediately contained type of a given composite type.
Id Builder::getContainedTypeId(Id typeId) const
{
    return getContainedTypeId(typeId, 0);
}

// Returns true if 'typeId' is or contains a scalar type declared with 'typeOp'
// of width 'width'. The 'width' is only consumed for int and float types.
// Returns false otherwise.
bool Builder::containsType(Id typeId, spv::Op typeOp, int width) const
{
    const Instruction& instr = *module.getInstruction(typeId);

    Op typeClass = instr.getOpCode();
    switch (typeClass)
    {
    case OpTypeInt:
    case OpTypeFloat:
        return typeClass == typeOp && instr.getImmediateOperand(0) == width;
    case OpTypeStruct:
        for (int m = 0; m < instr.getNumOperands(); ++m) {
            if (containsType(instr.getIdOperand(m), typeOp, width))
                return true;
        }
        return false;
    case OpTypeVector:
    case OpTypeMatrix:
    case OpTypeArray:
    case OpTypeRuntimeArray:
    case OpTypePointer:
        return containsType(getContainedTypeId(typeId), typeOp, width);
    default:
        return typeClass == typeOp;
    }
}

// See if a scalar constant of this type has already been created, so it
// can be reused rather than duplicated.  (Required by the specification).
Id Builder::findScalarConstant(Op typeClass, Op opcode, Id typeId, unsigned value)
{
    Instruction* constant;
    for (int i = 0; i < (int)groupedConstants[typeClass].size(); ++i) {
        constant = groupedConstants[typeClass][i];
        if (constant->getOpCode() == opcode &&
            constant->getTypeId() == typeId &&
            constant->getImmediateOperand(0) == value)
            return constant->getResultId();
    }

    return 0;
}

// Version of findScalarConstant (see above) for scalars that take two operands (e.g. a 'double' or 'int64').
Id Builder::findScalarConstant(Op typeClass, Op opcode, Id typeId, unsigned v1, unsigned v2)
{
    Instruction* constant;
    for (int i = 0; i < (int)groupedConstants[typeClass].size(); ++i) {
        constant = groupedConstants[typeClass][i];
        if (constant->getOpCode() == opcode &&
            constant->getTypeId() == typeId &&
            constant->getImmediateOperand(0) == v1 &&
            constant->getImmediateOperand(1) == v2)
            return constant->getResultId();
    }

    return 0;
}

// Return true if consuming 'opcode' means consuming a constant.
// "constant" here means after final transform to executable code,
// the value consumed will be a constant, so includes specialization.
bool Builder::isConstantOpCode(Op opcode) const
{
    switch (opcode) {
    case OpUndef:
    case OpConstantTrue:
    case OpConstantFalse:
    case OpConstant:
    case OpConstantComposite:
    case OpConstantSampler:
    case OpConstantNull:
    case OpSpecConstantTrue:
    case OpSpecConstantFalse:
    case OpSpecConstant:
    case OpSpecConstantComposite:
    case OpSpecConstantOp:
        return true;
    default:
        return false;
    }
}

// Return true if consuming 'opcode' means consuming a specialization constant.
bool Builder::isSpecConstantOpCode(Op opcode) const
{
    switch (opcode) {
    case OpSpecConstantTrue:
    case OpSpecConstantFalse:
    case OpSpecConstant:
    case OpSpecConstantComposite:
    case OpSpecConstantOp:
        return true;
    default:
        return false;
    }
}

Id Builder::makeBoolConstant(bool b, bool specConstant)
{
    Id typeId = makeBoolType();
    Instruction* constant;
    Op opcode = specConstant ? (b ? OpSpecConstantTrue : OpSpecConstantFalse) : (b ? OpConstantTrue : OpConstantFalse);

    // See if we already made it. Applies only to regular constants, because specialization constants
    // must remain distinct for the purpose of applying a SpecId decoration.
    if (! specConstant) {
        Id existing = 0;
        for (int i = 0; i < (int)groupedConstants[OpTypeBool].size(); ++i) {
            constant = groupedConstants[OpTypeBool][i];
            if (constant->getTypeId() == typeId && constant->getOpCode() == opcode)
                existing = constant->getResultId();
        }

        if (existing)
            return existing;
    }

    // Make it
    Instruction* c = new Instruction(getUniqueId(), typeId, opcode);
    constantsTypesGlobals.push_back(std::unique_ptr<Instruction>(c));
    groupedConstants[OpTypeBool].push_back(c);
    module.mapInstruction(c);

    return c->getResultId();
}

Id Builder::makeIntConstant(Id typeId, unsigned value, bool specConstant)
{
    Op opcode = specConstant ? OpSpecConstant : OpConstant;

    // See if we already made it. Applies only to regular constants, because specialization constants
    // must remain distinct for the purpose of applying a SpecId decoration.
    if (! specConstant) {
        Id existing = findScalarConstant(OpTypeInt, opcode, typeId, value);
        if (existing)
            return existing;
    }

    Instruction* c = new Instruction(getUniqueId(), typeId, opcode);
    c->addImmediateOperand(value);
    constantsTypesGlobals.push_back(std::unique_ptr<Instruction>(c));
    groupedConstants[OpTypeInt].push_back(c);
    module.mapInstruction(c);

    return c->getResultId();
}

Id Builder::makeInt64Constant(Id typeId, unsigned long long value, bool specConstant)
{
    Op opcode = specConstant ? OpSpecConstant : OpConstant;

    unsigned op1 = value & 0xFFFFFFFF;
    unsigned op2 = value >> 32;

    // See if we already made it. Applies only to regular constants, because specialization constants
    // must remain distinct for the purpose of applying a SpecId decoration.
    if (! specConstant) {
        Id existing = findScalarConstant(OpTypeInt, opcode, typeId, op1, op2);
        if (existing)
            return existing;
    }

    Instruction* c = new Instruction(getUniqueId(), typeId, opcode);
    c->addImmediateOperand(op1);
    c->addImmediateOperand(op2);
    constantsTypesGlobals.push_back(std::unique_ptr<Instruction>(c));
    groupedConstants[OpTypeInt].push_back(c);
    module.mapInstruction(c);

    return c->getResultId();
}

Id Builder::makeFloatConstant(float f, bool specConstant)
{
    Op opcode = specConstant ? OpSpecConstant : OpConstant;
    Id typeId = makeFloatType(32);
    union { float fl; unsigned int ui; } u;
    u.fl = f;
    unsigned value = u.ui;

    // See if we already made it. Applies only to regular constants, because specialization constants
    // must remain distinct for the purpose of applying a SpecId decoration.
    if (! specConstant) {
        Id existing = findScalarConstant(OpTypeFloat, opcode, typeId, value);
        if (existing)
            return existing;
    }

    Instruction* c = new Instruction(getUniqueId(), typeId, opcode);
    c->addImmediateOperand(value);
    constantsTypesGlobals.push_back(std::unique_ptr<Instruction>(c));
    groupedConstants[OpTypeFloat].push_back(c);
    module.mapInstruction(c);

    return c->getResultId();
}

Id Builder::makeDoubleConstant(double d, bool specConstant)
{
    Op opcode = specConstant ? OpSpecConstant : OpConstant;
    Id typeId = makeFloatType(64);
    union { double db; unsigned long long ull; } u;
    u.db = d;
    unsigned long long value = u.ull;
    unsigned op1 = value & 0xFFFFFFFF;
    unsigned op2 = value >> 32;

    // See if we already made it. Applies only to regular constants, because specialization constants
    // must remain distinct for the purpose of applying a SpecId decoration.
    if (! specConstant) {
        Id existing = findScalarConstant(OpTypeFloat, opcode, typeId, op1, op2);
        if (existing)
            return existing;
    }

    Instruction* c = new Instruction(getUniqueId(), typeId, opcode);
    c->addImmediateOperand(op1);
    c->addImmediateOperand(op2);
    constantsTypesGlobals.push_back(std::unique_ptr<Instruction>(c));
    groupedConstants[OpTypeFloat].push_back(c);
    module.mapInstruction(c);

    return c->getResultId();
}

Id Builder::makeFloat16Constant(float f16, bool specConstant)
{
    Op opcode = specConstant ? OpSpecConstant : OpConstant;
    Id typeId = makeFloatType(16);

    spvutils::HexFloat<spvutils::FloatProxy<float>> fVal(f16);
    spvutils::HexFloat<spvutils::FloatProxy<spvutils::Float16>> f16Val(0);
    fVal.castTo(f16Val, spvutils::kRoundToZero);

    unsigned value = f16Val.value().getAsFloat().get_value();

    // See if we already made it. Applies only to regular constants, because specialization constants
    // must remain distinct for the purpose of applying a SpecId decoration.
    if (!specConstant) {
        Id existing = findScalarConstant(OpTypeFloat, opcode, typeId, value);
        if (existing)
            return existing;
    }

    Instruction* c = new Instruction(getUniqueId(), typeId, opcode);
    c->addImmediateOperand(value);
    constantsTypesGlobals.push_back(std::unique_ptr<Instruction>(c));
    groupedConstants[OpTypeFloat].push_back(c);
    module.mapInstruction(c);

    return c->getResultId();
}

Id Builder::makeFpConstant(Id type, double d, bool specConstant)
{
        assert(isFloatType(type));

        switch (getScalarTypeWidth(type)) {
        case 16:
                return makeFloat16Constant((float)d, specConstant);
        case 32:
                return makeFloatConstant((float)d, specConstant);
        case 64:
                return makeDoubleConstant(d, specConstant);
        default:
                break;
        }

        assert(false);
        return NoResult;
}

Id Builder::findCompositeConstant(Op typeClass, const std::vector<Id>& comps)
{
    Instruction* constant = 0;
    bool found = false;
    for (int i = 0; i < (int)groupedConstants[typeClass].size(); ++i) {
        constant = groupedConstants[typeClass][i];

        // same shape?
        if (constant->getNumOperands() != (int)comps.size())
            continue;

        // same contents?
        bool mismatch = false;
        for (int op = 0; op < constant->getNumOperands(); ++op) {
            if (constant->getIdOperand(op) != comps[op]) {
                mismatch = true;
                break;
            }
        }
        if (! mismatch) {
            found = true;
            break;
        }
    }

    return found ? constant->getResultId() : NoResult;
}

Id Builder::findStructConstant(Id typeId, const std::vector<Id>& comps)
{
    Instruction* constant = 0;
    bool found = false;
    for (int i = 0; i < (int)groupedStructConstants[typeId].size(); ++i) {
        constant = groupedStructConstants[typeId][i];

        // same contents?
        bool mismatch = false;
        for (int op = 0; op < constant->getNumOperands(); ++op) {
            if (constant->getIdOperand(op) != comps[op]) {
                mismatch = true;
                break;
            }
        }
        if (! mismatch) {
            found = true;
            break;
        }
    }

    return found ? constant->getResultId() : NoResult;
}

// Comments in header
Id Builder::makeCompositeConstant(Id typeId, const std::vector<Id>& members, bool specConstant)
{
    Op opcode = specConstant ? OpSpecConstantComposite : OpConstantComposite;
    assert(typeId);
    Op typeClass = getTypeClass(typeId);

    switch (typeClass) {
    case OpTypeVector:
    case OpTypeArray:
    case OpTypeMatrix:
        if (! specConstant) {
            Id existing = findCompositeConstant(typeClass, members);
            if (existing)
                return existing;
        }
        break;
    case OpTypeStruct:
        if (! specConstant) {
            Id existing = findStructConstant(typeId, members);
            if (existing)
                return existing;
        }
        break;
    default:
        assert(0);
        return makeFloatConstant(0.0);
    }

    Instruction* c = new Instruction(getUniqueId(), typeId, opcode);
    for (int op = 0; op < (int)members.size(); ++op)
        c->addIdOperand(members[op]);
    constantsTypesGlobals.push_back(std::unique_ptr<Instruction>(c));
    if (typeClass == OpTypeStruct)
        groupedStructConstants[typeId].push_back(c);
    else
        groupedConstants[typeClass].push_back(c);
    module.mapInstruction(c);

    return c->getResultId();
}

Instruction* Builder::addEntryPoint(ExecutionModel model, Function* function, const char* name)
{
    Instruction* entryPoint = new Instruction(OpEntryPoint);
    entryPoint->addImmediateOperand(model);
    entryPoint->addIdOperand(function->getId());
    entryPoint->addStringOperand(name);

    entryPoints.push_back(std::unique_ptr<Instruction>(entryPoint));

    return entryPoint;
}

// Currently relying on the fact that all 'value' of interest are small non-negative values.
void Builder::addExecutionMode(Function* entryPoint, ExecutionMode mode, int value1, int value2, int value3)
{
    Instruction* instr = new Instruction(OpExecutionMode);
    instr->addIdOperand(entryPoint->getId());
    instr->addImmediateOperand(mode);
    if (value1 >= 0)
        instr->addImmediateOperand(value1);
    if (value2 >= 0)
        instr->addImmediateOperand(value2);
    if (value3 >= 0)
        instr->addImmediateOperand(value3);

    executionModes.push_back(std::unique_ptr<Instruction>(instr));
}

void Builder::addName(Id id, const char* string)
{
    Instruction* name = new Instruction(OpName);
    name->addIdOperand(id);
    name->addStringOperand(string);

    names.push_back(std::unique_ptr<Instruction>(name));
}

void Builder::addMemberName(Id id, int memberNumber, const char* string)
{
    Instruction* name = new Instruction(OpMemberName);
    name->addIdOperand(id);
    name->addImmediateOperand(memberNumber);
    name->addStringOperand(string);

    names.push_back(std::unique_ptr<Instruction>(name));
}

void Builder::addDecoration(Id id, Decoration decoration, int num)
{
    if (decoration == spv::DecorationMax)
        return;

    Instruction* dec = new Instruction(OpDecorate);
    dec->addIdOperand(id);
    dec->addImmediateOperand(decoration);
    if (num >= 0)
        dec->addImmediateOperand(num);

    decorations.push_back(std::unique_ptr<Instruction>(dec));
}

void Builder::addDecoration(Id id, Decoration decoration, const char* s)
{
    if (decoration == spv::DecorationMax)
        return;

    Instruction* dec = new Instruction(OpDecorateStringGOOGLE);
    dec->addIdOperand(id);
    dec->addImmediateOperand(decoration);
    dec->addStringOperand(s);

    decorations.push_back(std::unique_ptr<Instruction>(dec));
}

void Builder::addDecorationId(Id id, Decoration decoration, Id idDecoration)
{
    if (decoration == spv::DecorationMax)
        return;

    Instruction* dec = new Instruction(OpDecorateId);
    dec->addIdOperand(id);
    dec->addImmediateOperand(decoration);
    dec->addIdOperand(idDecoration);

    decorations.push_back(std::unique_ptr<Instruction>(dec));
}

void Builder::addMemberDecoration(Id id, unsigned int member, Decoration decoration, int num)
{
    if (decoration == spv::DecorationMax)
        return;

    Instruction* dec = new Instruction(OpMemberDecorate);
    dec->addIdOperand(id);
    dec->addImmediateOperand(member);
    dec->addImmediateOperand(decoration);
    if (num >= 0)
        dec->addImmediateOperand(num);

    decorations.push_back(std::unique_ptr<Instruction>(dec));
}

void Builder::addMemberDecoration(Id id, unsigned int member, Decoration decoration, const char *s)
{
    if (decoration == spv::DecorationMax)
        return;

    Instruction* dec = new Instruction(OpMemberDecorateStringGOOGLE);
    dec->addIdOperand(id);
    dec->addImmediateOperand(member);
    dec->addImmediateOperand(decoration);
    dec->addStringOperand(s);

    decorations.push_back(std::unique_ptr<Instruction>(dec));
}

// Comments in header
Function* Builder::makeEntryPoint(const char* entryPoint)
{
    assert(! entryPointFunction);

    Block* entry;
    std::vector<Id> params;
    std::vector<std::vector<Decoration>> decorations;

    entryPointFunction = makeFunctionEntry(NoPrecision, makeVoidType(), entryPoint, params, decorations, &entry);

    return entryPointFunction;
}

// Comments in header
Function* Builder::makeFunctionEntry(Decoration precision, Id returnType, const char* name,
                                     const std::vector<Id>& paramTypes, const std::vector<std::vector<Decoration>>& decorations, Block **entry)
{
    // Make the function and initial instructions in it
    Id typeId = makeFunctionType(returnType, paramTypes);
    Id firstParamId = paramTypes.size() == 0 ? 0 : getUniqueIds((int)paramTypes.size());
    Function* function = new Function(getUniqueId(), returnType, typeId, firstParamId, module);

    // Set up the precisions
    setPrecision(function->getId(), precision);
    for (unsigned p = 0; p < (unsigned)decorations.size(); ++p) {
        for (int d = 0; d < (int)decorations[p].size(); ++d)
            addDecoration(firstParamId + p, decorations[p][d]);
    }

    // CFG
    if (entry) {
        *entry = new Block(getUniqueId(), *function);
        function->addBlock(*entry);
        setBuildPoint(*entry);
    }

    if (name)
        addName(function->getId(), name);

    functions.push_back(std::unique_ptr<Function>(function));

    return function;
}

// Comments in header
void Builder::makeReturn(bool implicit, Id retVal)
{
    if (retVal) {
        Instruction* inst = new Instruction(NoResult, NoType, OpReturnValue);
        inst->addIdOperand(retVal);
        buildPoint->addInstruction(std::unique_ptr<Instruction>(inst));
    } else
        buildPoint->addInstruction(std::unique_ptr<Instruction>(new Instruction(NoResult, NoType, OpReturn)));

    if (! implicit)
        createAndSetNoPredecessorBlock("post-return");
}

// Comments in header
void Builder::leaveFunction()
{
    Block* block = buildPoint;
    Function& function = buildPoint->getParent();
    assert(block);

    // If our function did not contain a return, add a return void now.
    if (! block->isTerminated()) {
        if (function.getReturnType() == makeVoidType())
            makeReturn(true);
        else {
            makeReturn(true, createUndefined(function.getReturnType()));
        }
    }
}

// Comments in header
void Builder::makeDiscard()
{
    buildPoint->addInstruction(std::unique_ptr<Instruction>(new Instruction(OpKill)));
    createAndSetNoPredecessorBlock("post-discard");
}

// Comments in header
Id Builder::createVariable(StorageClass storageClass, Id type, const char* name)
{
    Id pointerType = makePointer(storageClass, type);
    Instruction* inst = new Instruction(getUniqueId(), pointerType, OpVariable);
    inst->addImmediateOperand(storageClass);

    switch (storageClass) {
    case StorageClassFunction:
        // Validation rules require the declaration in the entry block
        buildPoint->getParent().addLocalVariable(std::unique_ptr<Instruction>(inst));
        break;

    default:
        constantsTypesGlobals.push_back(std::unique_ptr<Instruction>(inst));
        module.mapInstruction(inst);
        break;
    }

    if (name)
        addName(inst->getResultId(), name);

    return inst->getResultId();
}

// Comments in header
Id Builder::createUndefined(Id type)
{
  Instruction* inst = new Instruction(getUniqueId(), type, OpUndef);
  buildPoint->addInstruction(std::unique_ptr<Instruction>(inst));
  return inst->getResultId();
}

// Comments in header
void Builder::createStore(Id rValue, Id lValue, spv::MemoryAccessMask memoryAccess, spv::Scope scope)
{
    Instruction* store = new Instruction(OpStore);
    store->addIdOperand(lValue);
    store->addIdOperand(rValue);

    if (memoryAccess != MemoryAccessMaskNone) {
        store->addImmediateOperand(memoryAccess);
        if (memoryAccess & spv::MemoryAccessMakePointerAvailableKHRMask) {
            store->addIdOperand(makeUintConstant(scope));
        }
    }

    buildPoint->addInstruction(std::unique_ptr<Instruction>(store));
}

// Comments in header
Id Builder::createLoad(Id lValue, spv::MemoryAccessMask memoryAccess, spv::Scope scope)
{
    Instruction* load = new Instruction(getUniqueId(), getDerefTypeId(lValue), OpLoad);
    load->addIdOperand(lValue);

    if (memoryAccess != MemoryAccessMaskNone) {
        load->addImmediateOperand(memoryAccess);
        if (memoryAccess & spv::MemoryAccessMakePointerVisibleKHRMask) {
            load->addIdOperand(makeUintConstant(scope));
        }
    }

    buildPoint->addInstruction(std::unique_ptr<Instruction>(load));

    return load->getResultId();
}

// Comments in header
Id Builder::createAccessChain(StorageClass storageClass, Id base, const std::vector<Id>& offsets)
{
    // Figure out the final resulting type.
    spv::Id typeId = getTypeId(base);
    assert(isPointerType(typeId) && offsets.size() > 0);
    typeId = getContainedTypeId(typeId);
    for (int i = 0; i < (int)offsets.size(); ++i) {
        if (isStructType(typeId)) {
            assert(isConstantScalar(offsets[i]));
            typeId = getContainedTypeId(typeId, getConstantScalar(offsets[i]));
        } else
            typeId = getContainedTypeId(typeId, offsets[i]);
    }
    typeId = makePointer(storageClass, typeId);

    // Make the instruction
    Instruction* chain = new Instruction(getUniqueId(), typeId, OpAccessChain);
    chain->addIdOperand(base);
    for (int i = 0; i < (int)offsets.size(); ++i)
        chain->addIdOperand(offsets[i]);
    buildPoint->addInstruction(std::unique_ptr<Instruction>(chain));

    return chain->getResultId();
}

Id Builder::createArrayLength(Id base, unsigned int member)
{
    spv::Id intType = makeIntType(32);
    Instruction* length = new Instruction(getUniqueId(), intType, OpArrayLength);
    length->addIdOperand(base);
    length->addImmediateOperand(member);
    buildPoint->addInstruction(std::unique_ptr<Instruction>(length));

    return length->getResultId();
}

Id Builder::createCompositeExtract(Id composite, Id typeId, unsigned index)
{
    // Generate code for spec constants if in spec constant operation
    // generation mode.
    if (generatingOpCodeForSpecConst) {
        return createSpecConstantOp(OpCompositeExtract, typeId, std::vector<Id>(1, composite), std::vector<Id>(1, index));
    }
    Instruction* extract = new Instruction(getUniqueId(), typeId, OpCompositeExtract);
    extract->addIdOperand(composite);
    extract->addImmediateOperand(index);
    buildPoint->addInstruction(std::unique_ptr<Instruction>(extract));

    return extract->getResultId();
}

Id Builder::createCompositeExtract(Id composite, Id typeId, const std::vector<unsigned>& indexes)
{
    // Generate code for spec constants if in spec constant operation
    // generation mode.
    if (generatingOpCodeForSpecConst) {
        return createSpecConstantOp(OpCompositeExtract, typeId, std::vector<Id>(1, composite), indexes);
    }
    Instruction* extract = new Instruction(getUniqueId(), typeId, OpCompositeExtract);
    extract->addIdOperand(composite);
    for (int i = 0; i < (int)indexes.size(); ++i)
        extract->addImmediateOperand(indexes[i]);
    buildPoint->addInstruction(std::unique_ptr<Instruction>(extract));

    return extract->getResultId();
}

Id Builder::createCompositeInsert(Id object, Id composite, Id typeId, unsigned index)
{
    Instruction* insert = new Instruction(getUniqueId(), typeId, OpCompositeInsert);
    insert->addIdOperand(object);
    insert->addIdOperand(composite);
    insert->addImmediateOperand(index);
    buildPoint->addInstruction(std::unique_ptr<Instruction>(insert));

    return insert->getResultId();
}

Id Builder::createCompositeInsert(Id object, Id composite, Id typeId, const std::vector<unsigned>& indexes)
{
    Instruction* insert = new Instruction(getUniqueId(), typeId, OpCompositeInsert);
    insert->addIdOperand(object);
    insert->addIdOperand(composite);
    for (int i = 0; i < (int)indexes.size(); ++i)
        insert->addImmediateOperand(indexes[i]);
    buildPoint->addInstruction(std::unique_ptr<Instruction>(insert));

    return insert->getResultId();
}

Id Builder::createVectorExtractDynamic(Id vector, Id typeId, Id componentIndex)
{
    Instruction* extract = new Instruction(getUniqueId(), typeId, OpVectorExtractDynamic);
    extract->addIdOperand(vector);
    extract->addIdOperand(componentIndex);
    buildPoint->addInstruction(std::unique_ptr<Instruction>(extract));

    return extract->getResultId();
}

Id Builder::createVectorInsertDynamic(Id vector, Id typeId, Id component, Id componentIndex)
{
    Instruction* insert = new Instruction(getUniqueId(), typeId, OpVectorInsertDynamic);
    insert->addIdOperand(vector);
    insert->addIdOperand(component);
    insert->addIdOperand(componentIndex);
    buildPoint->addInstruction(std::unique_ptr<Instruction>(insert));

    return insert->getResultId();
}

// An opcode that has no operands, no result id, and no type
void Builder::createNoResultOp(Op opCode)
{
    Instruction* op = new Instruction(opCode);
    buildPoint->addInstruction(std::unique_ptr<Instruction>(op));
}

// An opcode that has one id operand, no result id, and no type
void Builder::createNoResultOp(Op opCode, Id operand)
{
    Instruction* op = new Instruction(opCode);
    op->addIdOperand(operand);
    buildPoint->addInstruction(std::unique_ptr<Instruction>(op));
}

// An opcode that has multiple operands, no result id, and no type
<<<<<<< HEAD
void Builder::createNoResultOp(Op opCode, const std::vector<IdImmediate>& operands)
{
    Instruction* op = new Instruction(opCode);
    for (auto it = operands.cbegin(); it != operands.cend(); ++it) {
=======
void Builder::createNoResultOp(Op opCode, const std::vector<Id>& operands)
{
    Instruction* op = new Instruction(opCode);
    for (auto it = operands.cbegin(); it != operands.cend(); ++it) {
        op->addIdOperand(*it);
    }
    buildPoint->addInstruction(std::unique_ptr<Instruction>(op));
}

// An opcode that has multiple operands, no result id, and no type
void Builder::createNoResultOp(Op opCode, const std::vector<IdImmediate>& operands)
{
    Instruction* op = new Instruction(opCode);
    for (auto it = operands.cbegin(); it != operands.cend(); ++it) {
>>>>>>> d4561fbc
        if (it->isId)
            op->addIdOperand(it->word);
        else
            op->addImmediateOperand(it->word);
    }
    buildPoint->addInstruction(std::unique_ptr<Instruction>(op));
}

void Builder::createControlBarrier(Scope execution, Scope memory, MemorySemanticsMask semantics)
{
    Instruction* op = new Instruction(OpControlBarrier);
    op->addIdOperand(makeUintConstant(execution));
    op->addIdOperand(makeUintConstant(memory));
    op->addIdOperand(makeUintConstant(semantics));
    buildPoint->addInstruction(std::unique_ptr<Instruction>(op));
}

void Builder::createMemoryBarrier(unsigned executionScope, unsigned memorySemantics)
{
    Instruction* op = new Instruction(OpMemoryBarrier);
    op->addIdOperand(makeUintConstant(executionScope));
    op->addIdOperand(makeUintConstant(memorySemantics));
    buildPoint->addInstruction(std::unique_ptr<Instruction>(op));
}

// An opcode that has one operands, a result id, and a type
Id Builder::createUnaryOp(Op opCode, Id typeId, Id operand)
{
    // Generate code for spec constants if in spec constant operation
    // generation mode.
    if (generatingOpCodeForSpecConst) {
        return createSpecConstantOp(opCode, typeId, std::vector<Id>(1, operand), std::vector<Id>());
    }
    Instruction* op = new Instruction(getUniqueId(), typeId, opCode);
    op->addIdOperand(operand);
    buildPoint->addInstruction(std::unique_ptr<Instruction>(op));

    return op->getResultId();
}

Id Builder::createBinOp(Op opCode, Id typeId, Id left, Id right)
{
    // Generate code for spec constants if in spec constant operation
    // generation mode.
    if (generatingOpCodeForSpecConst) {
        std::vector<Id> operands(2);
        operands[0] = left; operands[1] = right;
        return createSpecConstantOp(opCode, typeId, operands, std::vector<Id>());
    }
    Instruction* op = new Instruction(getUniqueId(), typeId, opCode);
    op->addIdOperand(left);
    op->addIdOperand(right);
    buildPoint->addInstruction(std::unique_ptr<Instruction>(op));

    return op->getResultId();
}

Id Builder::createTriOp(Op opCode, Id typeId, Id op1, Id op2, Id op3)
{
    // Generate code for spec constants if in spec constant operation
    // generation mode.
    if (generatingOpCodeForSpecConst) {
        std::vector<Id> operands(3);
        operands[0] = op1;
        operands[1] = op2;
        operands[2] = op3;
        return createSpecConstantOp(
            opCode, typeId, operands, std::vector<Id>());
    }
    Instruction* op = new Instruction(getUniqueId(), typeId, opCode);
    op->addIdOperand(op1);
    op->addIdOperand(op2);
    op->addIdOperand(op3);
    buildPoint->addInstruction(std::unique_ptr<Instruction>(op));

    return op->getResultId();
}

Id Builder::createOp(Op opCode, Id typeId, const std::vector<Id>& operands)
{
    Instruction* op = new Instruction(getUniqueId(), typeId, opCode);
    for (auto it = operands.cbegin(); it != operands.cend(); ++it)
        op->addIdOperand(*it);
    buildPoint->addInstruction(std::unique_ptr<Instruction>(op));

    return op->getResultId();
}

Id Builder::createOp(Op opCode, Id typeId, const std::vector<IdImmediate>& operands)
{
    Instruction* op = new Instruction(getUniqueId(), typeId, opCode);
    for (auto it = operands.cbegin(); it != operands.cend(); ++it) {
        if (it->isId)
            op->addIdOperand(it->word);
        else
            op->addImmediateOperand(it->word);
    }
    buildPoint->addInstruction(std::unique_ptr<Instruction>(op));

    return op->getResultId();
}

Id Builder::createSpecConstantOp(Op opCode, Id typeId, const std::vector<Id>& operands, const std::vector<unsigned>& literals)
{
    Instruction* op = new Instruction(getUniqueId(), typeId, OpSpecConstantOp);
    op->addImmediateOperand((unsigned) opCode);
    for (auto it = operands.cbegin(); it != operands.cend(); ++it)
        op->addIdOperand(*it);
    for (auto it = literals.cbegin(); it != literals.cend(); ++it)
        op->addImmediateOperand(*it);
    module.mapInstruction(op);
    constantsTypesGlobals.push_back(std::unique_ptr<Instruction>(op));

    return op->getResultId();
}

Id Builder::createFunctionCall(spv::Function* function, const std::vector<spv::Id>& args)
{
    Instruction* op = new Instruction(getUniqueId(), function->getReturnType(), OpFunctionCall);
    op->addIdOperand(function->getId());
    for (int a = 0; a < (int)args.size(); ++a)
        op->addIdOperand(args[a]);
    buildPoint->addInstruction(std::unique_ptr<Instruction>(op));

    return op->getResultId();
}

// Comments in header
Id Builder::createRvalueSwizzle(Decoration precision, Id typeId, Id source, const std::vector<unsigned>& channels)
{
    if (channels.size() == 1)
        return setPrecision(createCompositeExtract(source, typeId, channels.front()), precision);

    if (generatingOpCodeForSpecConst) {
        std::vector<Id> operands(2);
        operands[0] = operands[1] = source;
        return setPrecision(createSpecConstantOp(OpVectorShuffle, typeId, operands, channels), precision);
    }
    Instruction* swizzle = new Instruction(getUniqueId(), typeId, OpVectorShuffle);
    assert(isVector(source));
    swizzle->addIdOperand(source);
    swizzle->addIdOperand(source);
    for (int i = 0; i < (int)channels.size(); ++i)
        swizzle->addImmediateOperand(channels[i]);
    buildPoint->addInstruction(std::unique_ptr<Instruction>(swizzle));

    return setPrecision(swizzle->getResultId(), precision);
}

// Comments in header
Id Builder::createLvalueSwizzle(Id typeId, Id target, Id source, const std::vector<unsigned>& channels)
{
    if (channels.size() == 1 && getNumComponents(source) == 1)
        return createCompositeInsert(source, target, typeId, channels.front());

    Instruction* swizzle = new Instruction(getUniqueId(), typeId, OpVectorShuffle);

    assert(isVector(target));
    swizzle->addIdOperand(target);

    assert(getNumComponents(source) == (int)channels.size());
    assert(isVector(source));
    swizzle->addIdOperand(source);

    // Set up an identity shuffle from the base value to the result value
    unsigned int components[4];
    int numTargetComponents = getNumComponents(target);
    for (int i = 0; i < numTargetComponents; ++i)
        components[i] = i;

    // Punch in the l-value swizzle
    for (int i = 0; i < (int)channels.size(); ++i)
        components[channels[i]] = numTargetComponents + i;

    // finish the instruction with these components selectors
    for (int i = 0; i < numTargetComponents; ++i)
        swizzle->addImmediateOperand(components[i]);
    buildPoint->addInstruction(std::unique_ptr<Instruction>(swizzle));

    return swizzle->getResultId();
}

// Comments in header
void Builder::promoteScalar(Decoration precision, Id& left, Id& right)
{
    int direction = getNumComponents(right) - getNumComponents(left);

    if (direction > 0)
        left = smearScalar(precision, left, makeVectorType(getTypeId(left), getNumComponents(right)));
    else if (direction < 0)
        right = smearScalar(precision, right, makeVectorType(getTypeId(right), getNumComponents(left)));

    return;
}

// Comments in header
Id Builder::smearScalar(Decoration precision, Id scalar, Id vectorType)
{
    assert(getNumComponents(scalar) == 1);
    assert(getTypeId(scalar) == getScalarTypeId(vectorType));

    int numComponents = getNumTypeComponents(vectorType);
    if (numComponents == 1)
        return scalar;

    Instruction* smear = nullptr;
    if (generatingOpCodeForSpecConst) {
        auto members = std::vector<spv::Id>(numComponents, scalar);
        // Sometime even in spec-constant-op mode, the temporary vector created by
        // promoting a scalar might not be a spec constant. This should depend on
        // the scalar.
        // e.g.:
        //  const vec2 spec_const_result = a_spec_const_vec2 + a_front_end_const_scalar;
        // In such cases, the temporary vector created from a_front_end_const_scalar
        // is not a spec constant vector, even though the binary operation node is marked
        // as 'specConstant' and we are in spec-constant-op mode.
        auto result_id = makeCompositeConstant(vectorType, members, isSpecConstant(scalar));
        smear = module.getInstruction(result_id);
    } else {
        smear = new Instruction(getUniqueId(), vectorType, OpCompositeConstruct);
        for (int c = 0; c < numComponents; ++c)
            smear->addIdOperand(scalar);
        buildPoint->addInstruction(std::unique_ptr<Instruction>(smear));
    }

    return setPrecision(smear->getResultId(), precision);
}

// Comments in header
Id Builder::createBuiltinCall(Id resultType, Id builtins, int entryPoint, const std::vector<Id>& args)
{
    Instruction* inst = new Instruction(getUniqueId(), resultType, OpExtInst);
    inst->addIdOperand(builtins);
    inst->addImmediateOperand(entryPoint);
    for (int arg = 0; arg < (int)args.size(); ++arg)
        inst->addIdOperand(args[arg]);

    buildPoint->addInstruction(std::unique_ptr<Instruction>(inst));

    return inst->getResultId();
}

// Accept all parameters needed to create a texture instruction.
// Create the correct instruction based on the inputs, and make the call.
Id Builder::createTextureCall(Decoration precision, Id resultType, bool sparse, bool fetch, bool proj, bool gather,
    bool noImplicitLod, const TextureParameters& parameters)
{
    static const int maxTextureArgs = 10;
    Id texArgs[maxTextureArgs] = {};

    //
    // Set up the fixed arguments
    //
    int numArgs = 0;
    bool explicitLod = false;
    texArgs[numArgs++] = parameters.sampler;
    texArgs[numArgs++] = parameters.coords;
    if (parameters.Dref != NoResult)
        texArgs[numArgs++] = parameters.Dref;
    if (parameters.component != NoResult)
        texArgs[numArgs++] = parameters.component;

    //
    // Set up the optional arguments
    //
    int optArgNum = numArgs;                        // track which operand, if it exists, is the mask of optional arguments
    ++numArgs;                                      // speculatively make room for the mask operand
    ImageOperandsMask mask = ImageOperandsMaskNone; // the mask operand
    if (parameters.bias) {
        mask = (ImageOperandsMask)(mask | ImageOperandsBiasMask);
        texArgs[numArgs++] = parameters.bias;
    }
    if (parameters.lod) {
        mask = (ImageOperandsMask)(mask | ImageOperandsLodMask);
        texArgs[numArgs++] = parameters.lod;
        explicitLod = true;
    } else if (parameters.gradX) {
        mask = (ImageOperandsMask)(mask | ImageOperandsGradMask);
        texArgs[numArgs++] = parameters.gradX;
        texArgs[numArgs++] = parameters.gradY;
        explicitLod = true;
    } else if (noImplicitLod && ! fetch && ! gather) {
        // have to explicitly use lod of 0 if not allowed to have them be implicit, and
        // we would otherwise be about to issue an implicit instruction
        mask = (ImageOperandsMask)(mask | ImageOperandsLodMask);
        texArgs[numArgs++] = makeFloatConstant(0.0);
        explicitLod = true;
    }
    if (parameters.offset) {
        if (isConstant(parameters.offset))
            mask = (ImageOperandsMask)(mask | ImageOperandsConstOffsetMask);
        else {
            addCapability(CapabilityImageGatherExtended);
            mask = (ImageOperandsMask)(mask | ImageOperandsOffsetMask);
        }
        texArgs[numArgs++] = parameters.offset;
    }
    if (parameters.offsets) {
        addCapability(CapabilityImageGatherExtended);
        mask = (ImageOperandsMask)(mask | ImageOperandsConstOffsetsMask);
        texArgs[numArgs++] = parameters.offsets;
    }
    if (parameters.sample) {
        mask = (ImageOperandsMask)(mask | ImageOperandsSampleMask);
        texArgs[numArgs++] = parameters.sample;
    }
    if (parameters.lodClamp) {
        // capability if this bit is used
        addCapability(CapabilityMinLod);

        mask = (ImageOperandsMask)(mask | ImageOperandsMinLodMask);
        texArgs[numArgs++] = parameters.lodClamp;
    }
    if (parameters.nonprivate) {
        mask = mask | ImageOperandsNonPrivateTexelKHRMask;
    }
    if (parameters.volatil) {
        mask = mask | ImageOperandsVolatileTexelKHRMask;
    }
    if (mask == ImageOperandsMaskNone)
        --numArgs;  // undo speculative reservation for the mask argument
    else
        texArgs[optArgNum] = mask;

    //
    // Set up the instruction
    //
    Op opCode = OpNop;  // All paths below need to set this
    if (fetch) {
        if (sparse)
            opCode = OpImageSparseFetch;
        else
            opCode = OpImageFetch;
    } else if (gather) {
        if (parameters.Dref)
            if (sparse)
                opCode = OpImageSparseDrefGather;
            else
                opCode = OpImageDrefGather;
        else
            if (sparse)
                opCode = OpImageSparseGather;
            else
                opCode = OpImageGather;
    } else if (explicitLod) {
        if (parameters.Dref) {
            if (proj)
                if (sparse)
                    opCode = OpImageSparseSampleProjDrefExplicitLod;
                else
                    opCode = OpImageSampleProjDrefExplicitLod;
            else
                if (sparse)
                    opCode = OpImageSparseSampleDrefExplicitLod;
                else
                    opCode = OpImageSampleDrefExplicitLod;
        } else {
            if (proj)
                if (sparse)
                    opCode = OpImageSparseSampleProjExplicitLod;
                else
                    opCode = OpImageSampleProjExplicitLod;
            else
                if (sparse)
                    opCode = OpImageSparseSampleExplicitLod;
                else
                    opCode = OpImageSampleExplicitLod;
        }
    } else {
        if (parameters.Dref) {
            if (proj)
                if (sparse)
                    opCode = OpImageSparseSampleProjDrefImplicitLod;
                else
                    opCode = OpImageSampleProjDrefImplicitLod;
            else
                if (sparse)
                    opCode = OpImageSparseSampleDrefImplicitLod;
                else
                    opCode = OpImageSampleDrefImplicitLod;
        } else {
            if (proj)
                if (sparse)
                    opCode = OpImageSparseSampleProjImplicitLod;
                else
                    opCode = OpImageSampleProjImplicitLod;
            else
                if (sparse)
                    opCode = OpImageSparseSampleImplicitLod;
                else
                    opCode = OpImageSampleImplicitLod;
        }
    }

    // See if the result type is expecting a smeared result.
    // This happens when a legacy shadow*() call is made, which
    // gets a vec4 back instead of a float.
    Id smearedType = resultType;
    if (! isScalarType(resultType)) {
        switch (opCode) {
        case OpImageSampleDrefImplicitLod:
        case OpImageSampleDrefExplicitLod:
        case OpImageSampleProjDrefImplicitLod:
        case OpImageSampleProjDrefExplicitLod:
            resultType = getScalarTypeId(resultType);
            break;
        default:
            break;
        }
    }

    Id typeId0 = 0;
    Id typeId1 = 0;

    if (sparse) {
        typeId0 = resultType;
        typeId1 = getDerefTypeId(parameters.texelOut);
        resultType = makeStructResultType(typeId0, typeId1);
    }

    // Build the SPIR-V instruction
    Instruction* textureInst = new Instruction(getUniqueId(), resultType, opCode);
    for (int op = 0; op < optArgNum; ++op)
        textureInst->addIdOperand(texArgs[op]);
    if (optArgNum < numArgs)
        textureInst->addImmediateOperand(texArgs[optArgNum]);
    for (int op = optArgNum + 1; op < numArgs; ++op)
        textureInst->addIdOperand(texArgs[op]);
    setPrecision(textureInst->getResultId(), precision);
    buildPoint->addInstruction(std::unique_ptr<Instruction>(textureInst));

    Id resultId = textureInst->getResultId();

    if (sparse) {
        // set capability
        addCapability(CapabilitySparseResidency);

        // Decode the return type that was a special structure
        createStore(createCompositeExtract(resultId, typeId1, 1), parameters.texelOut);
        resultId = createCompositeExtract(resultId, typeId0, 0);
        setPrecision(resultId, precision);
    } else {
        // When a smear is needed, do it, as per what was computed
        // above when resultType was changed to a scalar type.
        if (resultType != smearedType)
            resultId = smearScalar(precision, resultId, smearedType);
    }

    return resultId;
}

// Comments in header
Id Builder::createTextureQueryCall(Op opCode, const TextureParameters& parameters, bool isUnsignedResult)
{
    // Figure out the result type
    Id resultType = 0;
    switch (opCode) {
    case OpImageQuerySize:
    case OpImageQuerySizeLod:
    {
        int numComponents = 0;
        switch (getTypeDimensionality(getImageType(parameters.sampler))) {
        case Dim1D:
        case DimBuffer:
            numComponents = 1;
            break;
        case Dim2D:
        case DimCube:
        case DimRect:
        case DimSubpassData:
            numComponents = 2;
            break;
        case Dim3D:
            numComponents = 3;
            break;

        default:
            assert(0);
            break;
        }
        if (isArrayedImageType(getImageType(parameters.sampler)))
            ++numComponents;

        Id intType = isUnsignedResult ? makeUintType(32) : makeIntType(32);
        if (numComponents == 1)
            resultType = intType;
        else
            resultType = makeVectorType(intType, numComponents);

        break;
    }
    case OpImageQueryLod:
#ifdef AMD_EXTENSIONS
        resultType = makeVectorType(getScalarTypeId(getTypeId(parameters.coords)), 2);
#else
        resultType = makeVectorType(makeFloatType(32), 2);
#endif
        break;
    case OpImageQueryLevels:
    case OpImageQuerySamples:
        resultType = isUnsignedResult ? makeUintType(32) : makeIntType(32);
        break;
    default:
        assert(0);
        break;
    }

    Instruction* query = new Instruction(getUniqueId(), resultType, opCode);
    query->addIdOperand(parameters.sampler);
    if (parameters.coords)
        query->addIdOperand(parameters.coords);
    if (parameters.lod)
        query->addIdOperand(parameters.lod);
    buildPoint->addInstruction(std::unique_ptr<Instruction>(query));

    return query->getResultId();
}

// External comments in header.
// Operates recursively to visit the composite's hierarchy.
Id Builder::createCompositeCompare(Decoration precision, Id value1, Id value2, bool equal)
{
    Id boolType = makeBoolType();
    Id valueType = getTypeId(value1);

    Id resultId = NoResult;

    int numConstituents = getNumTypeConstituents(valueType);

    // Scalars and Vectors

    if (isScalarType(valueType) || isVectorType(valueType)) {
        assert(valueType == getTypeId(value2));
        // These just need a single comparison, just have
        // to figure out what it is.
        Op op;
        switch (getMostBasicTypeClass(valueType)) {
        case OpTypeFloat:
            op = equal ? OpFOrdEqual : OpFOrdNotEqual;
            break;
        case OpTypeInt:
        default:
            op = equal ? OpIEqual : OpINotEqual;
            break;
        case OpTypeBool:
            op = equal ? OpLogicalEqual : OpLogicalNotEqual;
            precision = NoPrecision;
            break;
        }

        if (isScalarType(valueType)) {
            // scalar
            resultId = createBinOp(op, boolType, value1, value2);
        } else {
            // vector
            resultId = createBinOp(op, makeVectorType(boolType, numConstituents), value1, value2);
            setPrecision(resultId, precision);
            // reduce vector compares...
            resultId = createUnaryOp(equal ? OpAll : OpAny, boolType, resultId);
        }

        return setPrecision(resultId, precision);
    }

    // Only structs, arrays, and matrices should be left.
    // They share in common the reduction operation across their constituents.
    assert(isAggregateType(valueType) || isMatrixType(valueType));

    // Compare each pair of constituents
    for (int constituent = 0; constituent < numConstituents; ++constituent) {
        std::vector<unsigned> indexes(1, constituent);
        Id constituentType1 = getContainedTypeId(getTypeId(value1), constituent);
        Id constituentType2 = getContainedTypeId(getTypeId(value2), constituent);
        Id constituent1 = createCompositeExtract(value1, constituentType1, indexes);
        Id constituent2 = createCompositeExtract(value2, constituentType2, indexes);

        Id subResultId = createCompositeCompare(precision, constituent1, constituent2, equal);

        if (constituent == 0)
            resultId = subResultId;
        else
            resultId = setPrecision(createBinOp(equal ? OpLogicalAnd : OpLogicalOr, boolType, resultId, subResultId), precision);
    }

    return resultId;
}

// OpCompositeConstruct
Id Builder::createCompositeConstruct(Id typeId, const std::vector<Id>& constituents)
{
    assert(isAggregateType(typeId) || (getNumTypeConstituents(typeId) > 1 && getNumTypeConstituents(typeId) == (int)constituents.size()));

    if (generatingOpCodeForSpecConst) {
        // Sometime, even in spec-constant-op mode, the constant composite to be
        // constructed may not be a specialization constant.
        // e.g.:
        //  const mat2 m2 = mat2(a_spec_const, a_front_end_const, another_front_end_const, third_front_end_const);
        // The first column vector should be a spec constant one, as a_spec_const is a spec constant.
        // The second column vector should NOT be spec constant, as it does not contain any spec constants.
        // To handle such cases, we check the constituents of the constant vector to determine whether this
        // vector should be created as a spec constant.
        return makeCompositeConstant(typeId, constituents,
                                     std::any_of(constituents.begin(), constituents.end(),
                                                 [&](spv::Id id) { return isSpecConstant(id); }));
    }

    Instruction* op = new Instruction(getUniqueId(), typeId, OpCompositeConstruct);
    for (int c = 0; c < (int)constituents.size(); ++c)
        op->addIdOperand(constituents[c]);
    buildPoint->addInstruction(std::unique_ptr<Instruction>(op));

    return op->getResultId();
}

// Vector or scalar constructor
Id Builder::createConstructor(Decoration precision, const std::vector<Id>& sources, Id resultTypeId)
{
    Id result = NoResult;
    unsigned int numTargetComponents = getNumTypeComponents(resultTypeId);
    unsigned int targetComponent = 0;

    // Special case: when calling a vector constructor with a single scalar
    // argument, smear the scalar
    if (sources.size() == 1 && isScalar(sources[0]) && numTargetComponents > 1)
        return smearScalar(precision, sources[0], resultTypeId);

    // accumulate the arguments for OpCompositeConstruct
    std::vector<Id> constituents;
    Id scalarTypeId = getScalarTypeId(resultTypeId);

    // lambda to store the result of visiting an argument component
    const auto latchResult = [&](Id comp) {
        if (numTargetComponents > 1)
            constituents.push_back(comp);
        else
            result = comp;
        ++targetComponent;
    };

    // lambda to visit a vector argument's components
    const auto accumulateVectorConstituents = [&](Id sourceArg) {
        unsigned int sourceSize = getNumComponents(sourceArg);
        unsigned int sourcesToUse = sourceSize;
        if (sourcesToUse + targetComponent > numTargetComponents)
            sourcesToUse = numTargetComponents - targetComponent;

        for (unsigned int s = 0; s < sourcesToUse; ++s) {
            std::vector<unsigned> swiz;
            swiz.push_back(s);
            latchResult(createRvalueSwizzle(precision, scalarTypeId, sourceArg, swiz));
        }
    };

    // lambda to visit a matrix argument's components
    const auto accumulateMatrixConstituents = [&](Id sourceArg) {
        unsigned int sourceSize = getNumColumns(sourceArg) * getNumRows(sourceArg);
        unsigned int sourcesToUse = sourceSize;
        if (sourcesToUse + targetComponent > numTargetComponents)
            sourcesToUse = numTargetComponents - targetComponent;

        int col = 0;
        int row = 0;
        for (unsigned int s = 0; s < sourcesToUse; ++s) {
            if (row >= getNumRows(sourceArg)) {
                row = 0;
                col++;
            }
            std::vector<Id> indexes;
            indexes.push_back(col);
            indexes.push_back(row);
            latchResult(createCompositeExtract(sourceArg, scalarTypeId, indexes));
            row++;
        }
    };

    // Go through the source arguments, each one could have either
    // a single or multiple components to contribute.
    for (unsigned int i = 0; i < sources.size(); ++i) {
        if (isScalar(sources[i]))
            latchResult(sources[i]);
        else if (isVector(sources[i]))
            accumulateVectorConstituents(sources[i]);
        else if (isMatrix(sources[i]))
            accumulateMatrixConstituents(sources[i]);
        else
            assert(0);

        if (targetComponent >= numTargetComponents)
            break;
    }

    // If the result is a vector, make it from the gathered constituents.
    if (constituents.size() > 0)
        result = createCompositeConstruct(resultTypeId, constituents);

    return setPrecision(result, precision);
}

// Comments in header
Id Builder::createMatrixConstructor(Decoration precision, const std::vector<Id>& sources, Id resultTypeId)
{
    Id componentTypeId = getScalarTypeId(resultTypeId);
    int numCols = getTypeNumColumns(resultTypeId);
    int numRows = getTypeNumRows(resultTypeId);

    Instruction* instr = module.getInstruction(componentTypeId);
    unsigned bitCount = instr->getImmediateOperand(0);
<<<<<<< HEAD

    // Optimize matrix constructed from a bigger matrix
    if (isMatrix(sources[0]) && getNumColumns(sources[0]) >= numCols && getNumRows(sources[0]) >= numRows) {
        // To truncate the matrix to a smaller number of rows/columns, we need to:
        // 1. For each column, extract the column and truncate it to the required size using shuffle
        // 2. Assemble the resulting matrix from all columns
        Id matrix = sources[0];
        Id columnTypeId = getContainedTypeId(resultTypeId);
        Id sourceColumnTypeId = getContainedTypeId(getTypeId(matrix));

        std::vector<unsigned> channels;
        for (int row = 0; row < numRows; ++row)
            channels.push_back(row);

=======

    // Optimize matrix constructed from a bigger matrix
    if (isMatrix(sources[0]) && getNumColumns(sources[0]) >= numCols && getNumRows(sources[0]) >= numRows) {
        // To truncate the matrix to a smaller number of rows/columns, we need to:
        // 1. For each column, extract the column and truncate it to the required size using shuffle
        // 2. Assemble the resulting matrix from all columns
        Id matrix = sources[0];
        Id columnTypeId = getContainedTypeId(resultTypeId);
        Id sourceColumnTypeId = getContainedTypeId(getTypeId(matrix));

        std::vector<unsigned> channels;
        for (int row = 0; row < numRows; ++row)
            channels.push_back(row);

>>>>>>> d4561fbc
        std::vector<Id> matrixColumns;
        for (int col = 0; col < numCols; ++col) {
            std::vector<unsigned> indexes;
            indexes.push_back(col);
            Id colv = createCompositeExtract(matrix, sourceColumnTypeId, indexes);
            setPrecision(colv, precision);

            if (numRows != getNumRows(matrix)) {
                matrixColumns.push_back(createRvalueSwizzle(precision, columnTypeId, colv, channels));
            } else {
                matrixColumns.push_back(colv);
            }
        }

        return setPrecision(createCompositeConstruct(resultTypeId, matrixColumns), precision);
    }

    // Otherwise, will use a two step process
    // 1. make a compile-time 2D array of values
    // 2. construct a matrix from that array

    // Step 1.

    // initialize the array to the identity matrix
    Id ids[maxMatrixSize][maxMatrixSize];
    Id  one = (bitCount == 64 ? makeDoubleConstant(1.0) : makeFloatConstant(1.0));
    Id zero = (bitCount == 64 ? makeDoubleConstant(0.0) : makeFloatConstant(0.0));
    for (int col = 0; col < 4; ++col) {
        for (int row = 0; row < 4; ++row) {
            if (col == row)
                ids[col][row] = one;
            else
                ids[col][row] = zero;
        }
    }

    // modify components as dictated by the arguments
    if (sources.size() == 1 && isScalar(sources[0])) {
        // a single scalar; resets the diagonals
        for (int col = 0; col < 4; ++col)
            ids[col][col] = sources[0];
    } else if (isMatrix(sources[0])) {
        // constructing from another matrix; copy over the parts that exist in both the argument and constructee
        Id matrix = sources[0];
        int minCols = std::min(numCols, getNumColumns(matrix));
        int minRows = std::min(numRows, getNumRows(matrix));
        for (int col = 0; col < minCols; ++col) {
            std::vector<unsigned> indexes;
            indexes.push_back(col);
            for (int row = 0; row < minRows; ++row) {
                indexes.push_back(row);
                ids[col][row] = createCompositeExtract(matrix, componentTypeId, indexes);
                indexes.pop_back();
                setPrecision(ids[col][row], precision);
            }
        }
    } else {
        // fill in the matrix in column-major order with whatever argument components are available
        int row = 0;
        int col = 0;

        for (int arg = 0; arg < (int)sources.size(); ++arg) {
            Id argComp = sources[arg];
            for (int comp = 0; comp < getNumComponents(sources[arg]); ++comp) {
                if (getNumComponents(sources[arg]) > 1) {
                    argComp = createCompositeExtract(sources[arg], componentTypeId, comp);
                    setPrecision(argComp, precision);
                }
                ids[col][row++] = argComp;
                if (row == numRows) {
                    row = 0;
                    col++;
                }
            }
        }
    }

    // Step 2:  Construct a matrix from that array.
    // First make the column vectors, then make the matrix.

    // make the column vectors
    Id columnTypeId = getContainedTypeId(resultTypeId);
    std::vector<Id> matrixColumns;
    for (int col = 0; col < numCols; ++col) {
        std::vector<Id> vectorComponents;
        for (int row = 0; row < numRows; ++row)
            vectorComponents.push_back(ids[col][row]);
        Id column = createCompositeConstruct(columnTypeId, vectorComponents);
        setPrecision(column, precision);
        matrixColumns.push_back(column);
    }

    // make the matrix
    return setPrecision(createCompositeConstruct(resultTypeId, matrixColumns), precision);
}

// Comments in header
Builder::If::If(Id cond, unsigned int ctrl, Builder& gb) :
    builder(gb),
    condition(cond),
    control(ctrl),
    elseBlock(0)
{
    function = &builder.getBuildPoint()->getParent();

    // make the blocks, but only put the then-block into the function,
    // the else-block and merge-block will be added later, in order, after
    // earlier code is emitted
    thenBlock = new Block(builder.getUniqueId(), *function);
    mergeBlock = new Block(builder.getUniqueId(), *function);

    // Save the current block, so that we can add in the flow control split when
    // makeEndIf is called.
    headerBlock = builder.getBuildPoint();

    function->addBlock(thenBlock);
    builder.setBuildPoint(thenBlock);
}

// Comments in header
void Builder::If::makeBeginElse()
{
    // Close out the "then" by having it jump to the mergeBlock
    builder.createBranch(mergeBlock);

    // Make the first else block and add it to the function
    elseBlock = new Block(builder.getUniqueId(), *function);
    function->addBlock(elseBlock);

    // Start building the else block
    builder.setBuildPoint(elseBlock);
}

// Comments in header
void Builder::If::makeEndIf()
{
    // jump to the merge block
    builder.createBranch(mergeBlock);

    // Go back to the headerBlock and make the flow control split
    builder.setBuildPoint(headerBlock);
    builder.createSelectionMerge(mergeBlock, control);
    if (elseBlock)
        builder.createConditionalBranch(condition, thenBlock, elseBlock);
    else
        builder.createConditionalBranch(condition, thenBlock, mergeBlock);

    // add the merge block to the function
    function->addBlock(mergeBlock);
    builder.setBuildPoint(mergeBlock);
}

// Comments in header
void Builder::makeSwitch(Id selector, unsigned int control, int numSegments, const std::vector<int>& caseValues,
                         const std::vector<int>& valueIndexToSegment, int defaultSegment,
                         std::vector<Block*>& segmentBlocks)
{
    Function& function = buildPoint->getParent();

    // make all the blocks
    for (int s = 0; s < numSegments; ++s)
        segmentBlocks.push_back(new Block(getUniqueId(), function));

    Block* mergeBlock = new Block(getUniqueId(), function);

    // make and insert the switch's selection-merge instruction
    createSelectionMerge(mergeBlock, control);

    // make the switch instruction
    Instruction* switchInst = new Instruction(NoResult, NoType, OpSwitch);
    switchInst->addIdOperand(selector);
    auto defaultOrMerge = (defaultSegment >= 0) ? segmentBlocks[defaultSegment] : mergeBlock;
    switchInst->addIdOperand(defaultOrMerge->getId());
    defaultOrMerge->addPredecessor(buildPoint);
    for (int i = 0; i < (int)caseValues.size(); ++i) {
        switchInst->addImmediateOperand(caseValues[i]);
        switchInst->addIdOperand(segmentBlocks[valueIndexToSegment[i]]->getId());
        segmentBlocks[valueIndexToSegment[i]]->addPredecessor(buildPoint);
    }
    buildPoint->addInstruction(std::unique_ptr<Instruction>(switchInst));

    // push the merge block
    switchMerges.push(mergeBlock);
}

// Comments in header
void Builder::addSwitchBreak()
{
    // branch to the top of the merge block stack
    createBranch(switchMerges.top());
    createAndSetNoPredecessorBlock("post-switch-break");
}

// Comments in header
void Builder::nextSwitchSegment(std::vector<Block*>& segmentBlock, int nextSegment)
{
    int lastSegment = nextSegment - 1;
    if (lastSegment >= 0) {
        // Close out previous segment by jumping, if necessary, to next segment
        if (! buildPoint->isTerminated())
            createBranch(segmentBlock[nextSegment]);
    }
    Block* block = segmentBlock[nextSegment];
    block->getParent().addBlock(block);
    setBuildPoint(block);
}

// Comments in header
void Builder::endSwitch(std::vector<Block*>& /*segmentBlock*/)
{
    // Close out previous segment by jumping, if necessary, to next segment
    if (! buildPoint->isTerminated())
        addSwitchBreak();

    switchMerges.top()->getParent().addBlock(switchMerges.top());
    setBuildPoint(switchMerges.top());

    switchMerges.pop();
}

Block& Builder::makeNewBlock()
{
    Function& function = buildPoint->getParent();
    auto block = new Block(getUniqueId(), function);
    function.addBlock(block);
    return *block;
}

Builder::LoopBlocks& Builder::makeNewLoop()
{
    // This verbosity is needed to simultaneously get the same behavior
    // everywhere (id's in the same order), have a syntax that works
    // across lots of versions of C++, have no warnings from pedantic
    // compilation modes, and leave the rest of the code alone.
    Block& head            = makeNewBlock();
    Block& body            = makeNewBlock();
    Block& merge           = makeNewBlock();
    Block& continue_target = makeNewBlock();
    LoopBlocks blocks(head, body, merge, continue_target);
    loops.push(blocks);
    return loops.top();
}

void Builder::createLoopContinue()
{
    createBranch(&loops.top().continue_target);
    // Set up a block for dead code.
    createAndSetNoPredecessorBlock("post-loop-continue");
}

void Builder::createLoopExit()
{
    createBranch(&loops.top().merge);
    // Set up a block for dead code.
    createAndSetNoPredecessorBlock("post-loop-break");
}

void Builder::closeLoop()
{
    loops.pop();
}

void Builder::clearAccessChain()
{
    accessChain.base = NoResult;
    accessChain.indexChain.clear();
    accessChain.instr = NoResult;
    accessChain.swizzle.clear();
    accessChain.component = NoResult;
    accessChain.preSwizzleBaseType = NoType;
    accessChain.isRValue = false;
    accessChain.coherentFlags.clear();
}

// Comments in header
void Builder::accessChainPushSwizzle(std::vector<unsigned>& swizzle, Id preSwizzleBaseType)
{
    // swizzles can be stacked in GLSL, but simplified to a single
    // one here; the base type doesn't change
    if (accessChain.preSwizzleBaseType == NoType)
        accessChain.preSwizzleBaseType = preSwizzleBaseType;

    // if needed, propagate the swizzle for the current access chain
    if (accessChain.swizzle.size() > 0) {
        std::vector<unsigned> oldSwizzle = accessChain.swizzle;
        accessChain.swizzle.resize(0);
        for (unsigned int i = 0; i < swizzle.size(); ++i) {
            assert(swizzle[i] < oldSwizzle.size());
            accessChain.swizzle.push_back(oldSwizzle[swizzle[i]]);
        }
    } else
        accessChain.swizzle = swizzle;

    // determine if we need to track this swizzle anymore
    simplifyAccessChainSwizzle();
}

// Comments in header
void Builder::accessChainStore(Id rvalue, spv::MemoryAccessMask memoryAccess, spv::Scope scope)
{
    assert(accessChain.isRValue == false);

    transferAccessChainSwizzle(true);
    Id base = collapseAccessChain();
    Id source = rvalue;

    // dynamic component should be gone
    assert(accessChain.component == NoResult);

    // If swizzle still exists, it is out-of-order or not full, we must load the target vector,
    // extract and insert elements to perform writeMask and/or swizzle.
    if (accessChain.swizzle.size() > 0) {
        Id tempBaseId = createLoad(base);
        source = createLvalueSwizzle(getTypeId(tempBaseId), tempBaseId, source, accessChain.swizzle);
    }

    createStore(source, base, memoryAccess, scope);
}

// Comments in header
Id Builder::accessChainLoad(Decoration precision, Decoration nonUniform, Id resultType, spv::MemoryAccessMask memoryAccess, spv::Scope scope)
{
    Id id;

    if (accessChain.isRValue) {
        // transfer access chain, but try to stay in registers
        transferAccessChainSwizzle(false);
        if (accessChain.indexChain.size() > 0) {
            Id swizzleBase = accessChain.preSwizzleBaseType != NoType ? accessChain.preSwizzleBaseType : resultType;

            // if all the accesses are constants, we can use OpCompositeExtract
            std::vector<unsigned> indexes;
            bool constant = true;
            for (int i = 0; i < (int)accessChain.indexChain.size(); ++i) {
                if (isConstantScalar(accessChain.indexChain[i]))
                    indexes.push_back(getConstantScalar(accessChain.indexChain[i]));
                else {
                    constant = false;
                    break;
                }
            }

            if (constant)
                id = createCompositeExtract(accessChain.base, swizzleBase, indexes);
            else {
                // make a new function variable for this r-value
                Id lValue = createVariable(StorageClassFunction, getTypeId(accessChain.base), "indexable");

                // store into it
                createStore(accessChain.base, lValue);

                // move base to the new variable
                accessChain.base = lValue;
                accessChain.isRValue = false;

                // load through the access chain
                id = createLoad(collapseAccessChain());
            }
            setPrecision(id, precision);
        } else
            id = accessChain.base;  // no precision, it was set when this was defined
    } else {
        transferAccessChainSwizzle(true);
        // load through the access chain
        id = createLoad(collapseAccessChain(), memoryAccess, scope);
        setPrecision(id, precision);
        addDecoration(id, nonUniform);
    }

    // Done, unless there are swizzles to do
    if (accessChain.swizzle.size() == 0 && accessChain.component == NoResult)
        return id;

    // Do remaining swizzling

    // Do the basic swizzle
    if (accessChain.swizzle.size() > 0) {
        Id swizzledType = getScalarTypeId(getTypeId(id));
        if (accessChain.swizzle.size() > 1)
            swizzledType = makeVectorType(swizzledType, (int)accessChain.swizzle.size());
        id = createRvalueSwizzle(precision, swizzledType, id, accessChain.swizzle);
    }

    // Do the dynamic component
    if (accessChain.component != NoResult)
        id = setPrecision(createVectorExtractDynamic(id, resultType, accessChain.component), precision);

    addDecoration(id, nonUniform);
    return id;
}

Id Builder::accessChainGetLValue()
{
    assert(accessChain.isRValue == false);

    transferAccessChainSwizzle(true);
    Id lvalue = collapseAccessChain();

    // If swizzle exists, it is out-of-order or not full, we must load the target vector,
    // extract and insert elements to perform writeMask and/or swizzle.  This does not
    // go with getting a direct l-value pointer.
    assert(accessChain.swizzle.size() == 0);
    assert(accessChain.component == NoResult);

    return lvalue;
}

// comment in header
Id Builder::accessChainGetInferredType()
{
    // anything to operate on?
    if (accessChain.base == NoResult)
        return NoType;
    Id type = getTypeId(accessChain.base);

    // do initial dereference
    if (! accessChain.isRValue)
        type = getContainedTypeId(type);

    // dereference each index
    for (auto it = accessChain.indexChain.cbegin(); it != accessChain.indexChain.cend(); ++it) {
        if (isStructType(type))
            type = getContainedTypeId(type, getConstantScalar(*it));
        else
            type = getContainedTypeId(type);
    }

    // dereference swizzle
    if (accessChain.swizzle.size() == 1)
        type = getContainedTypeId(type);
    else if (accessChain.swizzle.size() > 1)
        type = makeVectorType(getContainedTypeId(type), (int)accessChain.swizzle.size());

    // dereference component selection
    if (accessChain.component)
        type = getContainedTypeId(type);

    return type;
}

void Builder::dump(std::vector<unsigned int>& out) const
{
    // Header, before first instructions:
    out.push_back(MagicNumber);
    out.push_back(spvVersion);
    out.push_back(builderNumber);
    out.push_back(uniqueId + 1);
    out.push_back(0);

    // Capabilities
    for (auto it = capabilities.cbegin(); it != capabilities.cend(); ++it) {
        Instruction capInst(0, 0, OpCapability);
        capInst.addImmediateOperand(*it);
        capInst.dump(out);
    }

    for (auto it = extensions.cbegin(); it != extensions.cend(); ++it) {
        Instruction extInst(0, 0, OpExtension);
        extInst.addStringOperand(it->c_str());
        extInst.dump(out);
    }

    dumpInstructions(out, imports);
    Instruction memInst(0, 0, OpMemoryModel);
    memInst.addImmediateOperand(addressModel);
    memInst.addImmediateOperand(memoryModel);
    memInst.dump(out);

    // Instructions saved up while building:
    dumpInstructions(out, entryPoints);
    dumpInstructions(out, executionModes);

    // Debug instructions
    dumpInstructions(out, strings);
    dumpSourceInstructions(out);
    for (int e = 0; e < (int)sourceExtensions.size(); ++e) {
        Instruction sourceExtInst(0, 0, OpSourceExtension);
        sourceExtInst.addStringOperand(sourceExtensions[e]);
        sourceExtInst.dump(out);
    }
    dumpInstructions(out, names);
    dumpModuleProcesses(out);

    // Annotation instructions
    dumpInstructions(out, decorations);

    dumpInstructions(out, constantsTypesGlobals);
    dumpInstructions(out, externals);

    // The functions
    module.dump(out);
}

//
// Protected methods.
//

// Turn the described access chain in 'accessChain' into an instruction(s)
// computing its address.  This *cannot* include complex swizzles, which must
// be handled after this is called.
//
// Can generate code.
Id Builder::collapseAccessChain()
{
    assert(accessChain.isRValue == false);

    // did we already emit an access chain for this?
    if (accessChain.instr != NoResult)
        return accessChain.instr;

    // If we have a dynamic component, we can still transfer
    // that into a final operand to the access chain.  We need to remap the
    // dynamic component through the swizzle to get a new dynamic component to
    // update.
    //
    // This was not done in transferAccessChainSwizzle() because it might
    // generate code.
    remapDynamicSwizzle();
    if (accessChain.component != NoResult) {
        // transfer the dynamic component to the access chain
        accessChain.indexChain.push_back(accessChain.component);
        accessChain.component = NoResult;
    }

    // note that non-trivial swizzling is left pending

    // do we have an access chain?
    if (accessChain.indexChain.size() == 0)
        return accessChain.base;

    // emit the access chain
    StorageClass storageClass = (StorageClass)module.getStorageClass(getTypeId(accessChain.base));
    accessChain.instr = createAccessChain(storageClass, accessChain.base, accessChain.indexChain);

    return accessChain.instr;
}

// For a dynamic component selection of a swizzle.
//
// Turn the swizzle and dynamic component into just a dynamic component.
//
// Generates code.
void Builder::remapDynamicSwizzle()
{
    // do we have a swizzle to remap a dynamic component through?
    if (accessChain.component != NoResult && accessChain.swizzle.size() > 1) {
        // build a vector of the swizzle for the component to map into
        std::vector<Id> components;
        for (int c = 0; c < (int)accessChain.swizzle.size(); ++c)
            components.push_back(makeUintConstant(accessChain.swizzle[c]));
        Id mapType = makeVectorType(makeUintType(32), (int)accessChain.swizzle.size());
        Id map = makeCompositeConstant(mapType, components);

        // use it
        accessChain.component = createVectorExtractDynamic(map, makeUintType(32), accessChain.component);
        accessChain.swizzle.clear();
    }
}

// clear out swizzle if it is redundant, that is reselecting the same components
// that would be present without the swizzle.
void Builder::simplifyAccessChainSwizzle()
{
    // If the swizzle has fewer components than the vector, it is subsetting, and must stay
    // to preserve that fact.
    if (getNumTypeComponents(accessChain.preSwizzleBaseType) > (int)accessChain.swizzle.size())
        return;

    // if components are out of order, it is a swizzle
    for (unsigned int i = 0; i < accessChain.swizzle.size(); ++i) {
        if (i != accessChain.swizzle[i])
            return;
    }

    // otherwise, there is no need to track this swizzle
    accessChain.swizzle.clear();
    if (accessChain.component == NoResult)
        accessChain.preSwizzleBaseType = NoType;
}

// To the extent any swizzling can become part of the chain
// of accesses instead of a post operation, make it so.
// If 'dynamic' is true, include transferring the dynamic component,
// otherwise, leave it pending.
//
// Does not generate code. just updates the access chain.
void Builder::transferAccessChainSwizzle(bool dynamic)
{
    // non existent?
    if (accessChain.swizzle.size() == 0 && accessChain.component == NoResult)
        return;

    // too complex?
    // (this requires either a swizzle, or generating code for a dynamic component)
    if (accessChain.swizzle.size() > 1)
        return;

    // single component, either in the swizzle and/or dynamic component
    if (accessChain.swizzle.size() == 1) {
        assert(accessChain.component == NoResult);
        // handle static component selection
        accessChain.indexChain.push_back(makeUintConstant(accessChain.swizzle.front()));
        accessChain.swizzle.clear();
        accessChain.preSwizzleBaseType = NoType;
    } else if (dynamic && accessChain.component != NoResult) {
        assert(accessChain.swizzle.size() == 0);
        // handle dynamic component
        accessChain.indexChain.push_back(accessChain.component);
        accessChain.preSwizzleBaseType = NoType;
        accessChain.component = NoResult;
    }
}

// Utility method for creating a new block and setting the insert point to
// be in it. This is useful for flow-control operations that need a "dummy"
// block proceeding them (e.g. instructions after a discard, etc).
void Builder::createAndSetNoPredecessorBlock(const char* /*name*/)
{
    Block* block = new Block(getUniqueId(), buildPoint->getParent());
    block->setUnreachable();
    buildPoint->getParent().addBlock(block);
    setBuildPoint(block);

    // if (name)
    //    addName(block->getId(), name);
}

// Comments in header
void Builder::createBranch(Block* block)
{
    Instruction* branch = new Instruction(OpBranch);
    branch->addIdOperand(block->getId());
    buildPoint->addInstruction(std::unique_ptr<Instruction>(branch));
    block->addPredecessor(buildPoint);
}

void Builder::createSelectionMerge(Block* mergeBlock, unsigned int control)
{
    Instruction* merge = new Instruction(OpSelectionMerge);
    merge->addIdOperand(mergeBlock->getId());
    merge->addImmediateOperand(control);
    buildPoint->addInstruction(std::unique_ptr<Instruction>(merge));
}

void Builder::createLoopMerge(Block* mergeBlock, Block* continueBlock, unsigned int control,
                              unsigned int dependencyLength)
{
    Instruction* merge = new Instruction(OpLoopMerge);
    merge->addIdOperand(mergeBlock->getId());
    merge->addIdOperand(continueBlock->getId());
    merge->addImmediateOperand(control);
    if ((control & LoopControlDependencyLengthMask) != 0)
        merge->addImmediateOperand(dependencyLength);
    buildPoint->addInstruction(std::unique_ptr<Instruction>(merge));
}

void Builder::createConditionalBranch(Id condition, Block* thenBlock, Block* elseBlock)
{
    Instruction* branch = new Instruction(OpBranchConditional);
    branch->addIdOperand(condition);
    branch->addIdOperand(thenBlock->getId());
    branch->addIdOperand(elseBlock->getId());
    buildPoint->addInstruction(std::unique_ptr<Instruction>(branch));
    thenBlock->addPredecessor(buildPoint);
    elseBlock->addPredecessor(buildPoint);
}

// OpSource
// [OpSourceContinued]
// ...
void Builder::dumpSourceInstructions(std::vector<unsigned int>& out) const
{
    const int maxWordCount = 0xFFFF;
    const int opSourceWordCount = 4;
    const int nonNullBytesPerInstruction = 4 * (maxWordCount - opSourceWordCount) - 1;

    if (source != SourceLanguageUnknown) {
        // OpSource Language Version File Source
        Instruction sourceInst(NoResult, NoType, OpSource);
        sourceInst.addImmediateOperand(source);
        sourceInst.addImmediateOperand(sourceVersion);
        // File operand
        if (sourceFileStringId != NoResult) {
            sourceInst.addIdOperand(sourceFileStringId);
            // Source operand
            if (sourceText.size() > 0) {
                int nextByte = 0;
                std::string subString;
                while ((int)sourceText.size() - nextByte > 0) {
                    subString = sourceText.substr(nextByte, nonNullBytesPerInstruction);
                    if (nextByte == 0) {
                        // OpSource
                        sourceInst.addStringOperand(subString.c_str());
                        sourceInst.dump(out);
                    } else {
                        // OpSourcContinued
                        Instruction sourceContinuedInst(OpSourceContinued);
                        sourceContinuedInst.addStringOperand(subString.c_str());
                        sourceContinuedInst.dump(out);
                    }
                    nextByte += nonNullBytesPerInstruction;
                }
            } else
                sourceInst.dump(out);
        } else
            sourceInst.dump(out);
    }
}

void Builder::dumpInstructions(std::vector<unsigned int>& out, const std::vector<std::unique_ptr<Instruction> >& instructions) const
{
    for (int i = 0; i < (int)instructions.size(); ++i) {
        instructions[i]->dump(out);
    }
}

void Builder::dumpModuleProcesses(std::vector<unsigned int>& out) const
{
    for (int i = 0; i < (int)moduleProcesses.size(); ++i) {
        Instruction moduleProcessed(OpModuleProcessed);
        moduleProcessed.addStringOperand(moduleProcesses[i]);
        moduleProcessed.dump(out);
    }
}

}; // end spv namespace<|MERGE_RESOLUTION|>--- conflicted
+++ resolved
@@ -1378,12 +1378,6 @@
 }
 
 // An opcode that has multiple operands, no result id, and no type
-<<<<<<< HEAD
-void Builder::createNoResultOp(Op opCode, const std::vector<IdImmediate>& operands)
-{
-    Instruction* op = new Instruction(opCode);
-    for (auto it = operands.cbegin(); it != operands.cend(); ++it) {
-=======
 void Builder::createNoResultOp(Op opCode, const std::vector<Id>& operands)
 {
     Instruction* op = new Instruction(opCode);
@@ -1398,7 +1392,6 @@
 {
     Instruction* op = new Instruction(opCode);
     for (auto it = operands.cbegin(); it != operands.cend(); ++it) {
->>>>>>> d4561fbc
         if (it->isId)
             op->addIdOperand(it->word);
         else
@@ -2106,7 +2099,6 @@
 
     Instruction* instr = module.getInstruction(componentTypeId);
     unsigned bitCount = instr->getImmediateOperand(0);
-<<<<<<< HEAD
 
     // Optimize matrix constructed from a bigger matrix
     if (isMatrix(sources[0]) && getNumColumns(sources[0]) >= numCols && getNumRows(sources[0]) >= numRows) {
@@ -2121,22 +2113,6 @@
         for (int row = 0; row < numRows; ++row)
             channels.push_back(row);
 
-=======
-
-    // Optimize matrix constructed from a bigger matrix
-    if (isMatrix(sources[0]) && getNumColumns(sources[0]) >= numCols && getNumRows(sources[0]) >= numRows) {
-        // To truncate the matrix to a smaller number of rows/columns, we need to:
-        // 1. For each column, extract the column and truncate it to the required size using shuffle
-        // 2. Assemble the resulting matrix from all columns
-        Id matrix = sources[0];
-        Id columnTypeId = getContainedTypeId(resultTypeId);
-        Id sourceColumnTypeId = getContainedTypeId(getTypeId(matrix));
-
-        std::vector<unsigned> channels;
-        for (int row = 0; row < numRows; ++row)
-            channels.push_back(row);
-
->>>>>>> d4561fbc
         std::vector<Id> matrixColumns;
         for (int col = 0; col < numCols; ++col) {
             std::vector<unsigned> indexes;
