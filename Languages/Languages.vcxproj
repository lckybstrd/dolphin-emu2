﻿<?xml version="1.0" encoding="utf-8"?>
<Project DefaultTargets="Build" xmlns="http://schemas.microsoft.com/developer/msbuild/2003">
  <Import Project="..\Source\VSProps\Base.Macros.props" />
  <Import Project="$(VSPropsDir)Base.Targets.props" />
  <PropertyGroup Label="Globals">
    <ProjectGuid>{0E033BE3-2E08-428E-9AE9-BC673EFA12B5}</ProjectGuid>
  </PropertyGroup>
  <Import Project="$(VCTargetsPath)\Microsoft.Cpp.Default.props" />
  <Import Project="$(VSPropsDir)Configuration.Utility.props" />
  <Import Project="$(VCTargetsPath)\Microsoft.Cpp.props" />
  <ImportGroup Label="ExtensionSettings">
    <Import Project="po.props" />
  </ImportGroup>
  <ImportGroup Label="PropertySheets">
    <Import Project="$(UserRootDir)\Microsoft.Cpp.$(Platform).user.props" Condition="exists('$(UserRootDir)\Microsoft.Cpp.$(Platform).user.props')" Label="LocalAppDataPlatform" />
    <Import Project="$(VSPropsDir)Base.props" />
  </ImportGroup>
  <PropertyGroup Label="UserMacros" />
<<<<<<< HEAD
  <!--Output directly to binary directory...-->
  <PropertyGroup>
    <OutDir>$(BinaryOutputDir)</OutDir>
  </PropertyGroup>
  <ItemDefinitionGroup Condition="'$(Configuration)|$(Platform)'=='Release|x64'">
    <ClCompile>
      <LanguageStandard>stdcpplatest</LanguageStandard>
    </ClCompile>
  </ItemDefinitionGroup>
=======
>>>>>>> 3cc27488
  <ItemGroup>
    <msgfmt Include="po\ar.po" />
    <msgfmt Include="po\ca.po" />
    <msgfmt Include="po\cs.po" />
    <msgfmt Include="po\da.po" />
    <msgfmt Include="po\de.po" />
    <msgfmt Include="po\el.po" />
    <msgfmt Include="po\en.po" />
    <msgfmt Include="po\es.po" />
    <msgfmt Include="po\fa.po" />
    <msgfmt Include="po\fr.po" />
    <msgfmt Include="po\hr.po" />
    <msgfmt Include="po\hu.po" />
    <msgfmt Include="po\it.po" />
    <msgfmt Include="po\ja.po" />
    <msgfmt Include="po\ko.po" />
    <msgfmt Include="po\ms.po" />
    <msgfmt Include="po\nb.po" />
    <msgfmt Include="po\nl.po" />
    <msgfmt Include="po\pl.po" />
    <msgfmt Include="po\pt.po" />
    <msgfmt Include="po\pt_BR.po" />
    <msgfmt Include="po\ro.po" />
    <msgfmt Include="po\ru.po" />
    <msgfmt Include="po\sr.po" />
    <msgfmt Include="po\sv.po" />
    <msgfmt Include="po\tr.po" />
    <msgfmt Include="po\zh_CN.po" />
    <msgfmt Include="po\zh_TW.po" />
  </ItemGroup>
  <Import Project="$(VCTargetsPath)\Microsoft.Cpp.targets" />
  <ImportGroup Label="ExtensionTargets">
    <Import Project="po.targets" />
  </ImportGroup>
  <ItemGroup>
    <PoFiles Include="$(OutDir)\**\*.*" />
  </ItemGroup>
  <Target Name="AfterBuild" Inputs="@(PoFiles)" Outputs="@(PoFiles -> '$(BinaryOutputDir)%(RecursiveDir)%(Filename)%(Extension)')">
    <Copy SourceFiles="@(PoFiles)" DestinationFolder="$(BinaryOutputDir)%(RecursiveDir)" />
  </Target>
</Project><|MERGE_RESOLUTION|>--- conflicted
+++ resolved
@@ -16,18 +16,6 @@
     <Import Project="$(VSPropsDir)Base.props" />
   </ImportGroup>
   <PropertyGroup Label="UserMacros" />
-<<<<<<< HEAD
-  <!--Output directly to binary directory...-->
-  <PropertyGroup>
-    <OutDir>$(BinaryOutputDir)</OutDir>
-  </PropertyGroup>
-  <ItemDefinitionGroup Condition="'$(Configuration)|$(Platform)'=='Release|x64'">
-    <ClCompile>
-      <LanguageStandard>stdcpplatest</LanguageStandard>
-    </ClCompile>
-  </ItemDefinitionGroup>
-=======
->>>>>>> 3cc27488
   <ItemGroup>
     <msgfmt Include="po\ar.po" />
     <msgfmt Include="po\ca.po" />
